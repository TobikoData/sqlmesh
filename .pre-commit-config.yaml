repos:
  - repo: local
    hooks:
      - id: autoflake
        name: autoflake
        entry: autoflake
        language: system
        "types": [python]
        require_serial: true
        files: &files ^(sqlmesh/|tests/|web/|examples/|setup.py)
      - id: isort
        name: isort
        entry: isort
        language: system
        "types": [python]
        files: *files
        require_serial: true
      - id: black
        name: black
        language: system
        args:
          - --target-version
          - py37
          - --line-length
          - "100"
        entry: black
        require_serial: true
        files: *files
        types_or:
          - python
          - pyi
      - id: mypy
        name: mypy
        language: system
        entry: mypy
        "types": [python]
        files: *files
        require_serial: true
  - repo: https://github.com/pre-commit/mirrors-prettier
    rev: "6f3cb13"
    hooks:
      - id: prettier
        name: prettier
        files: ^(web/client)
<<<<<<< HEAD
        entry: prettier --write --ignore-path web/client/.prettierignore
=======
        entry: prettier --ignore-path web/client/.prettierignore
>>>>>>> cee9fc10
        exclude: ^(web/client/node_modules)
        require_serial: true
        language: node
  - repo: https://github.com/pre-commit/mirrors-eslint
    rev: "9636d51"
    hooks:
      - id: eslint
        name: eslint
        files: ^(web/client)
        exclude: ^(web/client/node_modules)
        entry: eslint --fix
        additional_dependencies:
          [
            "@typescript-eslint/eslint-plugin",
            "@typescript-eslint/parser",
            eslint@8.36.0,
            eslint-config-prettier@8.7.0,
            eslint-config-standard-with-typescript@34.0.1,
            eslint-plugin-import@2.27.4,
            eslint-plugin-n@15.6.1,
            eslint-plugin-promise@6.1.1,
            eslint-plugin-react@7.32.2,
          ]
        require_serial: true
        language: node<|MERGE_RESOLUTION|>--- conflicted
+++ resolved
@@ -42,11 +42,7 @@
       - id: prettier
         name: prettier
         files: ^(web/client)
-<<<<<<< HEAD
-        entry: prettier --write --ignore-path web/client/.prettierignore
-=======
         entry: prettier --ignore-path web/client/.prettierignore
->>>>>>> cee9fc10
         exclude: ^(web/client/node_modules)
         require_serial: true
         language: node
