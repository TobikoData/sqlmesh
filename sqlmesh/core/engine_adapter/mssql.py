"""Contains MSSQLEngineAdapter."""


from __future__ import annotations

import typing as t

import pandas as pd
from pandas.api.types import is_datetime64_dtype  # type: ignore
from sqlglot import exp
from sqlglot.optimizer.qualify_columns import quote_identifiers

from sqlmesh.core.engine_adapter.base import EngineAdapterWithIndexSupport, SourceQuery
from sqlmesh.core.engine_adapter.mixins import (
    InsertOverwriteWithMergeMixin,
    LogicalReplaceQueryMixin,
    PandasNativeFetchDFSupportMixin,
)
from sqlmesh.core.engine_adapter.shared import DataObject, DataObjectType

if t.TYPE_CHECKING:
    import pymssql

    from sqlmesh.core._typing import TableName
    from sqlmesh.core.engine_adapter._typing import DF, Query


class MSSQLEngineAdapter(
    EngineAdapterWithIndexSupport,
    LogicalReplaceQueryMixin,
    PandasNativeFetchDFSupportMixin,
    InsertOverwriteWithMergeMixin,
):
    """Implementation of EngineAdapterWithIndexSupport for MsSql compatibility.

    Args:
        connection_factory: a callable which produces a new Database API-compliant
            connection on every call.
        dialect: The dialect with which this adapter is associated.
        multithreaded: Indicates whether this adapter will be used by more than one thread.
    """

    DIALECT: str = "tsql"
<<<<<<< HEAD
    DEFAULT_CATALOG_NAME = "master"
    SUPPORTS_TUPLE_IN = False
=======
    FALSE_PREDICATE = exp.condition("1=2")
    SUPPORTS_MATERIALIZED_VIEWS = True
>>>>>>> 1f57654d

    def columns(
        self,
        table_name: TableName,
        include_pseudo_columns: bool = True,
    ) -> t.Dict[str, exp.DataType]:
        """MsSql doesn't support describe so we query information_schema."""

        table = exp.to_table(table_name)

        catalog_name = table.catalog or self.DEFAULT_CATALOG_NAME
        sql = (
            exp.select("column_name", "data_type", "character_maximum_length")
            .from_(f"{catalog_name}.information_schema.columns")
            .where(f"table_name = '{table.name}'")
        )
        database_name = table.db
        if database_name:
            sql = sql.where(f"table_schema = '{database_name}'")

        self.execute(sql)
        columns_raw = self.cursor.fetchall()

        def build_var_length_col(row: tuple) -> tuple:
            var_len_chars = ("binary", "varbinary", "char", "varchar", "nchar", "nvarchar")
            if row[1] in var_len_chars and row[2] > 0:
                return (row[0], f"{row[1]}({row[2]})")
            if row[1] in ("varbinary", "varchar") and row[2] == -1:
                return (row[0], f"{row[1]}(max)")
            if row[1] in (
                "decimal",
                "numeric",
            ):
                return (row[0], f"{row[1]}({row[3]}, {row[4]})")
            if row[1] == "float":
                return (row[0], f"{row[1]}({row[3]})")

            return (row[0], row[1])

        columns = [build_var_length_col(col) for col in columns_raw]

        return {
            column_name: exp.DataType.build(data_type, dialect=self.dialect)
            for column_name, data_type in columns
        }

    def table_exists(self, table_name: TableName) -> bool:
        """MsSql doesn't support describe so we query information_schema."""
        table = exp.to_table(table_name)

        catalog_name = table.catalog or self.DEFAULT_CATALOG_NAME
        sql = (
            exp.select("1")
            .from_(f"{catalog_name}.information_schema.tables")
            .where(f"table_name = '{table.alias_or_name}'")
        )
        database_name = table.db
        if database_name:
            sql = sql.where(f"table_schema = '{database_name}'")

        self.execute(sql)

        result = self.cursor.fetchone()

        return result[0] == 1 if result else False

    @property
    def connection(self) -> pymssql.Connection:
        return self.cursor.connection

    def drop_schema(
        self, schema_name: str, ignore_if_not_exists: bool = True, cascade: bool = False
    ) -> None:
        """
        MsSql doesn't support CASCADE clause and drops schemas unconditionally.
        """
        if cascade:
            # Note: Assumes all objects in the schema are captured by the `_get_data_objects` call and can be dropped
            # with a `drop_table` call.
            objects = self._get_data_objects(schema_name)
            for obj in objects:
                self.drop_table(
                    ".".join([obj.catalog, obj.schema_name, obj.name]), exists=ignore_if_not_exists  # type: ignore
                )
        super().drop_schema(schema_name, ignore_if_not_exists=ignore_if_not_exists, cascade=False)

    def _df_to_source_queries(
        self,
        df: DF,
        columns_to_types: t.Dict[str, exp.DataType],
        batch_size: int,
        target_table: TableName,
    ) -> t.List[SourceQuery]:
        assert isinstance(df, pd.DataFrame)
        temp_table = self._get_temp_table(target_table or "pandas")

        def query_factory() -> Query:
            # pymssql doesn't convert Pandas Timestamp (datetime64) types
            # - this code is based on snowflake adapter implementation
            for column, kind in (columns_to_types or {}).items():
                if kind.is_type("date") and is_datetime64_dtype(df.dtypes[column]):  # type: ignore
                    df[column] = pd.to_datetime(df[column]).dt.strftime("%Y-%m-%d")  # type: ignore
                elif is_datetime64_dtype(df.dtypes[column]):  # type: ignore
                    df[column] = pd.to_datetime(df[column]).dt.strftime("%Y-%m-%d %H:%M:%S.%f")  # type: ignore

            self.create_table(temp_table, columns_to_types)
            rows: t.List[t.Tuple[t.Any, ...]] = list(df.itertuples(index=False, name=None))  # type: ignore
            conn = self._connection_pool.get()
            conn.bulk_copy(temp_table.sql(dialect=self.dialect), rows)
            return exp.select(*columns_to_types).from_(temp_table)

        return [
            SourceQuery(
                query_factory=query_factory,
                cleanup_func=lambda: self.drop_table(temp_table),
            )
        ]

    def _get_data_objects(
        self,
        schema_name: str,
        catalog_name: t.Optional[str] = None,
    ) -> t.List[DataObject]:
        """
        Returns all the data objects that exist in the given schema and catalog.
        """
        catalog_name = f"[{catalog_name}]" if catalog_name else self.DEFAULT_CATALOG_NAME
        query = f"""
            SELECT
                '{catalog_name}' AS catalog_name,
                TABLE_NAME AS name,
                TABLE_SCHEMA AS schema_name,
                CASE WHEN table_type = 'BASE TABLE' THEN 'TABLE' ELSE table_type END AS type
            FROM {catalog_name}.INFORMATION_SCHEMA.TABLES
            WHERE TABLE_SCHEMA LIKE '%{schema_name}%'
        """
        dataframe: pd.DataFrame = self.fetchdf(query)
        return [
            DataObject(
                catalog=row.catalog_name,  # type: ignore
                schema=row.schema_name,  # type: ignore
                name=row.name,  # type: ignore
                type=DataObjectType.from_str(row.type),  # type: ignore
            )
            for row in dataframe.itertuples()
        ]

    def _truncate_table(self, table_name: TableName) -> str:
        table = quote_identifiers(exp.to_table(table_name))
        return f"TRUNCATE TABLE {table.sql(dialect=self.dialect)}"

    def _to_sql(self, expression: exp.Expression, quote: bool = True, **kwargs: t.Any) -> str:
        sql = super()._to_sql(expression, quote=quote, **kwargs)
        return f"{sql};"<|MERGE_RESOLUTION|>--- conflicted
+++ resolved
@@ -41,13 +41,9 @@
     """
 
     DIALECT: str = "tsql"
-<<<<<<< HEAD
     DEFAULT_CATALOG_NAME = "master"
     SUPPORTS_TUPLE_IN = False
-=======
-    FALSE_PREDICATE = exp.condition("1=2")
     SUPPORTS_MATERIALIZED_VIEWS = True
->>>>>>> 1f57654d
 
     def columns(
         self,
