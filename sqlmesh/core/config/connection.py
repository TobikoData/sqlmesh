from __future__ import annotations

import abc
import base64
import logging
import os
import importlib
import pathlib
import re
import typing as t
from enum import Enum
from functools import partial

import pydantic
from pydantic import Field
from pydantic_core import from_json
from packaging import version
from sqlglot import exp
from sqlglot.helper import subclasses

from sqlmesh.core import engine_adapter
from sqlmesh.core.config.base import BaseConfig
from sqlmesh.core.config.common import (
    concurrent_tasks_validator,
    http_headers_validator,
    compile_regex_mapping,
)
from sqlmesh.core.engine_adapter.shared import CatalogSupport
from sqlmesh.core.engine_adapter import EngineAdapter
from sqlmesh.utils import debug_mode_enabled, str_to_bool
from sqlmesh.utils.errors import ConfigError
from sqlmesh.utils.pydantic import (
    ValidationInfo,
    field_validator,
    model_validator,
    validation_error_message,
    get_concrete_types_from_typehint,
)
from sqlmesh.utils.aws import validate_s3_uri

if t.TYPE_CHECKING:
    from sqlmesh.core._typing import Self

logger = logging.getLogger(__name__)

RECOMMENDED_STATE_SYNC_ENGINES = {
    "postgres",
    "gcp_postgres",
    "mysql",
    "mssql",
    "azuresql",
}
FORBIDDEN_STATE_SYNC_ENGINES = {
    # Do not support row-level operations
    "spark",
    "trino",
    # Nullable types are problematic
    "clickhouse",
}
MOTHERDUCK_TOKEN_REGEX = re.compile(r"(\?|\&)(motherduck_token=)(\S*)")


def _get_engine_import_validator(
    import_name: str, engine_type: str, extra_name: t.Optional[str] = None, decorate: bool = True
) -> t.Callable:
    extra_name = extra_name or engine_type

    def validate(cls: t.Any, data: t.Any) -> t.Any:
        check_import = (
            str_to_bool(str(data.pop("check_import", True))) if isinstance(data, dict) else True
        )
        if not check_import:
            return data
        try:
            importlib.import_module(import_name)
        except ImportError:
            if debug_mode_enabled():
                raise

            logger.exception("Failed to import the engine library")

            raise ConfigError(
                f"Failed to import the '{engine_type}' engine library. This may be due to a missing "
                "or incompatible installation. Please ensure the required dependency is installed by "
                f'running: `pip install "sqlmesh[{extra_name}]"`. For more details, check the logs '
                "in the 'logs/' folder, or rerun the command with the '--debug' flag."
            )

        return data

    return model_validator(mode="before")(validate) if decorate else validate


class ConnectionConfig(abc.ABC, BaseConfig):
    type_: str
    DIALECT: t.ClassVar[str]
    DISPLAY_NAME: t.ClassVar[str]
    DISPLAY_ORDER: t.ClassVar[int]
    concurrent_tasks: int
    register_comments: bool
    pre_ping: bool
    pretty_sql: bool = False

    # Whether to share a  single connection across threads or create a new connection per thread.
    shared_connection: t.ClassVar[bool] = False

    @property
    @abc.abstractmethod
    def _connection_kwargs_keys(self) -> t.Set[str]:
        """keywords that should be passed into the connection"""

    @property
    @abc.abstractmethod
    def _engine_adapter(self) -> t.Type[EngineAdapter]:
        """The engine adapter for this connection"""

    @property
    @abc.abstractmethod
    def _connection_factory(self) -> t.Callable:
        """A function that is called to return a connection object for the given Engine Adapter"""

    @property
    def _static_connection_kwargs(self) -> t.Dict[str, t.Any]:
        """The static connection kwargs for this connection"""
        return {}

    @property
    def _extra_engine_config(self) -> t.Dict[str, t.Any]:
        """kwargs that are for execution config only"""
        return {}

    @property
    def _cursor_init(self) -> t.Optional[t.Callable[[t.Any], None]]:
        """A function that is called to initialize the cursor"""
        return None

    @property
    def is_recommended_for_state_sync(self) -> bool:
        """Whether this engine is recommended for being used as a state sync for production state syncs"""
        return self.type_ in RECOMMENDED_STATE_SYNC_ENGINES

    @property
    def is_forbidden_for_state_sync(self) -> bool:
        """Whether this engine is forbidden from being used as a state sync"""
        return self.type_ in FORBIDDEN_STATE_SYNC_ENGINES

    @property
    def _connection_factory_with_kwargs(self) -> t.Callable[[], t.Any]:
        """A function that is called to return a connection object for the given Engine Adapter"""
        return partial(
            self._connection_factory,
            **{
                **self._static_connection_kwargs,
                **{k: v for k, v in self.dict().items() if k in self._connection_kwargs_keys},
            },
        )

    def connection_validator(self) -> t.Callable[[], None]:
        """A function that validates the connection configuration"""
        return self.create_engine_adapter().ping

    def create_engine_adapter(
        self, register_comments_override: bool = False, concurrent_tasks: t.Optional[int] = None
    ) -> EngineAdapter:
        """Returns a new instance of the Engine Adapter."""

        concurrent_tasks = concurrent_tasks or self.concurrent_tasks
        return self._engine_adapter(
            self._connection_factory_with_kwargs,
            multithreaded=concurrent_tasks > 1,
            default_catalog=self.get_catalog(),
            cursor_init=self._cursor_init,
            register_comments=register_comments_override or self.register_comments,
            pre_ping=self.pre_ping,
            pretty_sql=self.pretty_sql,
            shared_connection=self.shared_connection,
            **self._extra_engine_config,
        )

    def get_catalog(self) -> t.Optional[str]:
        """The catalog for this connection"""
        if hasattr(self, "catalog"):
            return self.catalog
        if hasattr(self, "database"):
            return self.database
        if hasattr(self, "db"):
            return self.db
        return None

    @model_validator(mode="before")
    @classmethod
    def _expand_json_strings_to_concrete_types(cls, data: t.Any) -> t.Any:
        """
        There are situations where a connection config class has a field that is some kind of complex type
        (eg a list of strings or a dict) but the value is being supplied from a source such as an environment variable

        When this happens, the value is supplied as a string rather than a Python object. We need some way
        of turning this string into the corresponding Python list or dict.

        Rather than doing this piecemeal on every config subclass, this provides a generic implementatation
        to identify fields that may be be supplied as JSON strings and handle them transparently
        """
        if data and isinstance(data, dict):
            for maybe_json_field_name in cls._get_list_and_dict_field_names():
                if (value := data.get(maybe_json_field_name)) and isinstance(value, str):
                    # crude JSON check as we dont want to try and parse every string we get
                    value = value.strip()
                    if value.startswith("{") or value.startswith("["):
                        data[maybe_json_field_name] = from_json(value)

        return data

    @classmethod
    def _get_list_and_dict_field_names(cls) -> t.Set[str]:
        field_names = set()
        for name, field in cls.model_fields.items():
            if field.annotation:
                field_types = get_concrete_types_from_typehint(field.annotation)

                # check if the field type is something that could concievably be supplied as a json string
                if any(ft is t for t in (list, tuple, set, dict) for ft in field_types):
                    field_names.add(name)

        return field_names


class DuckDBAttachOptions(BaseConfig):
    type: str
    path: str
    read_only: bool = False

    # DuckLake specific options
    data_path: t.Optional[str] = None
    encrypted: bool = False
    data_inlining_row_limit: t.Optional[int] = None

    def to_sql(self, alias: str) -> str:
        options = []
        # 'duckdb' is actually not a supported type, but we'd like to allow it for
        # fully qualified attach options or integration testing, similar to duckdb-dbt
        if self.type not in ("duckdb", "ducklake", "motherduck"):
            options.append(f"TYPE {self.type.upper()}")
        if self.read_only:
            options.append("READ_ONLY")

        # DuckLake specific options
        path = self.path
        if self.type == "ducklake":
            if not path.startswith("ducklake:"):
                path = f"ducklake:{path}"
            if self.data_path is not None:
                options.append(f"DATA_PATH '{self.data_path}'")
            if self.encrypted:
                options.append("ENCRYPTED")
            if self.data_inlining_row_limit is not None:
                options.append(f"DATA_INLINING_ROW_LIMIT {self.data_inlining_row_limit}")

        options_sql = f" ({', '.join(options)})" if options else ""
        alias_sql = ""
        # TODO: Add support for Postgres schema. Currently adding it blocks access to the information_schema

        # MotherDuck does not support aliasing
        alias_sql = (
            f" AS {alias}" if not (self.type == "motherduck" or self.path.startswith("md:")) else ""
        )
        return f"ATTACH IF NOT EXISTS '{path}'{alias_sql}{options_sql}"


class BaseDuckDBConnectionConfig(ConnectionConfig):
    """Common configuration for the DuckDB-based connections.

    Args:
        database: The optional database name. If not specified, the in-memory database will be used.
        catalogs: Key is the name of the catalog and value is the path.
        extensions: A list of autoloadable extensions to load.
        connector_config: A dictionary of configuration to pass into the duckdb connector.
        secrets: A list of dictionaries used to generate DuckDB secrets for authenticating with external services (e.g. S3).
        filesystems: A list of dictionaries used to register `fsspec` filesystems to the DuckDB cursor.
        concurrent_tasks: The maximum number of tasks that can use this connection concurrently.
        register_comments: Whether or not to register model comments with the SQL engine.
        pre_ping: Whether or not to pre-ping the connection before starting a new transaction to ensure it is still alive.
        token: The optional MotherDuck token. If not specified and a MotherDuck path is in the catalog, the user will be prompted to login with their web browser.
    """

    database: t.Optional[str] = None
    catalogs: t.Optional[t.Dict[str, t.Union[str, DuckDBAttachOptions]]] = None
    extensions: t.List[t.Union[str, t.Dict[str, t.Any]]] = []
    connector_config: t.Dict[str, t.Any] = {}
    secrets: t.Union[t.List[t.Dict[str, t.Any]], t.Dict[str, t.Dict[str, t.Any]]] = []
    filesystems: t.List[t.Dict[str, t.Any]] = []

    concurrent_tasks: int = 1
    register_comments: bool = True
    pre_ping: t.Literal[False] = False

    token: t.Optional[str] = None

    shared_connection: t.ClassVar[bool] = True

    _data_file_to_adapter: t.ClassVar[t.Dict[str, EngineAdapter]] = {}

    @model_validator(mode="before")
    def _validate_database_catalogs(cls, data: t.Any) -> t.Any:
        if not isinstance(data, dict):
            return data

        db_path = data.get("database")
        if db_path and data.get("catalogs"):
            raise ConfigError(
                "Cannot specify both `database` and `catalogs`. Define all your catalogs in `catalogs` and have the first entry be the default catalog"
            )
        if isinstance(db_path, str) and db_path.startswith("md:"):
            raise ConfigError(
                "Please use connection type 'motherduck' without the `md:` prefix if you want to use a MotherDuck database as the single `database`."
            )

        return data

    @property
    def _engine_adapter(self) -> t.Type[EngineAdapter]:
        return engine_adapter.DuckDBEngineAdapter

    @property
    def _connection_kwargs_keys(self) -> t.Set[str]:
        return {"database"}

    @property
    def _connection_factory(self) -> t.Callable:
        import duckdb

        return duckdb.connect

    @property
    def _cursor_init(self) -> t.Optional[t.Callable[[t.Any], None]]:
        """A function that is called to initialize the cursor"""
        import duckdb
        from duckdb import BinderException

        def init(cursor: duckdb.DuckDBPyConnection) -> None:
            for extension in self.extensions:
                extension = extension if isinstance(extension, dict) else {"name": extension}

                install_command = f"INSTALL {extension['name']}"

                if extension.get("repository"):
                    install_command = f"{install_command} FROM {extension['repository']}"

                if extension.get("force_install"):
                    install_command = f"FORCE {install_command}"

                try:
                    cursor.execute(install_command)
                    cursor.execute(f"LOAD {extension['name']}")
                except Exception as e:
                    raise ConfigError(f"Failed to load extension {extension['name']}: {e}")

            if self.connector_config:
                option_names = list(self.connector_config)
                in_part = ",".join("?" for _ in range(len(option_names)))

                cursor.execute(
                    f"SELECT name, value FROM duckdb_settings() WHERE name IN ({in_part})",
                    option_names,
                )

                existing_values = {field: setting for field, setting in cursor.fetchall()}

                # only set connector_config items if the values differ from what is already set
                # trying to set options like 'temp_directory' even to the same value can throw errors like:
                # Not implemented Error: Cannot switch temporary directory after the current one has been used
                for field, setting in self.connector_config.items():
                    if existing_values.get(field) != setting:
                        try:
                            cursor.execute(f"SET {field} = '{setting}'")
                        except Exception as e:
                            raise ConfigError(
                                f"Failed to set connector config {field} to {setting}: {e}"
                            )

            if self.secrets:
                duckdb_version = duckdb.__version__
                if version.parse(duckdb_version) < version.parse("0.10.0"):
                    from sqlmesh.core.console import get_console

                    get_console().log_warning(
                        f"DuckDB version {duckdb_version} does not support secrets-based authentication (requires 0.10.0 or later).\n"
                        "To use secrets, please upgrade DuckDB. For older versions, configure legacy authentication via `connector_config`.\n"
                        "More info: https://duckdb.org/docs/stable/extensions/httpfs/s3api_legacy_authentication.html"
                    )
                else:
                    if isinstance(self.secrets, list):
                        secrets_items = [(secret_dict, "") for secret_dict in self.secrets]
                    else:
                        secrets_items = [
                            (secret_dict, secret_name)
                            for secret_name, secret_dict in self.secrets.items()
                        ]

                    for secret_dict, secret_name in secrets_items:
                        secret_settings: t.List[str] = []
                        for field, setting in secret_dict.items():
                            secret_settings.append(f"{field} '{setting}'")
                        if secret_settings:
                            secret_clause = ", ".join(secret_settings)
                            try:
                                cursor.execute(
                                    f"CREATE OR REPLACE SECRET {secret_name} ({secret_clause});"
                                )
                            except Exception as e:
                                raise ConfigError(f"Failed to create secret: {e}")

            if self.filesystems:
                from fsspec import filesystem  # type: ignore

                for file_system in self.filesystems:
                    options = file_system.copy()
                    fs = options.pop("fs")
                    fs = filesystem(fs, **options)
                    cursor.register_filesystem(fs)

            for i, (alias, path_options) in enumerate(
                (getattr(self, "catalogs", None) or {}).items()
            ):
                # we parse_identifier and generate to ensure that `alias` has exactly one set of quotes
                # regardless of whether it comes in quoted or not
                alias = exp.parse_identifier(alias, dialect="duckdb").sql(
                    identify=True, dialect="duckdb"
                )
                try:
                    if isinstance(path_options, DuckDBAttachOptions):
                        query = path_options.to_sql(alias)
                    else:
                        query = f"ATTACH IF NOT EXISTS '{path_options}'"
                        if not path_options.startswith("md:"):
                            query += f" AS {alias}"
                    cursor.execute(query)
                except BinderException as e:
                    # If a user tries to create a catalog pointing at `:memory:` and with the name `memory`
                    # then we don't want to raise since this happens by default. They are just doing this to
                    # set it as the default catalog.
                    # If a user tried to attach a MotherDuck database/share which has already by attached via
                    # `ATTACH 'md:'`, then we don't want to raise since this is expected.
                    if (
                        not (
                            'database with name "memory" already exists' in str(e)
                            and path_options == ":memory:"
                        )
                        and f"""database with name "{path_options.path.replace("md:", "")}" already exists"""
                        not in str(e)
                    ):
                        raise e
                if i == 0 and not getattr(self, "database", None):
                    cursor.execute(f"USE {alias}")

        return init

    def create_engine_adapter(
        self, register_comments_override: bool = False, concurrent_tasks: t.Optional[int] = None
    ) -> EngineAdapter:
        """Checks if another engine adapter has already been created that shares a catalog that points to the same data
        file. If so, it uses that same adapter instead of creating a new one. As a result, any additional configuration
        associated with the new adapter will be ignored."""
        data_files = set((self.catalogs or {}).values())
        if self.database:
            if isinstance(self, MotherDuckConnectionConfig):
                data_files.add(
                    f"md:{self.database}"
                    + (f"?motherduck_token={self.token}" if self.token else "")
                )
            else:
                data_files.add(self.database)
        data_files.discard(":memory:")
        for data_file in data_files:
            key = data_file if isinstance(data_file, str) else data_file.path
            adapter = BaseDuckDBConnectionConfig._data_file_to_adapter.get(key)
            if adapter is not None:
                logger.info(
                    f"Using existing DuckDB adapter due to overlapping data file: {self._mask_motherduck_token(key)}"
                )
                return adapter

        if data_files:
            masked_files = {
                self._mask_motherduck_token(file if isinstance(file, str) else file.path)
                for file in data_files
            }
            logger.info(f"Creating new DuckDB adapter for data files: {masked_files}")
        else:
            logger.info("Creating new DuckDB adapter for in-memory database")
        adapter = super().create_engine_adapter(
            register_comments_override, concurrent_tasks=concurrent_tasks
        )
        for data_file in data_files:
            key = data_file if isinstance(data_file, str) else data_file.path
            BaseDuckDBConnectionConfig._data_file_to_adapter[key] = adapter
        return adapter

    def get_catalog(self) -> t.Optional[str]:
        if self.database:
            # Remove `:` from the database name in order to handle if `:memory:` is passed in
            return pathlib.Path(self.database.replace(":memory:", "memory")).stem
        if self.catalogs:
            return list(self.catalogs)[0]
        return None

    def _mask_motherduck_token(self, string: str) -> str:
        return MOTHERDUCK_TOKEN_REGEX.sub(
            lambda m: f"{m.group(1)}{m.group(2)}{'*' * len(m.group(3))}", string
        )


class MotherDuckConnectionConfig(BaseDuckDBConnectionConfig):
    """Configuration for the MotherDuck connection."""

    type_: t.Literal["motherduck"] = Field(alias="type", default="motherduck")
    DIALECT: t.ClassVar[t.Literal["duckdb"]] = "duckdb"
    DISPLAY_NAME: t.ClassVar[t.Literal["MotherDuck"]] = "MotherDuck"
    DISPLAY_ORDER: t.ClassVar[t.Literal[5]] = 5

    @property
    def _connection_kwargs_keys(self) -> t.Set[str]:
        return set()

    @property
    def _static_connection_kwargs(self) -> t.Dict[str, t.Any]:
        """kwargs that are for execution config only"""
        from sqlmesh import __version__

        custom_user_agent_config = {"custom_user_agent": f"SQLMesh/{__version__}"}
        connection_str = "md:"
        if self.database:
            # Attach single MD database instead of all databases on the account
            connection_str += f"{self.database}?attach_mode=single"
        if self.token:
            connection_str += f"{'&' if self.database else '?'}motherduck_token={self.token}"
        return {"database": connection_str, "config": custom_user_agent_config}


class DuckDBConnectionConfig(BaseDuckDBConnectionConfig):
    """Configuration for the DuckDB connection."""

    type_: t.Literal["duckdb"] = Field(alias="type", default="duckdb")
    DIALECT: t.ClassVar[t.Literal["duckdb"]] = "duckdb"
    DISPLAY_NAME: t.ClassVar[t.Literal["DuckDB"]] = "DuckDB"
    DISPLAY_ORDER: t.ClassVar[t.Literal[1]] = 1


class SnowflakeConnectionConfig(ConnectionConfig):
    """Configuration for the Snowflake connection.

    Args:
        account: The Snowflake account name.
        user: The Snowflake username.
        password: The Snowflake password.
        warehouse: The optional warehouse name.
        database: The optional database name.
        role: The optional role name.
        concurrent_tasks: The maximum number of tasks that can use this connection concurrently.
        authenticator: The optional authenticator name. Defaults to username/password authentication ("snowflake").
                       Options: https://github.com/snowflakedb/snowflake-connector-python/blob/e937591356c067a77f34a0a42328907fda792c23/src/snowflake/connector/network.py#L178-L183
        token: The optional oauth access token to use for authentication when authenticator is set to "oauth".
        private_key: The optional private key to use for authentication. Key can be Base64-encoded DER format (representing the key bytes), a plain-text PEM format, or bytes (Python config only). https://docs.snowflake.com/en/developer-guide/python-connector/python-connector-connect#using-key-pair-authentication-key-pair-rotation
        private_key_path: The optional path to the private key to use for authentication. This would be used instead of `private_key`.
        private_key_passphrase: The optional passphrase to use to decrypt `private_key` or `private_key_path`. Keys can be created without encryption so only provide this if needed.
        register_comments: Whether or not to register model comments with the SQL engine.
        pre_ping: Whether or not to pre-ping the connection before starting a new transaction to ensure it is still alive.
        session_parameters: The optional session parameters to set for the connection.
        host: Host address for the connection.
        port: Port for the connection.
    """

    account: str
    user: t.Optional[str] = None
    password: t.Optional[str] = None
    warehouse: t.Optional[str] = None
    database: t.Optional[str] = None
    role: t.Optional[str] = None
    authenticator: t.Optional[str] = None
    token: t.Optional[str] = None
    host: t.Optional[str] = None
    port: t.Optional[int] = None
    application: t.Literal["Tobiko_SQLMesh"] = "Tobiko_SQLMesh"

    # Private Key Auth
    private_key: t.Optional[t.Union[str, bytes]] = None
    private_key_path: t.Optional[str] = None
    private_key_passphrase: t.Optional[str] = None

    concurrent_tasks: int = 4
    register_comments: bool = True
    pre_ping: bool = False

    session_parameters: t.Optional[dict] = None

    type_: t.Literal["snowflake"] = Field(alias="type", default="snowflake")
    DIALECT: t.ClassVar[t.Literal["snowflake"]] = "snowflake"
    DISPLAY_NAME: t.ClassVar[t.Literal["Snowflake"]] = "Snowflake"
    DISPLAY_ORDER: t.ClassVar[t.Literal[2]] = 2

    _concurrent_tasks_validator = concurrent_tasks_validator

    @model_validator(mode="before")
    def _validate_authenticator(cls, data: t.Any) -> t.Any:
        if not isinstance(data, dict):
            return data

        from snowflake.connector.network import DEFAULT_AUTHENTICATOR, OAUTH_AUTHENTICATOR

        auth = data.get("authenticator")
        auth = auth.upper() if auth else DEFAULT_AUTHENTICATOR
        user = data.get("user")
        password = data.get("password")
        data["private_key"] = cls._get_private_key(data, auth)  # type: ignore

        if (
            auth == DEFAULT_AUTHENTICATOR
            and not data.get("private_key")
            and (not user or not password)
        ):
            raise ConfigError("User and password must be provided if using default authentication")

        if auth == OAUTH_AUTHENTICATOR and not data.get("token"):
            raise ConfigError("Token must be provided if using oauth authentication")

        return data

    _engine_import_validator = _get_engine_import_validator(
        "snowflake.connector.network", "snowflake"
    )

    @classmethod
    def _get_private_key(cls, values: t.Dict[str, t.Optional[str]], auth: str) -> t.Optional[bytes]:
        """
        source: https://github.com/dbt-labs/dbt-snowflake/blob/0374b4ec948982f2ac8ec0c95d53d672ad19e09c/dbt/adapters/snowflake/connections.py#L247C5-L285C1

        Overall code change: Use local variables instead of class attributes + Validation
        """
        # Start custom code
        from cryptography.hazmat.backends import default_backend
        from cryptography.hazmat.primitives import serialization
        from snowflake.connector.network import (
            DEFAULT_AUTHENTICATOR,
            KEY_PAIR_AUTHENTICATOR,
        )

        private_key = values.get("private_key")
        private_key_path = values.get("private_key_path")
        private_key_passphrase = values.get("private_key_passphrase")
        user = values.get("user")
        password = values.get("password")
        auth = auth if auth and auth != DEFAULT_AUTHENTICATOR else KEY_PAIR_AUTHENTICATOR

        if not private_key and not private_key_path:
            return None
        if private_key and private_key_path:
            raise ConfigError("Cannot specify both `private_key` and `private_key_path`")
        if auth != KEY_PAIR_AUTHENTICATOR:
            raise ConfigError(
                f"Private key or private key path can only be provided when using {KEY_PAIR_AUTHENTICATOR} authentication"
            )
        if not user:
            raise ConfigError(
                f"User must be provided when using {KEY_PAIR_AUTHENTICATOR} authentication"
            )
        if password:
            raise ConfigError(
                f"Password cannot be provided when using {KEY_PAIR_AUTHENTICATOR} authentication"
            )

        if isinstance(private_key, bytes):
            return private_key
        # End Custom Code

        if private_key_passphrase:
            encoded_passphrase = private_key_passphrase.encode()
        else:
            encoded_passphrase = None

        if private_key:
            if private_key.startswith("-"):
                p_key = serialization.load_pem_private_key(
                    data=bytes(private_key, "utf-8"),
                    password=encoded_passphrase,
                    backend=default_backend(),
                )

            else:
                p_key = serialization.load_der_private_key(
                    data=base64.b64decode(private_key),
                    password=encoded_passphrase,
                    backend=default_backend(),
                )

        elif private_key_path:
            with open(private_key_path, "rb") as key:
                p_key = serialization.load_pem_private_key(
                    key.read(), password=encoded_passphrase, backend=default_backend()
                )
        else:
            return None

        return p_key.private_bytes(
            encoding=serialization.Encoding.DER,
            format=serialization.PrivateFormat.PKCS8,
            encryption_algorithm=serialization.NoEncryption(),
        )

    @property
    def _connection_kwargs_keys(self) -> t.Set[str]:
        return {
            "user",
            "password",
            "account",
            "warehouse",
            "database",
            "role",
            "authenticator",
            "token",
            "private_key",
            "session_parameters",
            "application",
            "host",
            "port",
        }

    @property
    def _engine_adapter(self) -> t.Type[EngineAdapter]:
        return engine_adapter.SnowflakeEngineAdapter

    @property
    def _static_connection_kwargs(self) -> t.Dict[str, t.Any]:
        return {"autocommit": False}

    @property
    def _connection_factory(self) -> t.Callable:
        from snowflake import connector

        return connector.connect


class DatabricksConnectionConfig(ConnectionConfig):
    """
    Databricks connection that uses the SQL connector for SQL models and then Databricks Connect for Dataframe operations

    Arg Source: https://github.com/databricks/databricks-sql-python/blob/main/src/databricks/sql/client.py#L39
    OAuth ref: https://docs.databricks.com/en/dev-tools/python-sql-connector.html#oauth-machine-to-machine-m2m-authentication

    Args:
        server_hostname: Databricks instance host name.
        http_path: Http path either to a DBSQL endpoint (e.g. /sql/1.0/endpoints/1234567890abcdef)
            or to a DBR interactive cluster (e.g. /sql/protocolv1/o/1234567890123456/1234-123456-slid123)
        access_token: Http Bearer access token, e.g. Databricks Personal Access Token.
        auth_type: Set to 'databricks-oauth' or 'azure-oauth' to trigger OAuth (or dont set at all to use `access_token`)
        oauth_client_id: Client ID to use when auth_type is set to one of the 'oauth' types
        oauth_client_secret: Client Secret to use when auth_type is set to one of the 'oauth' types
        catalog: Default catalog to use for SQL models. Defaults to None which means it will use the default set in
            the Databricks cluster (most likely `hive_metastore`).
        http_headers: An optional list of (k, v) pairs that will be set as Http headers on every request
        session_configuration: An optional dictionary of Spark session parameters.
            Execute the SQL command `SET -v` to get a full list of available commands.
        databricks_connect_server_hostname: The hostname to use when establishing a connecting using Databricks Connect.
            Defaults to the `server_hostname` value.
        databricks_connect_access_token: The access token to use when establishing a connecting using Databricks Connect.
            Defaults to the `access_token` value.
        databricks_connect_cluster_id: The cluster id to use when establishing a connecting using Databricks Connect.
            Defaults to deriving the cluster id from the `http_path` value.
        force_databricks_connect: Force all queries to run using Databricks Connect instead of the SQL connector.
        disable_databricks_connect: Even if databricks connect is installed, do not use it.
        disable_spark_session: Do not use SparkSession if it is available (like when running in a notebook).
        pre_ping: Whether or not to pre-ping the connection before starting a new transaction to ensure it is still alive.
    """

    server_hostname: t.Optional[str] = None
    http_path: t.Optional[str] = None
    access_token: t.Optional[str] = None
    auth_type: t.Optional[str] = None
    oauth_client_id: t.Optional[str] = None
    oauth_client_secret: t.Optional[str] = None
    catalog: t.Optional[str] = None
    http_headers: t.Optional[t.List[t.Tuple[str, str]]] = None
    session_configuration: t.Optional[t.Dict[str, t.Any]] = None
    databricks_connect_server_hostname: t.Optional[str] = None
    databricks_connect_access_token: t.Optional[str] = None
    databricks_connect_cluster_id: t.Optional[str] = None
    databricks_connect_use_serverless: bool = False
    force_databricks_connect: bool = False
    disable_databricks_connect: bool = False
    disable_spark_session: bool = False

    concurrent_tasks: int = 1
    register_comments: bool = True
    pre_ping: t.Literal[False] = False

    type_: t.Literal["databricks"] = Field(alias="type", default="databricks")
    DIALECT: t.ClassVar[t.Literal["databricks"]] = "databricks"
    DISPLAY_NAME: t.ClassVar[t.Literal["Databricks"]] = "Databricks"
    DISPLAY_ORDER: t.ClassVar[t.Literal[3]] = 3

    _concurrent_tasks_validator = concurrent_tasks_validator
    _http_headers_validator = http_headers_validator

    @model_validator(mode="before")
    def _databricks_connect_validator(cls, data: t.Any) -> t.Any:
        # SQLQueryContextLogger will output any error SQL queries even if they are in a try/except block.
        # Disabling this allows SQLMesh to determine what should be shown to the user.
        # Ex: We describe a table to see if it exists and therefore that execution can fail but we don't need to show
        # the user since it is expected if the table doesn't exist. Without this change the user would see the error.
        logging.getLogger("SQLQueryContextLogger").setLevel(logging.CRITICAL)

        if not isinstance(data, dict):
            return data

        from sqlmesh.core.engine_adapter.databricks import DatabricksEngineAdapter

        if DatabricksEngineAdapter.can_access_spark_session(
            bool(data.get("disable_spark_session"))
        ):
            return data

        databricks_connect_use_serverless = data.get("databricks_connect_use_serverless")
        server_hostname, http_path, access_token, auth_type = (
            data.get("server_hostname"),
            data.get("http_path"),
            data.get("access_token"),
            data.get("auth_type"),
        )

        if (not server_hostname or not http_path or not access_token) and (
            not databricks_connect_use_serverless and not auth_type
        ):
            raise ValueError(
                "`server_hostname`, `http_path`, and `access_token` are required for Databricks connections when not running in a notebook"
            )
        if (
            databricks_connect_use_serverless
            and not server_hostname
            and not data.get("databricks_connect_server_hostname")
        ):
            raise ValueError(
                "`server_hostname` or `databricks_connect_server_hostname` is required when `databricks_connect_use_serverless` is set"
            )
        if DatabricksEngineAdapter.can_access_databricks_connect(
            bool(data.get("disable_databricks_connect"))
        ):
            if not data.get("databricks_connect_access_token"):
                data["databricks_connect_access_token"] = access_token
            if not data.get("databricks_connect_server_hostname"):
                data["databricks_connect_server_hostname"] = f"https://{server_hostname}"
            if not databricks_connect_use_serverless and not data.get(
                "databricks_connect_cluster_id"
            ):
                if t.TYPE_CHECKING:
                    assert http_path is not None
                data["databricks_connect_cluster_id"] = http_path.split("/")[-1]

        if auth_type:
            from databricks.sql.auth.auth import AuthType

            all_data = [m.value for m in AuthType]
            if auth_type not in all_data:
                raise ValueError(
                    f"`auth_type` {auth_type} does not match a valid option: {all_data}"
                )

            client_id = data.get("oauth_client_id")
            client_secret = data.get("oauth_client_secret")

            if client_secret and not client_id:
                raise ValueError(
                    "`oauth_client_id` is required when `oauth_client_secret` is specified"
                )

            if not http_path:
                raise ValueError("`http_path` is still required when using `auth_type`")

        return data

    _engine_import_validator = _get_engine_import_validator("databricks", "databricks")

    @property
    def _connection_kwargs_keys(self) -> t.Set[str]:
        if self.use_spark_session_only:
            return set()
        return {
            "server_hostname",
            "http_path",
            "access_token",
            "http_headers",
            "session_configuration",
            "catalog",
        }

    @property
    def _engine_adapter(self) -> t.Type[engine_adapter.DatabricksEngineAdapter]:
        return engine_adapter.DatabricksEngineAdapter

    @property
    def _extra_engine_config(self) -> t.Dict[str, t.Any]:
        return {
            k: v
            for k, v in self.dict().items()
            if k.startswith("databricks_connect_")
            or k in ("catalog", "disable_databricks_connect", "disable_spark_session")
        }

    @property
    def use_spark_session_only(self) -> bool:
        from sqlmesh.core.engine_adapter.databricks import DatabricksEngineAdapter

        return (
            DatabricksEngineAdapter.can_access_spark_session(self.disable_spark_session)
            or self.force_databricks_connect
        )

    @property
    def _connection_factory(self) -> t.Callable:
        if self.use_spark_session_only:
            from sqlmesh.engines.spark.db_api.spark_session import connection

            return connection

        from databricks import sql  # type: ignore

        return sql.connect

    @property
    def _static_connection_kwargs(self) -> t.Dict[str, t.Any]:
        from sqlmesh.core.engine_adapter.databricks import DatabricksEngineAdapter

        if not self.use_spark_session_only:
            conn_kwargs: t.Dict[str, t.Any] = {
                "_user_agent_entry": "sqlmesh",
            }

            if self.auth_type and "oauth" in self.auth_type:
                # there are two types of oauth: User-to-Machine (U2M) and Machine-to-Machine (M2M)
                if self.oauth_client_secret:
                    # if a client_secret exists, then a client_id also exists and we are using M2M
                    # ref: https://docs.databricks.com/en/dev-tools/python-sql-connector.html#oauth-machine-to-machine-m2m-authentication
                    # ref: https://github.com/databricks/databricks-sql-python/blob/main/examples/m2m_oauth.py
                    from databricks.sdk.core import oauth_service_principal, Config

                    config = Config(
                        host=f"https://{self.server_hostname}",
                        client_id=self.oauth_client_id,
                        client_secret=self.oauth_client_secret,
                    )
                    conn_kwargs["credentials_provider"] = lambda: oauth_service_principal(config)
                else:
                    # if auth_type is set to an 'oauth' type but no client_id/secret are set, then we are using U2M
                    # ref: https://docs.databricks.com/en/dev-tools/python-sql-connector.html#oauth-user-to-machine-u2m-authentication
                    conn_kwargs["auth_type"] = self.auth_type

            return conn_kwargs

        if DatabricksEngineAdapter.can_access_spark_session(self.disable_spark_session):
            from pyspark.sql import SparkSession

            return dict(
                spark=SparkSession.getActiveSession(),
                catalog=self.catalog,
            )

        from databricks.connect import DatabricksSession

        if t.TYPE_CHECKING:
            assert self.databricks_connect_server_hostname is not None
            assert self.databricks_connect_access_token is not None

        if self.databricks_connect_use_serverless:
            builder = DatabricksSession.builder.remote(
                host=self.databricks_connect_server_hostname,
                token=self.databricks_connect_access_token,
                serverless=True,
            )
        else:
            if t.TYPE_CHECKING:
                assert self.databricks_connect_cluster_id is not None
            builder = DatabricksSession.builder.remote(
                host=self.databricks_connect_server_hostname,
                token=self.databricks_connect_access_token,
                cluster_id=self.databricks_connect_cluster_id,
            )

        return dict(
            spark=builder.userAgent("sqlmesh").getOrCreate(),
            catalog=self.catalog,
        )


class BigQueryConnectionMethod(str, Enum):
    OAUTH = "oauth"
    OAUTH_SECRETS = "oauth-secrets"
    SERVICE_ACCOUNT = "service-account"
    SERVICE_ACCOUNT_JSON = "service-account-json"


class BigQueryPriority(str, Enum):
    BATCH = "batch"
    INTERACTIVE = "interactive"

    @property
    def is_batch(self) -> bool:
        return self == self.BATCH

    @property
    def is_interactive(self) -> bool:
        return self == self.INTERACTIVE

    @property
    def bigquery_constant(self) -> str:
        from google.cloud.bigquery import QueryPriority

        if self.is_batch:
            return QueryPriority.BATCH
        return QueryPriority.INTERACTIVE


class BigQueryConnectionConfig(ConnectionConfig):
    """
    BigQuery Connection Configuration.
    """

    method: BigQueryConnectionMethod = BigQueryConnectionMethod.OAUTH

    project: t.Optional[str] = None
    execution_project: t.Optional[str] = None
    quota_project: t.Optional[str] = None
    location: t.Optional[str] = None
    # Keyfile Auth
    keyfile: t.Optional[str] = None
    keyfile_json: t.Optional[t.Dict[str, t.Any]] = None
    # Oath Secret Auth
    token: t.Optional[str] = None
    refresh_token: t.Optional[str] = None
    client_id: t.Optional[str] = None
    client_secret: t.Optional[str] = None
    token_uri: t.Optional[str] = None
    scopes: t.Tuple[str, ...] = ("https://www.googleapis.com/auth/bigquery",)
    impersonated_service_account: t.Optional[str] = None
    # Extra Engine Config
    job_creation_timeout_seconds: t.Optional[int] = None
    job_execution_timeout_seconds: t.Optional[int] = None
    job_retries: t.Optional[int] = 1
    job_retry_deadline_seconds: t.Optional[int] = None
    priority: t.Optional[BigQueryPriority] = None
    maximum_bytes_billed: t.Optional[int] = None

    concurrent_tasks: int = 1
    register_comments: bool = True
    pre_ping: t.Literal[False] = False

    type_: t.Literal["bigquery"] = Field(alias="type", default="bigquery")
    DIALECT: t.ClassVar[t.Literal["bigquery"]] = "bigquery"
    DISPLAY_NAME: t.ClassVar[t.Literal["BigQuery"]] = "BigQuery"
    DISPLAY_ORDER: t.ClassVar[t.Literal[4]] = 4

    _engine_import_validator = _get_engine_import_validator("google.cloud.bigquery", "bigquery")

    @field_validator("execution_project")
    def validate_execution_project(
        cls,
        v: t.Optional[str],
        info: ValidationInfo,
    ) -> t.Optional[str]:
        if v and not info.data.get("project"):
            raise ConfigError(
                "If the `execution_project` field is specified, you must also specify the `project` field to provide a default object location."
            )
        return v

    @field_validator("quota_project")
    def validate_quota_project(
        cls,
        v: t.Optional[str],
        info: ValidationInfo,
    ) -> t.Optional[str]:
        if v and not info.data.get("project"):
            raise ConfigError(
                "If the `quota_project` field is specified, you must also specify the `project` field to provide a default object location."
            )
        return v

    @property
    def _connection_kwargs_keys(self) -> t.Set[str]:
        return set()

    @property
    def _engine_adapter(self) -> t.Type[EngineAdapter]:
        return engine_adapter.BigQueryEngineAdapter

    @property
    def _static_connection_kwargs(self) -> t.Dict[str, t.Any]:
        """The static connection kwargs for this connection"""
        import google.auth
        from google.auth import impersonated_credentials
        from google.api_core import client_info, client_options
        from google.oauth2 import credentials, service_account

        if self.method == BigQueryConnectionMethod.OAUTH:
            creds, _ = google.auth.default(scopes=self.scopes)
        elif self.method == BigQueryConnectionMethod.SERVICE_ACCOUNT:
            creds = service_account.Credentials.from_service_account_file(
                self.keyfile, scopes=self.scopes
            )
        elif self.method == BigQueryConnectionMethod.SERVICE_ACCOUNT_JSON:
            creds = service_account.Credentials.from_service_account_info(
                self.keyfile_json, scopes=self.scopes
            )
        elif self.method == BigQueryConnectionMethod.OAUTH_SECRETS:
            creds = credentials.Credentials(
                token=self.token,
                refresh_token=self.refresh_token,
                client_id=self.client_id,
                client_secret=self.client_secret,
                token_uri=self.token_uri,
                scopes=self.scopes,
            )
        else:
            raise ConfigError("Invalid BigQuery Connection Method")

        if self.impersonated_service_account:
            creds = impersonated_credentials.Credentials(
                source_credentials=creds,
                target_principal=self.impersonated_service_account,
                target_scopes=self.scopes,
            )

        options = client_options.ClientOptions(quota_project_id=self.quota_project)
        project = self.execution_project or self.project or None

        client = google.cloud.bigquery.Client(
            project=project and exp.parse_identifier(project, dialect="bigquery").name,
            credentials=creds,
            location=self.location,
            client_info=client_info.ClientInfo(user_agent="sqlmesh"),
            client_options=options,
        )

        return {
            "client": client,
        }

    @property
    def _extra_engine_config(self) -> t.Dict[str, t.Any]:
        return {
            k: v
            for k, v in self.dict().items()
            if k
            in {
                "job_creation_timeout_seconds",
                "job_execution_timeout_seconds",
                "job_retries",
                "job_retry_deadline_seconds",
                "priority",
                "maximum_bytes_billed",
            }
        }

    @property
    def _connection_factory(self) -> t.Callable:
        from google.cloud.bigquery.dbapi import connect

        return connect

    def get_catalog(self) -> t.Optional[str]:
        return self.project


class GCPPostgresConnectionConfig(ConnectionConfig):
    """
    Postgres Connection Configuration for GCP.

    Args:
        instance_connection_string: Connection name for the postgres instance.
        user: Postgres or IAM user's name
        password: The postgres user's password. Only needed when the user is a postgres user.
        enable_iam_auth: Set to True when user is an IAM user.
        db: Name of the db to connect to.
        keyfile: string path to json service account credentials file
        keyfile_json: dict service account credentials info
        pre_ping: Whether or not to pre-ping the connection before starting a new transaction to ensure it is still alive.
    """

    instance_connection_string: str
    user: str
    password: t.Optional[str] = None
    enable_iam_auth: t.Optional[bool] = None
    db: str
    ip_type: t.Union[t.Literal["public"], t.Literal["private"], t.Literal["psc"]] = "public"
    # Keyfile Auth
    keyfile: t.Optional[str] = None
    keyfile_json: t.Optional[t.Dict[str, t.Any]] = None
    timeout: t.Optional[int] = None
    scopes: t.Tuple[str, ...] = ("https://www.googleapis.com/auth/sqlservice.admin",)
    driver: str = "pg8000"

    type_: t.Literal["gcp_postgres"] = Field(alias="type", default="gcp_postgres")
    DIALECT: t.ClassVar[t.Literal["postgres"]] = "postgres"
    DISPLAY_NAME: t.ClassVar[t.Literal["GCP Postgres"]] = "GCP Postgres"
    DISPLAY_ORDER: t.ClassVar[t.Literal[13]] = 13

    concurrent_tasks: int = 4
    register_comments: bool = True
    pre_ping: bool = True

    _engine_import_validator = _get_engine_import_validator(
        "google.cloud.sql", "gcp_postgres", "gcppostgres"
    )

    @model_validator(mode="before")
    def _validate_auth_method(cls, data: t.Any) -> t.Any:
        if not isinstance(data, dict):
            return data

        password = data.get("password")
        enable_iam_auth = data.get("enable_iam_auth")

        if password and enable_iam_auth:
            raise ConfigError(
                "Invalid GCP Postgres connection configuration - both password and"
                " enable_iam_auth set. Use password when connecting to a postgres"
                " user and enable_iam_auth 'True' when connecting to an IAM user."
            )
        if not password and not enable_iam_auth:
            raise ConfigError(
                "GCP Postgres connection configuration requires either password set"
                " for a postgres user account or enable_iam_auth set to 'True'"
                " for an IAM user account."
            )

        return data

    @property
    def _connection_kwargs_keys(self) -> t.Set[str]:
        return {
            "instance_connection_string",
            "driver",
            "user",
            "password",
            "db",
            "enable_iam_auth",
            "timeout",
        }

    @property
    def _engine_adapter(self) -> t.Type[EngineAdapter]:
        return engine_adapter.PostgresEngineAdapter

    @property
    def _connection_factory(self) -> t.Callable:
        from google.cloud.sql.connector import Connector
        from google.oauth2 import service_account

        creds = None
        if self.keyfile:
            creds = service_account.Credentials.from_service_account_file(
                self.keyfile, scopes=self.scopes
            )
        elif self.keyfile_json:
            creds = service_account.Credentials.from_service_account_info(
                self.keyfile_json, scopes=self.scopes
            )

        kwargs = {
            "credentials": creds,
            "ip_type": self.ip_type,
        }

        if self.timeout:
            kwargs["timeout"] = self.timeout

        return Connector(**kwargs).connect  # type: ignore


class RedshiftConnectionConfig(ConnectionConfig):
    """
    Redshift Connection Configuration.

    Arg Source: https://github.com/aws/amazon-redshift-python-driver/blob/master/redshift_connector/__init__.py#L146
    Note: A subset of properties were selected. Please open an issue/PR if you want to see more supported.

    Args:
        user: The username to use for authentication with the Amazon Redshift cluster.
        password: The password to use for authentication with the Amazon Redshift cluster.
        database: The name of the database instance to connect to.
        host: The hostname of the Amazon Redshift cluster.
        port: The port number of the Amazon Redshift cluster. Default value is 5439.
        source_address: No description provided
        unix_sock: No description provided
        ssl: Is SSL enabled. Default value is ``True``. SSL must be enabled when authenticating using IAM.
        sslmode: The security of the connection to the Amazon Redshift cluster. 'verify-ca' and 'verify-full' are supported.
        timeout: The number of seconds before the connection to the server will timeout. By default there is no timeout.
        tcp_keepalive: Is `TCP keepalive <https://en.wikipedia.org/wiki/Keepalive#TCP_keepalive>`_ used. The default value is ``True``.
        application_name: Sets the application name. The default value is None.
        preferred_role: The IAM role preferred for the current connection.
        principal_arn: The ARN of the IAM entity (user or role) for which you are generating a policy.
        credentials_provider: The class name of the IdP that will be used for authenticating with the Amazon Redshift cluster.
        region: The AWS region where the Amazon Redshift cluster is located.
        cluster_identifier: The cluster identifier of the Amazon Redshift cluster.
        iam: If IAM authentication is enabled. Default value is False. IAM must be True when authenticating using an IdP.
        is_serverless: Redshift end-point is serverless or provisional. Default value false.
        serverless_acct_id: The account ID of the serverless. Default value None
        serverless_work_group: The name of work group for serverless end point. Default value None.
        pre_ping: Whether or not to pre-ping the connection before starting a new transaction to ensure it is still alive.
        enable_merge: Whether to use the Redshift merge operation instead of the SQLMesh logical merge.
    """

    user: t.Optional[str] = None
    password: t.Optional[str] = None
    database: t.Optional[str] = None
    host: t.Optional[str] = None
    port: t.Optional[int] = None
    source_address: t.Optional[str] = None
    unix_sock: t.Optional[str] = None
    ssl: t.Optional[bool] = None
    sslmode: t.Optional[str] = None
    timeout: t.Optional[int] = None
    tcp_keepalive: t.Optional[bool] = None
    application_name: t.Optional[str] = None
    preferred_role: t.Optional[str] = None
    principal_arn: t.Optional[str] = None
    credentials_provider: t.Optional[str] = None
    region: t.Optional[str] = None
    cluster_identifier: t.Optional[str] = None
    iam: t.Optional[bool] = None
    is_serverless: t.Optional[bool] = None
    serverless_acct_id: t.Optional[str] = None
    serverless_work_group: t.Optional[str] = None
    enable_merge: t.Optional[bool] = None

    concurrent_tasks: int = 4
    register_comments: bool = True
    pre_ping: bool = False

    type_: t.Literal["redshift"] = Field(alias="type", default="redshift")
    DIALECT: t.ClassVar[t.Literal["redshift"]] = "redshift"
    DISPLAY_NAME: t.ClassVar[t.Literal["Redshift"]] = "Redshift"
    DISPLAY_ORDER: t.ClassVar[t.Literal[7]] = 7

    _engine_import_validator = _get_engine_import_validator("redshift_connector", "redshift")

    @property
    def _connection_kwargs_keys(self) -> t.Set[str]:
        return {
            "user",
            "password",
            "database",
            "host",
            "port",
            "source_address",
            "unix_sock",
            "ssl",
            "sslmode",
            "timeout",
            "tcp_keepalive",
            "application_name",
            "preferred_role",
            "principal_arn",
            "credentials_provider",
            "region",
            "cluster_identifier",
            "iam",
            "is_serverless",
            "serverless_acct_id",
            "serverless_work_group",
        }

    @property
    def _engine_adapter(self) -> t.Type[EngineAdapter]:
        return engine_adapter.RedshiftEngineAdapter

    @property
    def _connection_factory(self) -> t.Callable:
        from redshift_connector import connect

        return connect

    @property
    def _extra_engine_config(self) -> t.Dict[str, t.Any]:
        return {"enable_merge": self.enable_merge}


class PostgresConnectionConfig(ConnectionConfig):
    host: str
    user: str
    password: str
    port: int
    database: str
    keepalives_idle: t.Optional[int] = None
    connect_timeout: int = 10
    role: t.Optional[str] = None
    sslmode: t.Optional[str] = None
    application_name: t.Optional[str] = None

    concurrent_tasks: int = 4
    register_comments: bool = True
    pre_ping: bool = True

    type_: t.Literal["postgres"] = Field(alias="type", default="postgres")
    DIALECT: t.ClassVar[t.Literal["postgres"]] = "postgres"
    DISPLAY_NAME: t.ClassVar[t.Literal["Postgres"]] = "Postgres"
    DISPLAY_ORDER: t.ClassVar[t.Literal[12]] = 12

    _engine_import_validator = _get_engine_import_validator("psycopg2", "postgres")

    @property
    def _connection_kwargs_keys(self) -> t.Set[str]:
        return {
            "host",
            "user",
            "password",
            "port",
            "database",
            "keepalives_idle",
            "connect_timeout",
            "sslmode",
            "application_name",
        }

    @property
    def _engine_adapter(self) -> t.Type[EngineAdapter]:
        return engine_adapter.PostgresEngineAdapter

    @property
    def _connection_factory(self) -> t.Callable:
        from psycopg2 import connect

        return connect

    @property
    def _cursor_init(self) -> t.Optional[t.Callable[[t.Any], None]]:
        if not self.role:
            return None

        def init(cursor: t.Any) -> None:
            cursor.execute(f"SET ROLE {self.role}")

        return init


class MySQLConnectionConfig(ConnectionConfig):
    host: str
    user: str
    password: str
    port: t.Optional[int] = None
    database: t.Optional[str] = None
    charset: t.Optional[str] = None
    collation: t.Optional[str] = None
    ssl_disabled: t.Optional[bool] = None

    concurrent_tasks: int = 4
    register_comments: bool = True
    pre_ping: bool = True

    type_: t.Literal["mysql"] = Field(alias="type", default="mysql")
    DIALECT: t.ClassVar[t.Literal["mysql"]] = "mysql"
    DISPLAY_NAME: t.ClassVar[t.Literal["MySQL"]] = "MySQL"
    DISPLAY_ORDER: t.ClassVar[t.Literal[14]] = 14

    _engine_import_validator = _get_engine_import_validator("pymysql", "mysql")

    @property
    def _connection_kwargs_keys(self) -> t.Set[str]:
        connection_keys = {
            "host",
            "user",
            "password",
        }
        if self.port is not None:
            connection_keys.add("port")
        if self.database is not None:
            connection_keys.add("database")
        if self.charset is not None:
            connection_keys.add("charset")
        if self.collation is not None:
            connection_keys.add("collation")
        if self.ssl_disabled is not None:
            connection_keys.add("ssl_disabled")
        return connection_keys

    @property
    def _engine_adapter(self) -> t.Type[EngineAdapter]:
        return engine_adapter.MySQLEngineAdapter

    @property
    def _connection_factory(self) -> t.Callable:
        from pymysql import connect

        return connect


class MSSQLConnectionConfig(ConnectionConfig):
    host: str
    user: t.Optional[str] = None
    password: t.Optional[str] = None
    database: t.Optional[str] = ""
    timeout: t.Optional[int] = 0
    login_timeout: t.Optional[int] = 60
    charset: t.Optional[str] = "UTF-8"
    appname: t.Optional[str] = None
    port: t.Optional[int] = 1433
    conn_properties: t.Optional[t.Union[t.List[str], str]] = None
    autocommit: t.Optional[bool] = False
    tds_version: t.Optional[str] = None

    # Driver options
    driver: t.Literal["pymssql", "pyodbc"] = "pymssql"
    # PyODBC specific options
    driver_name: t.Optional[str] = None  # e.g. "ODBC Driver 18 for SQL Server"
    trust_server_certificate: t.Optional[bool] = None
    encrypt: t.Optional[bool] = None
    # Dictionary of arbitrary ODBC connection properties
    # See: https://learn.microsoft.com/en-us/sql/connect/odbc/dsn-connection-string-attribute
    odbc_properties: t.Optional[t.Dict[str, t.Any]] = None

    concurrent_tasks: int = 4
    register_comments: bool = True
    pre_ping: bool = True

    type_: t.Literal["mssql"] = Field(alias="type", default="mssql")
    DIALECT: t.ClassVar[t.Literal["tsql"]] = "tsql"
    DISPLAY_NAME: t.ClassVar[t.Literal["MSSQL"]] = "MSSQL"
    DISPLAY_ORDER: t.ClassVar[t.Literal[11]] = 11

    @model_validator(mode="before")
    @classmethod
    def _mssql_engine_import_validator(cls, data: t.Any) -> t.Any:
        if not isinstance(data, dict):
            return data

        # Get the default driver for this specific class
        default_driver = "pymssql"
        if hasattr(cls, "model_fields") and "driver" in cls.model_fields:
            field_info = cls.model_fields["driver"]
            if hasattr(field_info, "default") and field_info.default is not None:
                default_driver = field_info.default

        driver = data.get("driver", default_driver)

        # Define the mapping of driver to import module and extra name
        driver_configs = {"pymssql": ("pymssql", "mssql"), "pyodbc": ("pyodbc", "mssql-odbc")}

        if driver not in driver_configs:
            raise ValueError(f"Unsupported driver: {driver}")

        import_module, extra_name = driver_configs[driver]

        # Use _get_engine_import_validator with decorate=False to get the raw validation function
        # This avoids the __wrapped__ issue in Python 3.9
        validator_func = _get_engine_import_validator(
            import_module, driver, extra_name, decorate=False
        )

        # Call the raw validation function directly
        return validator_func(cls, data)

    @property
    def _connection_kwargs_keys(self) -> t.Set[str]:
        base_keys = {
            "host",
            "user",
            "password",
            "database",
            "timeout",
            "login_timeout",
            "charset",
            "appname",
            "port",
            "conn_properties",
            "autocommit",
            "tds_version",
        }

        if self.driver == "pyodbc":
            base_keys.update(
                {
                    "driver_name",
                    "trust_server_certificate",
                    "encrypt",
                    "odbc_properties",
                }
            )
            # Remove pymssql-specific parameters
            base_keys.discard("tds_version")
            base_keys.discard("conn_properties")

        return base_keys

    @property
    def _engine_adapter(self) -> t.Type[EngineAdapter]:
        return engine_adapter.MSSQLEngineAdapter

    @property
    def _connection_factory(self) -> t.Callable:
        if self.driver == "pymssql":
            import pymssql

            return pymssql.connect

        import pyodbc

        def connect(**kwargs: t.Any) -> t.Callable:
            # Extract parameters for connection string
            host = kwargs.pop("host")
            port = kwargs.pop("port", 1433)
            database = kwargs.pop("database", "")
            user = kwargs.pop("user", None)
            password = kwargs.pop("password", None)
            driver_name = kwargs.pop("driver_name", "ODBC Driver 18 for SQL Server")
            trust_server_certificate = kwargs.pop("trust_server_certificate", False)
            encrypt = kwargs.pop("encrypt", True)
            login_timeout = kwargs.pop("login_timeout", 60)

            # Build connection string
            conn_str_parts = [
                f"DRIVER={{{driver_name}}}",
                f"SERVER={host},{port}",
            ]

            if database:
                conn_str_parts.append(f"DATABASE={database}")

            # Add security options
            conn_str_parts.append(f"Encrypt={'YES' if encrypt else 'NO'}")
            if trust_server_certificate:
                conn_str_parts.append("TrustServerCertificate=YES")

            conn_str_parts.append(f"Connection Timeout={login_timeout}")

            # Standard SQL Server authentication
            if user:
                conn_str_parts.append(f"UID={user}")
            if password:
                conn_str_parts.append(f"PWD={password}")

            # Add any additional ODBC properties from the odbc_properties dictionary
            if self.odbc_properties:
                for key, value in self.odbc_properties.items():
                    # Skip properties that we've already set above
                    if key.lower() in (
                        "driver",
                        "server",
                        "database",
                        "uid",
                        "pwd",
                        "encrypt",
                        "trustservercertificate",
                        "connection timeout",
                    ):
                        continue

                    # Handle boolean values properly
                    if isinstance(value, bool):
                        conn_str_parts.append(f"{key}={'YES' if value else 'NO'}")
                    else:
                        conn_str_parts.append(f"{key}={value}")

            # Create the connection string
            conn_str = ";".join(conn_str_parts)

            conn = pyodbc.connect(conn_str, autocommit=kwargs.get("autocommit", False))

            # Set up output converters for MSSQL-specific data types
            # Handle SQL type -155 (DATETIMEOFFSET) which is not yet supported by pyodbc
            # ref: https://github.com/mkleehammer/pyodbc/issues/134#issuecomment-281739794
            def handle_datetimeoffset(dto_value: t.Any) -> t.Any:
                from datetime import datetime, timedelta, timezone
                import struct

                # Unpack the DATETIMEOFFSET binary format:
                # Format: <6hI2h = (year, month, day, hour, minute, second, nanoseconds, tz_hour_offset, tz_minute_offset)
                tup = struct.unpack("<6hI2h", dto_value)
                return datetime(
                    tup[0],
                    tup[1],
                    tup[2],
                    tup[3],
                    tup[4],
                    tup[5],
                    tup[6] // 1000,
                    timezone(timedelta(hours=tup[7], minutes=tup[8])),
                )

            conn.add_output_converter(-155, handle_datetimeoffset)

            return conn

        return connect

    @property
    def _extra_engine_config(self) -> t.Dict[str, t.Any]:
        return {"catalog_support": CatalogSupport.REQUIRES_SET_CATALOG}


class AzureSQLConnectionConfig(MSSQLConnectionConfig):
    type_: t.Literal["azuresql"] = Field(alias="type", default="azuresql")  # type: ignore
    DISPLAY_NAME: t.ClassVar[t.Literal["Azure SQL"]] = "Azure SQL"  # type: ignore
    DISPLAY_ORDER: t.ClassVar[t.Literal[10]] = 10  # type: ignore

    @property
    def _extra_engine_config(self) -> t.Dict[str, t.Any]:
        return {"catalog_support": CatalogSupport.SINGLE_CATALOG_ONLY}


class FabricConnectionConfig(MSSQLConnectionConfig):
    """
    Fabric Connection Configuration.
    Inherits most settings from MSSQLConnectionConfig and sets the type to 'fabric'.
    It is recommended to use the 'pyodbc' driver for Fabric.
    """

    type_: t.Literal["fabric"] = Field(alias="type", default="fabric")  # type: ignore
    DIALECT: t.ClassVar[t.Literal["fabric"]] = "fabric"  # type: ignore
    DISPLAY_NAME: t.ClassVar[t.Literal["Fabric"]] = "Fabric"  # type: ignore
    DISPLAY_ORDER: t.ClassVar[t.Literal[17]] = 17  # type: ignore
    driver: t.Literal["pyodbc"] = "pyodbc"
<<<<<<< HEAD
=======
    workspace_id: str
    tenant_id: str
>>>>>>> 550b917b
    autocommit: t.Optional[bool] = True

    @property
    def _engine_adapter(self) -> t.Type[EngineAdapter]:
        from sqlmesh.core.engine_adapter.fabric import FabricAdapter

        return FabricAdapter

    @property
    def _extra_engine_config(self) -> t.Dict[str, t.Any]:
        return {
            "database": self.database,
<<<<<<< HEAD
            "catalog_support": CatalogSupport.SINGLE_CATALOG_ONLY,
=======
            "catalog_support": CatalogSupport.FULL_SUPPORT,
            "workspace_id": self.workspace_id,
            "tenant_id": self.tenant_id,
            "user": self.user,
            "password": self.password,
>>>>>>> 550b917b
        }


class SparkConnectionConfig(ConnectionConfig):
    """
    Vanilla Spark Connection Configuration. Use `DatabricksConnectionConfig` for Databricks.
    """

    config_dir: t.Optional[str] = None
    catalog: t.Optional[str] = None
    config: t.Dict[str, t.Any] = {}

    concurrent_tasks: int = 4
    register_comments: bool = True
    pre_ping: t.Literal[False] = False

    type_: t.Literal["spark"] = Field(alias="type", default="spark")
    DIALECT: t.ClassVar[t.Literal["spark"]] = "spark"
    DISPLAY_NAME: t.ClassVar[t.Literal["Spark"]] = "Spark"
    DISPLAY_ORDER: t.ClassVar[t.Literal[8]] = 8

    _engine_import_validator = _get_engine_import_validator("pyspark", "spark")

    @property
    def _connection_kwargs_keys(self) -> t.Set[str]:
        return {
            "catalog",
        }

    @property
    def _engine_adapter(self) -> t.Type[EngineAdapter]:
        return engine_adapter.SparkEngineAdapter

    @property
    def _connection_factory(self) -> t.Callable:
        from sqlmesh.engines.spark.db_api.spark_session import connection

        return connection

    @property
    def _static_connection_kwargs(self) -> t.Dict[str, t.Any]:
        from pyspark.conf import SparkConf
        from pyspark.sql import SparkSession

        spark_config = SparkConf()
        if self.config:
            for k, v in self.config.items():
                spark_config.set(k, v)

        if self.config_dir:
            os.environ["SPARK_CONF_DIR"] = self.config_dir
        return {
            "spark": SparkSession.builder.config(conf=spark_config)
            .enableHiveSupport()
            .getOrCreate(),
        }


class TrinoAuthenticationMethod(str, Enum):
    NO_AUTH = "no-auth"
    BASIC = "basic"
    LDAP = "ldap"
    KERBEROS = "kerberos"
    JWT = "jwt"
    CERTIFICATE = "certificate"
    OAUTH = "oauth"

    @property
    def is_no_auth(self) -> bool:
        return self == self.NO_AUTH

    @property
    def is_basic(self) -> bool:
        return self == self.BASIC

    @property
    def is_ldap(self) -> bool:
        return self == self.LDAP

    @property
    def is_kerberos(self) -> bool:
        return self == self.KERBEROS

    @property
    def is_jwt(self) -> bool:
        return self == self.JWT

    @property
    def is_certificate(self) -> bool:
        return self == self.CERTIFICATE

    @property
    def is_oauth(self) -> bool:
        return self == self.OAUTH


class TrinoConnectionConfig(ConnectionConfig):
    method: TrinoAuthenticationMethod = TrinoAuthenticationMethod.NO_AUTH
    host: str
    user: str
    catalog: str
    port: t.Optional[int] = None
    http_scheme: t.Literal["http", "https"] = "https"
    # General Optional
    roles: t.Optional[t.Dict[str, str]] = None
    http_headers: t.Optional[t.Dict[str, str]] = None
    session_properties: t.Optional[t.Dict[str, str]] = None
    retries: int = 3
    timezone: t.Optional[str] = None
    # Basic/LDAP
    password: t.Optional[str] = None
    verify: t.Optional[bool] = None  # disable SSL verification (ignored if `cert` is provided)
    # LDAP
    impersonation_user: t.Optional[str] = None
    # Kerberos
    keytab: t.Optional[str] = None
    krb5_config: t.Optional[str] = None
    principal: t.Optional[str] = None
    service_name: str = "trino"
    hostname_override: t.Optional[str] = None
    mutual_authentication: bool = False
    force_preemptive: bool = False
    sanitize_mutual_error_response: bool = True
    delegate: bool = False
    # JWT
    jwt_token: t.Optional[str] = None
    # Certificate
    client_certificate: t.Optional[str] = None
    client_private_key: t.Optional[str] = None
    cert: t.Optional[str] = None

    # SQLMesh options
    schema_location_mapping: t.Optional[dict[re.Pattern, str]] = None
    concurrent_tasks: int = 4
    register_comments: bool = True
    pre_ping: t.Literal[False] = False

    type_: t.Literal["trino"] = Field(alias="type", default="trino")
    DIALECT: t.ClassVar[t.Literal["trino"]] = "trino"
    DISPLAY_NAME: t.ClassVar[t.Literal["Trino"]] = "Trino"
    DISPLAY_ORDER: t.ClassVar[t.Literal[9]] = 9

    _engine_import_validator = _get_engine_import_validator("trino", "trino")

    @field_validator("schema_location_mapping", mode="before")
    @classmethod
    def _validate_regex_keys(
        cls, value: t.Dict[str | re.Pattern, str]
    ) -> t.Dict[re.Pattern, t.Any]:
        compiled = compile_regex_mapping(value)
        for replacement in compiled.values():
            if "@{schema_name}" not in replacement:
                raise ConfigError(
                    "schema_location_mapping needs to include the '@{schema_name}' placeholder in the value so SQLMesh knows where to substitute the schema name"
                )
        return compiled

    @model_validator(mode="after")
    def _root_validator(self) -> Self:
        port = self.port
        if self.http_scheme == "http" and not self.method.is_no_auth and not self.method.is_basic:
            raise ConfigError("HTTP scheme can only be used with no-auth or basic method")

        if port is None:
            self.port = 80 if self.http_scheme == "http" else 443

        if (self.method.is_ldap or self.method.is_basic) and (not self.password or not self.user):
            raise ConfigError(
                f"Username and Password must be provided if using {self.method.value} authentication"
            )

        if self.method.is_kerberos and (
            not self.principal or not self.keytab or not self.krb5_config
        ):
            raise ConfigError(
                "Kerberos requires the following fields: principal, keytab, and krb5_config"
            )

        if self.method.is_jwt and not self.jwt_token:
            raise ConfigError("JWT requires `jwt_token` to be set")

        if self.method.is_certificate and (
            not self.cert or not self.client_certificate or not self.client_private_key
        ):
            raise ConfigError(
                "Certificate requires the following fields: cert, client_certificate, and client_private_key"
            )

        return self

    @property
    def _connection_kwargs_keys(self) -> t.Set[str]:
        kwargs = {
            "host",
            "port",
            "catalog",
            "roles",
            "http_scheme",
            "http_headers",
            "session_properties",
            "timezone",
        }
        return kwargs

    @property
    def _engine_adapter(self) -> t.Type[EngineAdapter]:
        return engine_adapter.TrinoEngineAdapter

    @property
    def _connection_factory(self) -> t.Callable:
        from trino.dbapi import connect

        return connect

    @property
    def _static_connection_kwargs(self) -> t.Dict[str, t.Any]:
        from trino.auth import (
            BasicAuthentication,
            CertificateAuthentication,
            JWTAuthentication,
            KerberosAuthentication,
            OAuth2Authentication,
        )

        if self.method.is_basic or self.method.is_ldap:
            auth = BasicAuthentication(self.user, self.password)
        elif self.method.is_kerberos:
            if self.keytab:
                os.environ["KRB5_CLIENT_KTNAME"] = self.keytab
            auth = KerberosAuthentication(
                config=self.krb5_config,
                service_name=self.service_name,
                principal=self.principal,
                mutual_authentication=self.mutual_authentication,
                ca_bundle=self.cert,
                force_preemptive=self.force_preemptive,
                hostname_override=self.hostname_override,
                sanitize_mutual_error_response=self.sanitize_mutual_error_response,
                delegate=self.delegate,
            )
        elif self.method.is_oauth:
            auth = OAuth2Authentication()
        elif self.method.is_jwt:
            auth = JWTAuthentication(self.jwt_token)
        elif self.method.is_certificate:
            auth = CertificateAuthentication(self.client_certificate, self.client_private_key)
        else:
            auth = None

        return {
            "auth": auth,
            "user": self.impersonation_user or self.user,
            "max_attempts": self.retries,
            "verify": self.cert if self.cert is not None else self.verify,
            "source": "sqlmesh",
        }

    @property
    def _extra_engine_config(self) -> t.Dict[str, t.Any]:
        return {"schema_location_mapping": self.schema_location_mapping}


class ClickhouseConnectionConfig(ConnectionConfig):
    """
    Clickhouse Connection Configuration.

    Property reference: https://clickhouse.com/docs/en/integrations/python#client-initialization
    """

    host: str
    username: str
    password: t.Optional[str] = None
    port: t.Optional[int] = None
    cluster: t.Optional[str] = None
    connect_timeout: int = 10
    send_receive_timeout: int = 300
    query_limit: int = 0
    use_compression: bool = True
    compression_method: t.Optional[str] = None
    connection_settings: t.Optional[t.Dict[str, t.Any]] = None
    http_proxy: t.Optional[str] = None
    # HTTPS/TLS settings
    verify: bool = True
    ca_cert: t.Optional[str] = None
    client_cert: t.Optional[str] = None
    client_cert_key: t.Optional[str] = None
    https_proxy: t.Optional[str] = None
    server_host_name: t.Optional[str] = None
    tls_mode: t.Optional[str] = None

    concurrent_tasks: int = 1
    register_comments: bool = True
    pre_ping: bool = False

    # This object expects options from urllib3 and also from clickhouse-connect
    # See:
    # * https://urllib3.readthedocs.io/en/stable/advanced-usage.html
    # * https://clickhouse.com/docs/en/integrations/python#customizing-the-http-connection-pool
    connection_pool_options: t.Optional[t.Dict[str, t.Any]] = None

    type_: t.Literal["clickhouse"] = Field(alias="type", default="clickhouse")
    DIALECT: t.ClassVar[t.Literal["clickhouse"]] = "clickhouse"
    DISPLAY_NAME: t.ClassVar[t.Literal["ClickHouse"]] = "ClickHouse"
    DISPLAY_ORDER: t.ClassVar[t.Literal[6]] = 6

    _engine_import_validator = _get_engine_import_validator("clickhouse_connect", "clickhouse")

    @property
    def _connection_kwargs_keys(self) -> t.Set[str]:
        kwargs = {
            "host",
            "username",
            "port",
            "password",
            "connect_timeout",
            "send_receive_timeout",
            "query_limit",
            "http_proxy",
            "verify",
            "ca_cert",
            "client_cert",
            "client_cert_key",
            "https_proxy",
            "server_host_name",
            "tls_mode",
        }
        return kwargs

    @property
    def _engine_adapter(self) -> t.Type[EngineAdapter]:
        return engine_adapter.ClickhouseEngineAdapter

    @property
    def _connection_factory(self) -> t.Callable:
        from clickhouse_connect.dbapi import connect  # type: ignore
        from clickhouse_connect.driver import httputil  # type: ignore
        from functools import partial

        pool_manager_options: t.Dict[str, t.Any] = dict(
            # Match the maxsize to the number of concurrent tasks
            maxsize=self.concurrent_tasks,
            # Block if there are no free connections
            block=True,
            verify=self.verify,
            ca_cert=self.ca_cert,
            client_cert=self.client_cert,
            client_cert_key=self.client_cert_key,
            https_proxy=self.https_proxy,
        )
        # this doesn't happen automatically because we always supply our own pool manager to the connection
        # https://github.com/ClickHouse/clickhouse-connect/blob/3a7f4b04cad29c7c2536661b831fb744248e2ec0/clickhouse_connect/driver/httpclient.py#L109
        if self.server_host_name:
            pool_manager_options["server_hostname"] = self.server_host_name
            if self.verify:
                pool_manager_options["assert_hostname"] = self.server_host_name
        if self.connection_pool_options:
            pool_manager_options.update(self.connection_pool_options)
        pool_mgr = httputil.get_pool_manager(**pool_manager_options)

        return partial(connect, pool_mgr=pool_mgr)

    @property
    def cloud_mode(self) -> bool:
        return "clickhouse.cloud" in self.host

    @property
    def _extra_engine_config(self) -> t.Dict[str, t.Any]:
        return {"cluster": self.cluster, "cloud_mode": self.cloud_mode}

    @property
    def _static_connection_kwargs(self) -> t.Dict[str, t.Any]:
        from sqlmesh import __version__

        # False = no compression
        # True = Clickhouse default compression method
        # string = specific compression method
        compress: bool | str = self.use_compression
        if compress and self.compression_method:
            compress = self.compression_method

        # Clickhouse system settings passed to connection
        # https://clickhouse.com/docs/en/operations/settings/settings
        # - below are set to align with dbt-clickhouse
        # - https://github.com/ClickHouse/dbt-clickhouse/blob/44d26308ea6a3c8ead25c280164aa88191f05f47/dbt/adapters/clickhouse/dbclient.py#L77
        settings = self.connection_settings or {}
        #  mutations_sync = 2: "The query waits for all mutations [ALTER statements] to complete on all replicas (if they exist)"
        settings["mutations_sync"] = "2"
        #  insert_distributed_sync = 1: "INSERT operation succeeds only after all the data is saved on all shards"
        settings["insert_distributed_sync"] = "1"
        if self.cluster or self.cloud_mode:
            # database_replicated_enforce_synchronous_settings = 1:
            #   - "Enforces synchronous waiting for some queries"
            #   - https://github.com/ClickHouse/ClickHouse/blob/ccaa8d03a9351efc16625340268b9caffa8a22ba/src/Core/Settings.h#L709
            settings["database_replicated_enforce_synchronous_settings"] = "1"
            # insert_quorum = auto:
            #   - "INSERT succeeds only when ClickHouse manages to correctly write data to the insert_quorum of replicas during
            #       the insert_quorum_timeout"
            #   - "use majority number (number_of_replicas / 2 + 1) as quorum number"
            settings["insert_quorum"] = "auto"

        return {
            "compress": compress,
            "client_name": f"SQLMesh/{__version__}",
            **settings,
        }


class AthenaConnectionConfig(ConnectionConfig):
    # PyAthena connection options
    aws_access_key_id: t.Optional[str] = None
    aws_secret_access_key: t.Optional[str] = None
    role_arn: t.Optional[str] = None
    role_session_name: t.Optional[str] = None
    region_name: t.Optional[str] = None
    work_group: t.Optional[str] = None
    s3_staging_dir: t.Optional[str] = None
    schema_name: t.Optional[str] = None
    catalog_name: t.Optional[str] = None

    # SQLMesh options
    s3_warehouse_location: t.Optional[str] = None
    concurrent_tasks: int = 4
    register_comments: t.Literal[False] = (
        False  # because Athena doesnt support comments in most cases
    )
    pre_ping: t.Literal[False] = False

    type_: t.Literal["athena"] = Field(alias="type", default="athena")
    DIALECT: t.ClassVar[t.Literal["athena"]] = "athena"
    DISPLAY_NAME: t.ClassVar[t.Literal["Athena"]] = "Athena"
    DISPLAY_ORDER: t.ClassVar[t.Literal[15]] = 15

    _engine_import_validator = _get_engine_import_validator("pyathena", "athena")

    @model_validator(mode="after")
    def _root_validator(self) -> Self:
        work_group = self.work_group
        s3_staging_dir = self.s3_staging_dir
        s3_warehouse_location = self.s3_warehouse_location

        if not work_group and not s3_staging_dir:
            raise ConfigError("At least one of work_group or s3_staging_dir must be set")

        if s3_staging_dir:
            self.s3_staging_dir = validate_s3_uri(s3_staging_dir, base=True, error_type=ConfigError)

        if s3_warehouse_location:
            self.s3_warehouse_location = validate_s3_uri(
                s3_warehouse_location, base=True, error_type=ConfigError
            )

        return self

    @property
    def _connection_kwargs_keys(self) -> t.Set[str]:
        return {
            "aws_access_key_id",
            "aws_secret_access_key",
            "role_arn",
            "role_session_name",
            "region_name",
            "work_group",
            "s3_staging_dir",
            "schema_name",
            "catalog_name",
        }

    @property
    def _engine_adapter(self) -> t.Type[EngineAdapter]:
        return engine_adapter.AthenaEngineAdapter

    @property
    def _extra_engine_config(self) -> t.Dict[str, t.Any]:
        return {"s3_warehouse_location": self.s3_warehouse_location}

    @property
    def _connection_factory(self) -> t.Callable:
        from pyathena import connect  # type: ignore

        return connect

    def get_catalog(self) -> t.Optional[str]:
        return self.catalog_name


class RisingwaveConnectionConfig(ConnectionConfig):
    host: str
    user: str
    password: t.Optional[str] = None
    port: int
    database: str
    role: t.Optional[str] = None
    sslmode: t.Optional[str] = None

    concurrent_tasks: int = 4
    register_comments: bool = True
    pre_ping: bool = True

    type_: t.Literal["risingwave"] = Field(alias="type", default="risingwave")
    DIALECT: t.ClassVar[t.Literal["risingwave"]] = "risingwave"
    DISPLAY_NAME: t.ClassVar[t.Literal["RisingWave"]] = "RisingWave"
    DISPLAY_ORDER: t.ClassVar[t.Literal[16]] = 16

    _engine_import_validator = _get_engine_import_validator("psycopg2", "risingwave")

    @property
    def _connection_kwargs_keys(self) -> t.Set[str]:
        return {
            "host",
            "user",
            "password",
            "port",
            "database",
            "role",
            "sslmode",
        }

    @property
    def _engine_adapter(self) -> t.Type[EngineAdapter]:
        return engine_adapter.RisingwaveEngineAdapter

    @property
    def _connection_factory(self) -> t.Callable:
        from psycopg2 import connect

        return connect

    @property
    def _cursor_init(self) -> t.Optional[t.Callable[[t.Any], None]]:
        def init(cursor: t.Any) -> None:
            sql = "SET RW_IMPLICIT_FLUSH TO true;"
            cursor.execute(sql)

        return init


CONNECTION_CONFIG_TO_TYPE = {
    # Map all subclasses of ConnectionConfig to the value of their `type_` field.
    tpe.all_field_infos()["type_"].default: tpe
    for tpe in subclasses(
        __name__,
        ConnectionConfig,
        exclude=(ConnectionConfig, BaseDuckDBConnectionConfig),
    )
}

DIALECT_TO_TYPE = {
    tpe.all_field_infos()["type_"].default: tpe.DIALECT
    for tpe in subclasses(
        __name__,
        ConnectionConfig,
        exclude=(ConnectionConfig, BaseDuckDBConnectionConfig),
    )
}

INIT_DISPLAY_INFO_TO_TYPE = {
    tpe.all_field_infos()["type_"].default: (
        tpe.DISPLAY_ORDER,
        tpe.DISPLAY_NAME,
    )
    for tpe in subclasses(
        __name__,
        ConnectionConfig,
        exclude=(ConnectionConfig, BaseDuckDBConnectionConfig),
    )
}


def parse_connection_config(v: t.Dict[str, t.Any]) -> ConnectionConfig:
    if "type" not in v:
        raise ConfigError("Missing connection type.")

    connection_type = v["type"]
    if connection_type not in CONNECTION_CONFIG_TO_TYPE:
        raise ConfigError(f"Unknown connection type '{connection_type}'.")

    return CONNECTION_CONFIG_TO_TYPE[connection_type](**v)


def _connection_config_validator(
    cls: t.Type, v: ConnectionConfig | t.Dict[str, t.Any] | None
) -> ConnectionConfig | None:
    if v is None or isinstance(v, ConnectionConfig):
        return v

    check_config_and_vars_msg = "\n\nVerify your config.yaml and environment variables."

    try:
        return parse_connection_config(v)
    except pydantic.ValidationError as e:
        raise ConfigError(
            validation_error_message(e, f"Invalid '{v['type']}' connection config:")
            + check_config_and_vars_msg
        )
    except ConfigError as e:
        raise ConfigError(str(e) + check_config_and_vars_msg)


connection_config_validator: t.Callable = field_validator(
    "connection",
    "state_connection",
    "test_connection",
    "default_connection",
    "default_test_connection",
    mode="before",
    check_fields=False,
)(_connection_config_validator)


if t.TYPE_CHECKING:
    # TypeAlias hasn't been introduced until Python 3.10 which means that we can't use it
    # outside the TYPE_CHECKING guard.
    SerializableConnectionConfig: t.TypeAlias = ConnectionConfig  # type: ignore
else:
    import pydantic

    # Workaround for https://docs.pydantic.dev/latest/concepts/serialization/#serializing-with-duck-typing
    SerializableConnectionConfig = pydantic.SerializeAsAny[ConnectionConfig]  # type: ignore<|MERGE_RESOLUTION|>--- conflicted
+++ resolved
@@ -1529,14 +1529,7 @@
         if not isinstance(data, dict):
             return data
 
-        # Get the default driver for this specific class
-        default_driver = "pymssql"
-        if hasattr(cls, "model_fields") and "driver" in cls.model_fields:
-            field_info = cls.model_fields["driver"]
-            if hasattr(field_info, "default") and field_info.default is not None:
-                default_driver = field_info.default
-
-        driver = data.get("driver", default_driver)
+        driver = data.get("driver", "pymssql")
 
         # Define the mapping of driver to import module and extra name
         driver_configs = {"pymssql": ("pymssql", "mssql"), "pyodbc": ("pyodbc", "mssql-odbc")}
@@ -1715,11 +1708,8 @@
     DISPLAY_NAME: t.ClassVar[t.Literal["Fabric"]] = "Fabric"  # type: ignore
     DISPLAY_ORDER: t.ClassVar[t.Literal[17]] = 17  # type: ignore
     driver: t.Literal["pyodbc"] = "pyodbc"
-<<<<<<< HEAD
-=======
     workspace_id: str
     tenant_id: str
->>>>>>> 550b917b
     autocommit: t.Optional[bool] = True
 
     @property
@@ -1732,15 +1722,11 @@
     def _extra_engine_config(self) -> t.Dict[str, t.Any]:
         return {
             "database": self.database,
-<<<<<<< HEAD
-            "catalog_support": CatalogSupport.SINGLE_CATALOG_ONLY,
-=======
             "catalog_support": CatalogSupport.FULL_SUPPORT,
             "workspace_id": self.workspace_id,
             "tenant_id": self.tenant_id,
             "user": self.user,
             "password": self.password,
->>>>>>> 550b917b
         }
 
 
