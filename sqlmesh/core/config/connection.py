--- conflicted
+++ resolved
@@ -134,7 +134,6 @@
     type: str
     path: str
     read_only: bool = False
-    token: t.Optional[str] = None
 
     def to_sql(self, alias: str) -> str:
         options = []
@@ -144,14 +143,18 @@
             options.append(f"TYPE {self.type.upper()}")
         if self.read_only:
             options.append("READ_ONLY")
+        options_sql = f" ({', '.join(options)})" if options else ""
+        alias_sql = ""
         # TODO: Add support for Postgres schema. Currently adding it blocks access to the information_schema
-        alias_sql = (
+        if self.type == "motherduck":
             # MotherDuck does not support aliasing
-            f" AS {alias}" if not (self.type == "motherduck" or self.path.startswith("md:")) else ""
-        )
-        options_sql = f" ({', '.join(options)})" if options else ""
-        token_sql = "?motherduck_token=" + self.token if self.token else ""
-        return f"ATTACH '{self.path}{token_sql}'{alias_sql}{options_sql}"
+            if (md_db := self.path.replace("md:", "")) != alias.replace('"', ""):
+                raise ConfigError(
+                    f"MotherDuck does not support assigning an alias different from the database name {md_db}."
+                )
+        else:
+            alias_sql += f" AS {alias}"
+        return f"ATTACH '{self.path}'{alias_sql}{options_sql}"
 
 
 class BaseDuckDBConnectionConfig(ConnectionConfig):
@@ -388,36 +391,6 @@
         return {"database": connection_str, "config": custom_user_agent_config}
 
 
-<<<<<<< HEAD
-class DuckDBAttachOptions(BaseConfig):
-    type: str
-    path: str
-    read_only: bool = False
-
-    def to_sql(self, alias: str) -> str:
-        options = []
-        # 'duckdb' is actually not a supported type, but we'd like to allow it for
-        # fully qualified attach options or integration testing, similar to duckdb-dbt
-        if self.type not in ("duckdb", "motherduck"):
-            options.append(f"TYPE {self.type.upper()}")
-        if self.read_only:
-            options.append("READ_ONLY")
-        options_sql = f" ({', '.join(options)})" if options else ""
-        alias_sql = ""
-        # TODO: Add support for Postgres schema. Currently adding it blocks access to the information_schema
-        if self.type == "motherduck":
-            # MotherDuck does not support aliasing
-            if (md_db := self.path.replace("md:", "")) != alias.replace('"', ""):
-                raise ConfigError(
-                    f"MotherDuck does not support assigning an alias different from the database name {md_db}."
-                )
-        else:
-            alias_sql += f" AS {alias}"
-        return f"ATTACH '{self.path}'{alias_sql}{options_sql}"
-
-
-=======
->>>>>>> 42999560
 class DuckDBConnectionConfig(BaseDuckDBConnectionConfig):
     """Configuration for the DuckDB connection."""
 
