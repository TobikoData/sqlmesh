from __future__ import annotations

import json
import logging
import types
import re
import typing as t
from functools import cached_property, partial
from pathlib import Path

import pandas as pd
import numpy as np
from pydantic import Field
from sqlglot import diff, exp
from sqlglot.diff import Insert
from sqlglot.helper import seq_get
from sqlglot.optimizer.qualify_columns import quote_identifiers
from sqlglot.optimizer.simplify import gen
from sqlglot.optimizer.normalize_identifiers import normalize_identifiers
from sqlglot.schema import MappingSchema, nested_set
from sqlglot.time import format_time

from sqlmesh.core import constants as c
from sqlmesh.core import dialect as d
from sqlmesh.core.audit import Audit, ModelAudit
from sqlmesh.core.node import IntervalUnit
from sqlmesh.core.macros import MacroRegistry, macro
from sqlmesh.core.model.common import (
    expression_validator,
    make_python_env,
    parse_dependencies,
    single_value_or_tuple,
    sorted_python_env_payloads,
    validate_extra_and_required_fields,
)
from sqlmesh.core.model.meta import ModelMeta, FunctionCall
from sqlmesh.core.model.kind import (
    ModelKindName,
    SeedKind,
    ModelKind,
    FullKind,
    create_model_kind,
    CustomKind,
)
from sqlmesh.core.model.seed import CsvSeedReader, Seed, create_seed
from sqlmesh.core.renderer import ExpressionRenderer, QueryRenderer
from sqlmesh.core.signal import SignalRegistry
from sqlmesh.utils import columns_to_types_all_known, str_to_bool, UniqueKeyDict
from sqlmesh.utils.cron import CroniterCache
from sqlmesh.utils.date import TimeLike, make_inclusive, to_datetime, to_time_column
from sqlmesh.utils.errors import ConfigError, SQLMeshError, raise_config_error, PythonModelEvalError
from sqlmesh.utils.hashing import hash_data
from sqlmesh.utils.jinja import JinjaMacroRegistry, extract_macro_references_and_variables
from sqlmesh.utils.pydantic import PydanticModel, PRIVATE_FIELDS
from sqlmesh.utils.metaprogramming import (
    Executable,
    SqlValue,
    build_env,
    prepare_env,
    serialize_env,
    format_evaluated_code_exception,
)

if t.TYPE_CHECKING:
    from sqlglot.dialects.dialect import DialectType
    from sqlmesh.core._typing import Self, TableName, SessionProperties
    from sqlmesh.core.context import ExecutionContext
    from sqlmesh.core.engine_adapter import EngineAdapter
    from sqlmesh.core.engine_adapter._typing import QueryOrDF
    from sqlmesh.core.linter.rule import Rule
    from sqlmesh.core.snapshot import DeployabilityIndex, Node, Snapshot
    from sqlmesh.utils.jinja import MacroReference


logger = logging.getLogger(__name__)

PROPERTIES = {"physical_properties", "session_properties", "virtual_properties"}

RUNTIME_RENDERED_MODEL_FIELDS = {
    "audits",
    "signals",
    "description",
    "cron",
    "merge_filter",
} | PROPERTIES


class _Model(ModelMeta, frozen=True):
    """Model is the core abstraction for user defined datasets.

    A model consists of logic that fetches the data (a SQL query, a Python script or a seed) and metadata
    associated with it. Models can be run on arbitrary cadences and support incremental or full refreshes.
    Models can also be materialized into physical tables or shared across other models as temporary views.

    Example:
        MODEL (
            name           sushi.order_items,
            owner          jen,
            cron           '@daily',
            start          '2020-01-01',
            partitioned_by ds
        );

        @DEF(var, 'my_var');

        SELECT
          1 AS column_a # my first column,
          @var AS my_column # my second column,
        ;

    Args:
        name: The name of the model, which is of the form [catalog].[db].table.
            The catalog and db are optional.
        dialect: The SQL dialect that the model's query is written in. By default,
            this is assumed to be the dialect of the context.
        owner: The owner of the model.
        cron: A cron string specifying how often the model should be refreshed, leveraging the
            [croniter](https://github.com/kiorky/croniter) library.
        description: The optional model description.
        stamp: An optional arbitrary string sequence used to create new model versions without making
            changes to any of the functional components of the definition.
        start: The earliest date that the model will be backfilled for. If this is None,
            then the date is inferred by taking the most recent start date of its ancestors.
            The start date can be a static datetime or a relative datetime like "1 year ago"
        end: The date that the model will be backfilled up until. Follows the same syntax as 'start',
            should be omitted if there is no end date.
        lookback: The number of previous incremental intervals in the lookback window.
        table_format: The table format used to manage the physical table files defined by `storage_format`, only applicable in certain engines.
            (eg, 'iceberg', 'delta', 'hudi')
        storage_format: The storage format used to store the physical table, only applicable in certain engines.
            (eg. 'parquet', 'orc')
        partitioned_by: The partition columns or engine specific expressions, only applicable in certain engines. (eg. (ds, hour))
        clustered_by: The cluster columns or engine specific expressions, only applicable in certain engines. (eg. (ds, hour))
        python_env: Dictionary containing all global variables needed to render the model's macros.
        mapping_schema: The schema of table names to column and types.
        extract_dependencies_from_query: Whether to extract additional dependencies from the rendered model's query.
        physical_schema_override: The desired physical schema name override.
    """

    python_env: t.Dict[str, Executable] = {}
    jinja_macros: JinjaMacroRegistry = JinjaMacroRegistry()
    audit_definitions: t.Dict[str, ModelAudit] = {}
    mapping_schema: t.Dict[str, t.Any] = {}
    extract_dependencies_from_query: bool = True

    _full_depends_on: t.Optional[t.Set[str]] = None
    _statement_renderer_cache: t.Dict[int, ExpressionRenderer] = {}

    pre_statements_: t.Optional[t.List[exp.Expression]] = Field(
        default=None, alias="pre_statements"
    )
    post_statements_: t.Optional[t.List[exp.Expression]] = Field(
        default=None, alias="post_statements"
    )
    on_virtual_update_: t.Optional[t.List[exp.Expression]] = Field(
        default=None, alias="on_virtual_update"
    )

    _expressions_validator = expression_validator

    def __getstate__(self) -> t.Dict[t.Any, t.Any]:
        state = super().__getstate__()
        private = state[PRIVATE_FIELDS]
        private["_statement_renderer_cache"] = {}
        return state

    def copy(self, **kwargs: t.Any) -> Self:
        model = super().copy(**kwargs)
        model._statement_renderer_cache = {}
        return model

    def render(
        self,
        *,
        context: ExecutionContext,
        start: t.Optional[TimeLike] = None,
        end: t.Optional[TimeLike] = None,
        execution_time: t.Optional[TimeLike] = None,
        **kwargs: t.Any,
    ) -> t.Iterator[QueryOrDF]:
        """Renders the content of this model in a form of either a SELECT query, executing which the data for this model can
        be fetched, or a dataframe object which contains the data itself.

        The type of the returned object (query or dataframe) depends on whether the model was sourced from a SQL query,
        a Python script or a pre-built dataset (seed).

        Args:
            context: The execution context used for fetching data.
            start: The start date/time of the run.
            end: The end date/time of the run.
            execution_time: The date/time time reference to use for execution time.

        Returns:
            A generator which yields either a query object or one of the supported dataframe objects.
        """
        yield self.render_query_or_raise(
            start=start,
            end=end,
            execution_time=execution_time,
            snapshots=context.snapshots,
            deployability_index=context.deployability_index,
            engine_adapter=context.engine_adapter,
            **kwargs,
        )

    def render_definition(
        self,
        include_python: bool = True,
        include_defaults: bool = False,
        render_query: bool = False,
    ) -> t.List[exp.Expression]:
        """Returns the original list of sql expressions comprising the model definition.

        Args:
            include_python: Whether or not to include Python code in the rendered definition.
        """
        expressions = []
        comment = None
        for field_name, field_info in ModelMeta.all_field_infos().items():
            field_value = getattr(self, field_name)

            if (include_defaults and field_value) or field_value != field_info.default:
                if field_name == "description":
                    comment = field_value
                elif field_name == "kind":
                    expressions.append(
                        exp.Property(
                            this="kind",
                            value=field_value.to_expression(dialect=self.dialect),
                        )
                    )
                elif field_name == "name":
                    expressions.append(
                        exp.Property(
                            this=field_name,
                            value=exp.to_table(field_value, dialect=self.dialect),
                        )
                    )
                elif field_name not in (
                    "column_descriptions_",
                    "default_catalog",
                    "enabled",
                    "inline_audits",
                    "optimize_query",
                    "ignored_rules_",
                ):
                    expressions.append(
                        exp.Property(
                            this=field_info.alias or field_name,
                            value=META_FIELD_CONVERTER.get(field_name, exp.to_identifier)(
                                field_value
                            ),
                        )
                    )

        model = d.Model(expressions=expressions)
        model.comments = [comment] if comment else None

        jinja_expressions = []
        python_expressions = []
        if include_python:
            python_env = d.PythonCode(expressions=sorted_python_env_payloads(self.python_env))
            if python_env.expressions:
                python_expressions.append(python_env)

            jinja_expressions = self.jinja_macros.to_expressions()

        return [
            model,
            *python_expressions,
            *jinja_expressions,
        ]

    def render_query(
        self,
        *,
        start: t.Optional[TimeLike] = None,
        end: t.Optional[TimeLike] = None,
        execution_time: t.Optional[TimeLike] = None,
        snapshots: t.Optional[t.Dict[str, Snapshot]] = None,
        table_mapping: t.Optional[t.Dict[str, str]] = None,
        expand: t.Iterable[str] = tuple(),
        deployability_index: t.Optional[DeployabilityIndex] = None,
        engine_adapter: t.Optional[EngineAdapter] = None,
        **kwargs: t.Any,
    ) -> t.Optional[exp.Query]:
        """Renders a model's query, expanding macros with provided kwargs, and optionally expanding referenced models.

        Args:
            start: The start datetime to render. Defaults to epoch start.
            end: The end datetime to render. Defaults to epoch start.
            execution_time: The date/time time reference to use for execution time.
            snapshots: All upstream snapshots (by name) to use for expansion and mapping of physical locations.
            table_mapping: Table mapping of physical locations. Takes precedence over snapshot mappings.
            expand: Expand referenced models as subqueries. This is used to bypass backfills when running queries
                that depend on materialized tables.  Model definitions are inlined and can thus be run end to
                end on the fly.
            deployability_index: Determines snapshots that are deployable in the context of this render.
            kwargs: Additional kwargs to pass to the renderer.

        Returns:
            The rendered expression.
        """
        return exp.select(
            *(
                exp.cast(exp.Null(), column_type, copy=False).as_(name, copy=False, quoted=True)
                for name, column_type in (self.columns_to_types or {}).items()
            ),
            copy=False,
        ).from_(exp.values([tuple([1])], alias="t", columns=["dummy"]), copy=False)

    def render_query_or_raise(
        self,
        *,
        start: t.Optional[TimeLike] = None,
        end: t.Optional[TimeLike] = None,
        execution_time: t.Optional[TimeLike] = None,
        snapshots: t.Optional[t.Dict[str, Snapshot]] = None,
        table_mapping: t.Optional[t.Dict[str, str]] = None,
        expand: t.Iterable[str] = tuple(),
        deployability_index: t.Optional[DeployabilityIndex] = None,
        engine_adapter: t.Optional[EngineAdapter] = None,
        **kwargs: t.Any,
    ) -> exp.Query:
        """Same as `render_query()` but raises an exception if the query can't be rendered.

        Args:
            start: The start datetime to render. Defaults to epoch start.
            end: The end datetime to render. Defaults to epoch start.
            execution_time: The date/time time reference to use for execution time.
            snapshots: All upstream snapshots (by model name) to use for expansion and mapping of physical locations.
            table_mapping: Table mapping of physical locations. Takes precedence over snapshot mappings.
            expand: Expand referenced models as subqueries. This is used to bypass backfills when running queries
                that depend on materialized tables.  Model definitions are inlined and can thus be run end to
                end on the fly.
            deployability_index: Determines snapshots that are deployable in the context of this render.
            kwargs: Additional kwargs to pass to the renderer.

        Returns:
            The rendered expression.
        """
        query = self.render_query(
            start=start,
            end=end,
            execution_time=execution_time,
            snapshots=snapshots,
            table_mapping=table_mapping,
            expand=expand,
            deployability_index=deployability_index,
            engine_adapter=engine_adapter,
            **kwargs,
        )
        if query is None:
            raise SQLMeshError(f"Failed to render query for model '{self.name}'.")
        return query

    def render_pre_statements(
        self,
        *,
        start: t.Optional[TimeLike] = None,
        end: t.Optional[TimeLike] = None,
        execution_time: t.Optional[TimeLike] = None,
        snapshots: t.Optional[t.Collection[Snapshot]] = None,
        expand: t.Iterable[str] = tuple(),
        deployability_index: t.Optional[DeployabilityIndex] = None,
        engine_adapter: t.Optional[EngineAdapter] = None,
        **kwargs: t.Any,
    ) -> t.List[exp.Expression]:
        """Renders pre-statements for a model.

        Pre-statements are statements that preceded the model's SELECT query.

        Args:
            start: The start datetime to render. Defaults to epoch start.
            end: The end datetime to render. Defaults to epoch start.
            execution_time: The date/time time reference to use for execution time.
            snapshots: All upstream snapshots (by model name) to use for expansion and mapping of physical locations.
            expand: Expand referenced models as subqueries. This is used to bypass backfills when running queries
                that depend on materialized tables.  Model definitions are inlined and can thus be run end to
                end on the fly.
            deployability_index: Determines snapshots that are deployable in the context of this render.
            kwargs: Additional kwargs to pass to the renderer.

        Returns:
            The list of rendered expressions.
        """
        return self._render_statements(
            self.pre_statements,
            start=start,
            end=end,
            execution_time=execution_time,
            snapshots=snapshots,
            expand=expand,
            deployability_index=deployability_index,
            engine_adapter=engine_adapter,
            **kwargs,
        )

    def render_post_statements(
        self,
        *,
        start: t.Optional[TimeLike] = None,
        end: t.Optional[TimeLike] = None,
        execution_time: t.Optional[TimeLike] = None,
        snapshots: t.Optional[t.Dict[str, Snapshot]] = None,
        expand: t.Iterable[str] = tuple(),
        deployability_index: t.Optional[DeployabilityIndex] = None,
        engine_adapter: t.Optional[EngineAdapter] = None,
        **kwargs: t.Any,
    ) -> t.List[exp.Expression]:
        """Renders post-statements for a model.

        Post-statements are statements that follow after the model's SELECT query.

        Args:
            start: The start datetime to render. Defaults to epoch start.
            end: The end datetime to render. Defaults to epoch start.
            execution_time: The date/time time reference to use for execution time.
            snapshots: All upstream snapshots (by model name) to use for expansion and mapping of physical locations.
            expand: Expand referenced models as subqueries. This is used to bypass backfills when running queries
                that depend on materialized tables.  Model definitions are inlined and can thus be run end to
                end on the fly.
            deployability_index: Determines snapshots that are deployable in the context of this render.
            kwargs: Additional kwargs to pass to the renderer.

        Returns:
            The list of rendered expressions.
        """
        return self._render_statements(
            self.post_statements,
            start=start,
            end=end,
            execution_time=execution_time,
            snapshots=snapshots,
            expand=expand,
            deployability_index=deployability_index,
            engine_adapter=engine_adapter,
            **kwargs,
        )

    def render_on_virtual_update(
        self,
        *,
        start: t.Optional[TimeLike] = None,
        end: t.Optional[TimeLike] = None,
        execution_time: t.Optional[TimeLike] = None,
        snapshots: t.Optional[t.Dict[str, Snapshot]] = None,
        expand: t.Iterable[str] = tuple(),
        deployability_index: t.Optional[DeployabilityIndex] = None,
        engine_adapter: t.Optional[EngineAdapter] = None,
        **kwargs: t.Any,
    ) -> t.List[exp.Expression]:
        return self._render_statements(
            self.on_virtual_update,
            start=start,
            end=end,
            execution_time=execution_time,
            snapshots=snapshots,
            expand=expand,
            deployability_index=deployability_index,
            engine_adapter=engine_adapter,
            **kwargs,
        )

    def render_audit_query(
        self,
        audit: Audit,
        *,
        start: t.Optional[TimeLike] = None,
        end: t.Optional[TimeLike] = None,
        execution_time: t.Optional[TimeLike] = None,
        snapshots: t.Optional[t.Dict[str, Snapshot]] = None,
        deployability_index: t.Optional[DeployabilityIndex] = None,
        **kwargs: t.Any,
    ) -> exp.Query:
        from sqlmesh.core.snapshot import DeployabilityIndex

        deployability_index = deployability_index or DeployabilityIndex.all_deployable()
        snapshot = (snapshots or {}).get(self.fqn)

        this_model = kwargs.pop("this_model", None) or (
            snapshot.table_name(deployability_index.is_deployable(snapshot))
            if snapshot
            else self.fqn
        )

        columns_to_types: t.Optional[t.Dict[str, t.Any]] = None
        if "engine_adapter" in kwargs:
            try:
                columns_to_types = kwargs["engine_adapter"].columns(this_model)
            except Exception:
                pass

        if self.time_column:
            low, high = [
                self.convert_to_time_column(dt, columns_to_types)
                for dt in make_inclusive(start or c.EPOCH, end or c.EPOCH, self.dialect)
            ]
            where = self.time_column.column.between(low, high)
        else:
            where = None

        # The model's name is already normalized, but in case of snapshots we also prepend a
        # case-sensitive physical schema name, so we quote here to ensure that we won't have
        # a broken schema reference after the resulting query is normalized in `render`.
        quoted_model_name = quote_identifiers(
            exp.to_table(this_model, dialect=self.dialect), dialect=self.dialect
        )

        query_renderer = QueryRenderer(
            audit.query,
            audit.dialect or self.dialect,
            audit.macro_definitions,
            path=audit._path or Path(),
            jinja_macro_registry=audit.jinja_macros,
            python_env=self.python_env,
            only_execution_time=self.kind.only_execution_time,
            default_catalog=self.default_catalog,
        )

        rendered_query = query_renderer.render(
            start=start,
            end=end,
            execution_time=execution_time,
            snapshots=snapshots,
            deployability_index=deployability_index,
            **{
                **audit.defaults,
                "this_model": exp.select("*").from_(quoted_model_name).where(where).subquery()
                if where is not None
                else quoted_model_name,
                **kwargs,
            },  # type: ignore
        )

        if rendered_query is None:
            raise SQLMeshError(
                f"Failed to render query for audit '{audit.name}', model '{self.name}'."
            )

        return rendered_query

    @property
    def pre_statements(self) -> t.List[exp.Expression]:
        return self.pre_statements_ or []

    @property
    def post_statements(self) -> t.List[exp.Expression]:
        return self.post_statements_ or []

    @property
    def on_virtual_update(self) -> t.List[exp.Expression]:
        return self.on_virtual_update_ or []

    @property
    def macro_definitions(self) -> t.List[d.MacroDef]:
        """All macro definitions from the list of expressions."""
        return [
            s
            for s in self.pre_statements + self.post_statements + self.on_virtual_update
            if isinstance(s, d.MacroDef)
        ]

    def _render_statements(
        self,
        statements: t.Iterable[exp.Expression],
        **kwargs: t.Any,
    ) -> t.List[exp.Expression]:
        rendered = (
            self._statement_renderer(statement).render(**kwargs)
            for statement in statements
            if not isinstance(statement, d.MacroDef)
        )
        return [r for expressions in rendered if expressions for r in expressions]

    def _statement_renderer(self, expression: exp.Expression) -> ExpressionRenderer:
        expression_key = id(expression)
        if expression_key not in self._statement_renderer_cache:
            self._statement_renderer_cache[expression_key] = ExpressionRenderer(
                expression,
                self.dialect,
                self.macro_definitions,
                path=self._path,
                jinja_macro_registry=self.jinja_macros,
                python_env=self.python_env,
                only_execution_time=False,
                default_catalog=self.default_catalog,
                model_fqn=self.fqn,
            )
        return self._statement_renderer_cache[expression_key]

    def render_signals(
        self,
        *,
        start: t.Optional[TimeLike] = None,
        end: t.Optional[TimeLike] = None,
        execution_time: t.Optional[TimeLike] = None,
    ) -> t.List[t.Dict[str, str | int | float | bool]]:
        """Renders external; signals defined for this model.

        Args:
            start: The start datetime to render. Defaults to epoch start.
            end: The end datetime to render. Defaults to epoch start.
            execution_time: The date/time time reference to use for execution time.

        Returns:
            The list of rendered expressions.
        """

        def _render(e: exp.Expression) -> str | int | float | bool:
            rendered_exprs = (
                self._create_renderer(e).render(start=start, end=end, execution_time=execution_time)
                or []
            )
            if len(rendered_exprs) != 1:
                raise SQLMeshError(f"Expected one expression but got {len(rendered_exprs)}")

            rendered = rendered_exprs[0]
            if rendered.is_int:
                return int(rendered.this)
            if rendered.is_number:
                return float(rendered.this)
            if isinstance(rendered, (exp.Literal, exp.Boolean)):
                return rendered.this
            return rendered.sql(dialect=self.dialect)

        # airflow only
        return [
            {k: _render(v) for k, v in signal.items()} for name, signal in self.signals if not name
        ]

    def render_signal_calls(self) -> t.Dict[str, t.Dict[str, t.Optional[exp.Expression]]]:
        return {
            name: {
                k: seq_get(self._create_renderer(v).render() or [], 0) for k, v in kwargs.items()
            }
            for name, kwargs in self.signals
            if name
        }

    def render_merge_filter(
        self,
        *,
        start: t.Optional[TimeLike] = None,
        end: t.Optional[TimeLike] = None,
        execution_time: t.Optional[TimeLike] = None,
    ) -> t.Optional[exp.Expression]:
        if self.merge_filter is None:
            return None
        rendered_exprs = (
            self._create_renderer(self.merge_filter).render(
                start=start, end=end, execution_time=execution_time
            )
            or []
        )
        if len(rendered_exprs) != 1:
            raise SQLMeshError(f"Expected one expression but got {len(rendered_exprs)}")
        return rendered_exprs[0].transform(d.replace_merge_table_aliases)

    def _render_properties(
        self, properties: t.Dict[str, exp.Expression] | SessionProperties, **render_kwargs: t.Any
    ) -> t.Dict[str, t.Any]:
        def _render(expression: exp.Expression) -> exp.Expression | None:
            # note: we use the _statement_renderer instead of _create_renderer because it sets model_fqn which
            # in turn makes @this_model available in the evaluation context
            rendered_exprs = self._statement_renderer(expression).render(**render_kwargs)

            # Warn instead of raising for cases where a property is conditionally assigned
            if not rendered_exprs or rendered_exprs[0].sql().lower() in {"none", "null"}:
                logger.warning(
                    f"Expected rendering '{expression.sql(dialect=self.dialect)}' to return an expression"
                )
                return None

            if len(rendered_exprs) != 1:
                raise SQLMeshError(
                    f"Expected one result when rendering '{expression.sql(dialect=self.dialect)}' but got {len(rendered_exprs)}"
                )

            return rendered_exprs[0]

        return {
            k: rendered
            for k, v in properties.items()
            if (rendered := (_render(v) if isinstance(v, exp.Expression) else v))
        }

    def render_physical_properties(self, **render_kwargs: t.Any) -> t.Dict[str, t.Any]:
        return self._render_properties(properties=self.physical_properties, **render_kwargs)

    def render_virtual_properties(self, **render_kwargs: t.Any) -> t.Dict[str, t.Any]:
        return self._render_properties(properties=self.virtual_properties, **render_kwargs)

    def render_session_properties(self, **render_kwargs: t.Any) -> t.Dict[str, t.Any]:
        return self._render_properties(properties=self.session_properties, **render_kwargs)

    def _create_renderer(self, expression: exp.Expression) -> ExpressionRenderer:
        return ExpressionRenderer(
            expression,
            self.dialect,
            [],
            path=self._path,
            jinja_macro_registry=self.jinja_macros,
            python_env=self.python_env,
            only_execution_time=False,
            quote_identifiers=False,
        )

    def ctas_query(self, **render_kwarg: t.Any) -> exp.Query:
        """Return a dummy query to do a CTAS.

        If a model's column types are unknown, the only way to create the table is to
        run the fully expanded query. This can be expensive so we add a WHERE FALSE to all
        SELECTS and hopefully the optimizer is smart enough to not do anything.

        Args:
            render_kwarg: Additional kwargs to pass to the renderer.
        Return:
            The mocked out ctas query.
        """
        query = self.render_query_or_raise(**render_kwarg).limit(0)

        for select_or_set_op in query.find_all(exp.Select, exp.SetOperation):
            if isinstance(select_or_set_op, exp.Select) and select_or_set_op.args.get("from"):
                select_or_set_op.where(exp.false(), copy=False)

        if self.managed_columns:
            query.select(
                *[
                    exp.alias_(exp.cast(exp.Null(), to=col_type), col)
                    for col, col_type in self.managed_columns.items()
                    if col not in query.named_selects
                ],
                append=True,
                copy=False,
            )
        return query

    def text_diff(self, other: Node, rendered: bool = False) -> str:
        """Produce a text diff against another node.

        Args:
            other: The node to diff against.
            rendered: Whether the diff should compare raw vs rendered models

        Returns:
            A unified text diff showing additions and deletions.
        """
        if not isinstance(other, _Model):
            raise SQLMeshError(
                f"Cannot diff model '{self.name} against a non-model node '{other.name}'"
            )

        text_diff = d.text_diff(
            self.render_definition(render_query=rendered),
            other.render_definition(render_query=rendered),
            self.dialect,
            other.dialect,
        ).strip()

        if not text_diff and not rendered:
            text_diff = d.text_diff(
                self.render_definition(render_query=True),
                other.render_definition(render_query=True),
                self.dialect,
                other.dialect,
            ).strip()

        return text_diff

    def set_time_format(self, default_time_format: str = c.DEFAULT_TIME_COLUMN_FORMAT) -> None:
        """Sets the default time format for a model.

        Args:
            default_time_format: A python time format used as the default format when none is provided.
        """
        if not self.time_column:
            return

        if self.time_column.format:
            # Transpile the time column format into the generic dialect
            formatted_time = format_time(
                self.time_column.format,
                d.Dialect.get_or_raise(self.dialect).TIME_MAPPING,
            )
            assert formatted_time is not None
            self.time_column.format = formatted_time
        else:
            self.time_column.format = default_time_format

    def convert_to_time_column(
        self, time: TimeLike, columns_to_types: t.Optional[t.Dict[str, exp.DataType]] = None
    ) -> exp.Expression:
        """Convert a TimeLike object to the same time format and type as the model's time column."""
        if self.time_column:
            if columns_to_types is None:
                columns_to_types = self.columns_to_types_or_raise

            if self.time_column.column.name not in columns_to_types:
                raise ConfigError(
                    f"Time column '{self.time_column.column.sql(dialect=self.dialect)}' not found in model '{self.name}'."
                )

            time_column_type = columns_to_types[self.time_column.column.name]

            return to_time_column(
                time,
                time_column_type,
                self.dialect,
                self.time_column.format,
            )
        return exp.convert(time)

    def set_mapping_schema(self, schema: t.Dict) -> None:
        self.mapping_schema.clear()
        self.mapping_schema.update(schema)

    def update_schema(self, schema: MappingSchema) -> None:
        """Updates the schema for this model's dependencies based on the given mapping schema."""
        for dep in self.depends_on:
            table = exp.to_table(dep)
            mapping_schema = schema.find(table)

            if mapping_schema:
                nested_set(
                    self.mapping_schema,
                    tuple(part.sql(copy=False) for part in table.parts),
                    {col: dtype.sql(dialect=self.dialect) for col, dtype in mapping_schema.items()},
                )

    @property
    def depends_on(self) -> t.Set[str]:
        """All of the upstream dependencies referenced in the model's query, excluding self references.

        Returns:
            A list of all the upstream table names.
        """
        return self.full_depends_on - {self.fqn}

    @property
    def columns_to_types(self) -> t.Optional[t.Dict[str, exp.DataType]]:
        """Returns the mapping of column names to types of this model."""
        if self.columns_to_types_ is None:
            return None
        return {**self.columns_to_types_, **self.managed_columns}

    @property
    def columns_to_types_or_raise(self) -> t.Dict[str, exp.DataType]:
        """Returns the mapping of column names to types of this model or raise if not available."""
        columns_to_types = self.columns_to_types
        if columns_to_types is None:
            raise SQLMeshError(f"Column information is not available for model '{self.name}'")
        return columns_to_types

    @property
    def annotated(self) -> bool:
        """Checks if all column projection types of this model are known."""
        if self.columns_to_types is None:
            return False
        columns_to_types = {
            k: v for k, v in self.columns_to_types.items() if k not in self.managed_columns
        }
        if not columns_to_types:
            return False
        return columns_to_types_all_known(columns_to_types)

    @property
    def sorted_python_env(self) -> t.List[t.Tuple[str, Executable]]:
        """Returns the python env sorted by executable kind and then var name."""
        return sorted(self.python_env.items(), key=lambda x: (x[1].kind, x[0]))

    @property
    def view_name(self) -> str:
        return self.fully_qualified_table.name

    @property
    def schema_name(self) -> str:
        return self.fully_qualified_table.db or c.DEFAULT_SCHEMA

    @property
    def physical_schema(self) -> str:
        return self.physical_schema_override or f"{c.SQLMESH}__{self.schema_name}"

    @property
    def is_sql(self) -> bool:
        return False

    @property
    def is_python(self) -> bool:
        return False

    @property
    def is_seed(self) -> bool:
        return False

    @property
    def depends_on_self(self) -> bool:
        return self.fqn in self.full_depends_on

    @property
    def forward_only(self) -> bool:
        return getattr(self.kind, "forward_only", False)

    @property
    def disable_restatement(self) -> bool:
        return getattr(self.kind, "disable_restatement", False)

    @property
    def auto_restatement_intervals(self) -> t.Optional[int]:
        return getattr(self.kind, "auto_restatement_intervals", None)

    @property
    def auto_restatement_cron(self) -> t.Optional[str]:
        return getattr(self.kind, "auto_restatement_cron", None)

    def auto_restatement_croniter(self, value: TimeLike) -> CroniterCache:
        cron = self.auto_restatement_cron
        if cron is None:
            raise SQLMeshError("Auto restatement cron is not set.")
        return CroniterCache(cron, value)

    @property
    def wap_supported(self) -> bool:
        return self.kind.is_materialized and (self.storage_format or "").lower() == "iceberg"

    def validate_definition(self) -> None:
        """Validates the model's definition.

        Raises:
            ConfigError
        """

        for field in ("partitioned_by", "clustered_by"):
            values = getattr(self, field)

            if values:
                values = [
                    col.name
                    for expr in values
                    for col in t.cast(
                        exp.Expression, exp.maybe_parse(expr, dialect=self.dialect)
                    ).find_all(exp.Column)
                ]

                unique_keys = set(values)

                if len(values) != len(unique_keys):
                    raise_config_error(
                        f"All keys in '{field}' must be unique in the model definition",
                        self._path,
                    )

                columns_to_types = self.columns_to_types
                if columns_to_types is not None:
                    missing_keys = unique_keys - set(columns_to_types)
                    if missing_keys:
                        missing_keys_str = ", ".join(f"'{k}'" for k in sorted(missing_keys))
                        raise_config_error(
                            f"{field} keys [{missing_keys_str}] are missing in the model definition",
                            self._path,
                        )

        if self.kind.is_incremental_by_time_range and not self.time_column:
            raise_config_error(
                "Incremental by time range models must have a time_column field",
                self._path,
            )

        if (
            self.kind.is_incremental_unmanaged
            and getattr(self.kind, "insert_overwrite", False)
            and not self.partitioned_by_
        ):
            raise_config_error(
                "Unmanaged incremental models with insert / overwrite enabled must specify the partitioned_by field",
                self._path,
            )

        if self.kind.is_managed:
            # TODO: would this sort of logic be better off moved into the Kind?
            if self.dialect == "snowflake" and "target_lag" not in self.physical_properties:
                raise_config_error(
                    "Snowflake managed tables must specify the 'target_lag' physical property",
                    self._path,
                )

        if self.physical_version is not None and not self.forward_only:
            raise_config_error(
                "Pinning a physical version is only supported for forward only models",
                self._path,
            )

        # The following attributes should be set only for SQL models
        if not self.is_sql:
            if self.optimize_query:
                raise_config_error(
                    "SQLMesh query optimizer can only be enabled for SQL models",
                    self._path,
                )

        if isinstance(self.kind, CustomKind):
            from sqlmesh.core.snapshot.evaluator import get_custom_materialization_type_or_raise

            # Will raise if the custom materialization points to an invalid class
            get_custom_materialization_type_or_raise(self.kind.materialization)

    def is_breaking_change(self, previous: Model) -> t.Optional[bool]:
        """Determines whether this model is a breaking change in relation to the `previous` model.

        Args:
            previous: The previous model to compare against.

        Returns:
            True if this model instance represents a breaking change, False if it's a non-breaking change
            and None if the nature of the change can't be determined.
        """
        raise NotImplementedError

    @property
    def data_hash(self) -> str:
        """
        Computes the data hash for the node.

        Returns:
            The data hash for the node.
        """
        if self._data_hash is None:
            self._data_hash = hash_data(self._data_hash_values)
        return self._data_hash

    @property
    def _data_hash_values(self) -> t.List[str]:
        data = [
            str(  # Exclude metadata only macro funcs
                [(k, v) for k, v in self.sorted_python_env if not v.is_metadata]
            ),
            *self.kind.data_hash_values,
            self.table_format,
            self.storage_format,
            str(self.lookback),
            *(gen(expr) for expr in (self.partitioned_by or [])),
            *(gen(expr) for expr in (self.clustered_by or [])),
            self.stamp,
            self.physical_schema,
            self.physical_version,
            self.gateway,
            self.interval_unit.value if self.interval_unit is not None else None,
            str(self.optimize_query) if self.optimize_query is not None else None,
        ]

        for column_name, column_type in (self.columns_to_types_ or {}).items():
            data.append(column_name)
            data.append(column_type.sql(dialect=self.dialect))

        for key, value in (self.physical_properties or {}).items():
            data.append(key)
            data.append(gen(value))

        for statement in (*self.pre_statements, *self.post_statements):
            statement_exprs: t.List[exp.Expression] = []
            if not isinstance(statement, d.MacroDef):
                rendered = self._statement_renderer(statement).render()
                if self._is_metadata_statement(statement):
                    continue
                if rendered:
                    statement_exprs = rendered
                else:
                    statement_exprs = [statement]
            data.extend(gen(e) for e in statement_exprs)

        return data  # type: ignore

    def _audit_metadata_hash_values(self) -> t.List[str]:
        from sqlmesh.core.audit.builtin import BUILT_IN_AUDITS

        metadata = []

        for audit_name, audit_args in sorted(self.audits, key=lambda a: a[0]):
            metadata.append(audit_name)
            if audit_name in BUILT_IN_AUDITS:
                for arg_name, arg_value in audit_args.items():
                    metadata.append(arg_name)
                    metadata.append(gen(arg_value))
            else:
                audit = self.audit_definitions[audit_name]
                query = (
                    self.render_audit_query(audit, **t.cast(t.Dict[str, t.Any], audit_args))
                    or audit.query
                )
                metadata.extend(
                    [
                        gen(query),
                        audit.dialect,
                        str(audit.skip),
                        str(audit.blocking),
                    ]
                )

        return metadata

    def audit_metadata_hash(self) -> str:
        return hash_data(self._audit_metadata_hash_values())

    @property
    def metadata_hash(self) -> str:
        """
        Computes the metadata hash for the node.

        Returns:
            The metadata hash for the node.
        """
        if self._metadata_hash is None:
            metadata = [
                self.dialect,
                self.owner,
                self.description,
                json.dumps(self.column_descriptions, sort_keys=True),
                self.cron,
                self.cron_tz.key if self.cron_tz else None,
                str(self.start) if self.start else None,
                str(self.end) if self.end else None,
                str(self.retention) if self.retention else None,
                str(self.batch_size) if self.batch_size is not None else None,
                str(self.batch_concurrency) if self.batch_concurrency is not None else None,
                json.dumps(self.mapping_schema, sort_keys=True),
                *sorted(self.tags),
                *sorted(ref.json(sort_keys=True) for ref in self.all_references),
                *self.kind.metadata_hash_values,
                self.project,
                str(self.allow_partials),
                gen(self.session_properties_) if self.session_properties_ else None,
                *[gen(g) for g in self.grains],
                *self._audit_metadata_hash_values(),
            ]

            for key, value in (self.virtual_properties or {}).items():
                metadata.append(key)
                metadata.append(gen(value))

            for signal_name, args in sorted(self.signals, key=lambda x: x[0]):
                metadata.append(signal_name)
                for k, v in sorted(args.items()):
                    metadata.append(f"{k}:{gen(v)}")

            metadata.extend(self._additional_metadata)

            self._metadata_hash = hash_data(metadata)
        return self._metadata_hash

    @property
    def is_model(self) -> bool:
        """Return True if this is a model node"""
        return True

    @property
    def _additional_metadata(self) -> t.List[str]:
        additional_metadata = []

        metadata_only_macros = [(k, v) for k, v in self.sorted_python_env if v.is_metadata]
        if metadata_only_macros:
            additional_metadata.append(str(metadata_only_macros))

        for statement in (*self.pre_statements, *self.post_statements):
            if self._is_metadata_statement(statement):
                additional_metadata.append(gen(statement))

        for statement in self.on_virtual_update:
            additional_metadata.append(gen(statement))

        return additional_metadata

    def _is_metadata_statement(self, statement: exp.Expression) -> bool:
        if isinstance(statement, d.MacroDef):
            return True
        if isinstance(statement, d.MacroFunc):
            target_macro = macro.get_registry().get(statement.name)
            if target_macro:
                return target_macro.metadata_only
            target_macro = self.python_env.get(statement.name)
            if target_macro:
                return bool(target_macro.is_metadata)
        return False

    @property
    def full_depends_on(self) -> t.Set[str]:
        if not self.extract_dependencies_from_query:
            return self.depends_on_ or set()
        if self._full_depends_on is None:
            depends_on = self.depends_on_ or set()

            query = self.render_query(needs_optimization=False)
            if query is not None:
                depends_on |= d.find_tables(
                    query, default_catalog=self.default_catalog, dialect=self.dialect
                )
            self._full_depends_on = depends_on

        return self._full_depends_on

    @property
    def partitioned_by(self) -> t.List[exp.Expression]:
        """Columns to partition the model by, including the time column if it is not already included."""
        if self.time_column and not self._is_time_column_in_partitioned_by:
            # This allows the user to opt out of automatic time_column injection
            # by setting `partition_by_time_column false` on the model kind
            if (
                hasattr(self.kind, "partition_by_time_column")
                and self.kind.partition_by_time_column
            ):
                return [
                    TIME_COL_PARTITION_FUNC.get(self.dialect, lambda x, y: x)(
                        self.time_column.column, self.columns_to_types
                    ),
                    *self.partitioned_by_,
                ]
        return self.partitioned_by_

    @property
    def partition_interval_unit(self) -> t.Optional[IntervalUnit]:
        """The interval unit to use for partitioning if applicable."""
        # Only return the interval unit for partitioning if the partitioning
        # wasn't explicitly set by the user. Otherwise, the user-provided
        # value should always take precedence.
        if self.time_column and not self._is_time_column_in_partitioned_by:
            return self.interval_unit
        return None

    @property
    def audits_with_args(self) -> t.List[t.Tuple[Audit, t.Dict[str, exp.Expression]]]:
        from sqlmesh.core.audit.builtin import BUILT_IN_AUDITS

        audits_by_name = {**BUILT_IN_AUDITS, **self.audit_definitions}
        audits_with_args = []
        added_audits = set()

        for audit_name, audit_args in self.audits:
            audits_with_args.append((audits_by_name[audit_name], audit_args.copy()))
            added_audits.add(audit_name)

        for audit_name in self.audit_definitions:
            if audit_name not in added_audits:
                audits_with_args.append((audits_by_name[audit_name], {}))

        return audits_with_args

    @property
    def _is_time_column_in_partitioned_by(self) -> bool:
        return self.time_column is not None and self.time_column.column in {
            col for expr in self.partitioned_by_ for col in expr.find_all(exp.Column)
        }

    @property
    def violated_rules_for_query(self) -> t.Dict[type[Rule], t.Any]:
        return {}


class SqlModel(_Model):
    """The model definition which relies on a SQL query to fetch the data.

    Args:
        query: The main query representing the model.
        pre_statements: The list of SQL statements that precede the model's query.
        post_statements: The list of SQL statements that follow after the model's query.
        on_virtual_update: The list of SQL statements to be executed after the virtual update.
    """

    query: t.Union[exp.Query, d.JinjaQuery, d.MacroFunc]
    source_type: t.Literal["sql"] = "sql"

    _columns_to_types: t.Optional[t.Dict[str, exp.DataType]] = None

    def __getstate__(self) -> t.Dict[t.Any, t.Any]:
        state = super().__getstate__()
        state["__dict__"] = state["__dict__"].copy()
        # query renderer is very expensive to serialize
        state["__dict__"].pop("_query_renderer", None)
        state["__dict__"].pop("column_descriptions", None)
        private = state[PRIVATE_FIELDS]
        private["_columns_to_types"] = None
        return state

    def copy(self, **kwargs: t.Any) -> Self:
        model = super().copy(**kwargs)
        model.__dict__.pop("_query_renderer", None)
        model.__dict__.pop("column_descriptions", None)
        model._columns_to_types = None
        if kwargs.get("update", {}).keys() & {"depends_on_", "query"}:
            model._full_depends_on = None
        return model

    def render_query(
        self,
        *,
        start: t.Optional[TimeLike] = None,
        end: t.Optional[TimeLike] = None,
        execution_time: t.Optional[TimeLike] = None,
        snapshots: t.Optional[t.Dict[str, Snapshot]] = None,
        table_mapping: t.Optional[t.Dict[str, str]] = None,
        expand: t.Iterable[str] = tuple(),
        deployability_index: t.Optional[DeployabilityIndex] = None,
        engine_adapter: t.Optional[EngineAdapter] = None,
        **kwargs: t.Any,
    ) -> t.Optional[exp.Query]:
        query = self._query_renderer.render(
            start=start,
            end=end,
            execution_time=execution_time,
            snapshots=snapshots,
            table_mapping=table_mapping,
            expand=expand,
            deployability_index=deployability_index,
            engine_adapter=engine_adapter,
            **kwargs,
        )

        return query

    def render_definition(
        self,
        include_python: bool = True,
        include_defaults: bool = False,
        render_query: bool = False,
    ) -> t.List[exp.Expression]:
        result = super().render_definition(
            include_python=include_python, include_defaults=include_defaults
        )

        if render_query:
            result.extend(self.render_pre_statements())
            result.append(self.render_query() or self.query)
            result.extend(self.render_post_statements())
            if virtual_update := self.render_on_virtual_update():
                result.append(d.VirtualUpdateStatement(expressions=virtual_update))
        else:
            result.extend(self.pre_statements)
            result.append(self.query)
            result.extend(self.post_statements)
            if self.on_virtual_update:
                result.append(d.VirtualUpdateStatement(expressions=self.on_virtual_update))

        return result

    @property
    def is_sql(self) -> bool:
        return True

    @property
    def columns_to_types(self) -> t.Optional[t.Dict[str, exp.DataType]]:
        if self.columns_to_types_ is not None:
            self._columns_to_types = self.columns_to_types_
        elif self._columns_to_types is None:
            try:
                query = self._query_renderer.render()
            except Exception:
                logger.exception("Failed to render query for model %s", self.fqn)
                return None

            if query is None:
                return None

            unknown = exp.DataType.build("unknown")

            self._columns_to_types = {
                # copy data type because it is used in the engine to build CTAS and other queries
                # this can change the parent which will mess up the diffing algo
                select.output_name: (select.type or unknown).copy()
                for select in query.selects
            }

        if "*" in self._columns_to_types:
            return None

        return {**self._columns_to_types, **self.managed_columns}

    @cached_property
    def column_descriptions(self) -> t.Dict[str, str]:
        if self.column_descriptions_ is not None:
            return self.column_descriptions_

        query = self.render_query()
        if query is None:
            return {}

        return {
            select.alias_or_name: select.comments[-1].strip()
            for select in query.selects
            if select.comments
        }

    def set_mapping_schema(self, schema: t.Dict) -> None:
        super().set_mapping_schema(schema)
        self._on_mapping_schema_set()

    def update_schema(self, schema: MappingSchema) -> None:
        super().update_schema(schema)
        self._on_mapping_schema_set()

    def _on_mapping_schema_set(self) -> None:
        self._columns_to_types = None
        self._query_renderer.update_schema(self.mapping_schema)

    def validate_definition(self) -> None:
        query = self._query_renderer.render()
        if query is None:
            if self.depends_on_ is None:
                raise_config_error(
                    "Dependencies must be provided explicitly for models that can be rendered only at runtime",
                    self._path,
                )
            return

        if not isinstance(query, exp.Query):
            raise_config_error("Missing SELECT query in the model definition", self._path)

        projection_list = query.selects
        if not projection_list:
            raise_config_error("Query missing select statements", self._path)

        name_counts: t.Dict[str, int] = {}
        for expression in projection_list:
            alias = expression.output_name
            if alias == "*":
                continue
            if not alias:
                raise_config_error(
                    f"Outer projection '{expression.sql(dialect=self.dialect)}' must have inferrable names or explicit aliases.",
                    self._path,
                )
            name_counts[alias] = name_counts.get(alias, 0) + 1

        for name, count in name_counts.items():
            if count > 1:
                raise_config_error(f"Found duplicate outer select name '{name}'", self._path)

        if self.depends_on_self and not self.annotated:
            raise_config_error(
                "Self-referencing models require inferrable column types. There are three options available to mitigate this issue: add explicit types to all projections in the outermost SELECT statement, leverage external models (https://sqlmesh.readthedocs.io/en/stable/concepts/models/external_models/), or use the `columns` model attribute (https://sqlmesh.readthedocs.io/en/stable/concepts/models/overview/#columns).",
                self._path,
            )

        super().validate_definition()

    def is_breaking_change(self, previous: Model) -> t.Optional[bool]:
        if not isinstance(previous, SqlModel):
            return None

        if self.lookback != previous.lookback:
            return None

        try:
            # the previous model which comes from disk could be unrenderable
            previous_query = previous.render_query()
        except Exception:
            previous_query = None
        this_query = self.render_query()

        if previous_query is None or this_query is None:
            # Can't determine if there's a breaking change if we can't render the query.
            return None

        if previous_query is this_query:
            edits = []
        else:
            edits = diff(
                previous_query,
                this_query,
                matchings=[(previous_query, this_query)],
                delta_only=True,
                dialect=self.dialect if self.dialect == previous.dialect else None,
            )
        inserted_expressions = {e.expression for e in edits if isinstance(e, Insert)}

        for edit in edits:
            if not isinstance(edit, Insert):
                return None

            expr = edit.expression
            if isinstance(expr, exp.UDTF):
                # projection subqueries do not change cardinality, engines don't allow these to return
                # more than one row of data
                parent = expr.find_ancestor(exp.Subquery)

                if not parent:
                    return None

                expr = parent

            if not _is_projection(expr) and expr.parent not in inserted_expressions:
                return None

        return False

    @cached_property
    def _query_renderer(self) -> QueryRenderer:
        no_quote_identifiers = self.kind.is_view and self.dialect in ("trino", "spark")
        return QueryRenderer(
            self.query,
            self.dialect,
            self.macro_definitions,
            schema=self.mapping_schema,
            model_fqn=self.fqn,
            path=self._path,
            jinja_macro_registry=self.jinja_macros,
            python_env=self.python_env,
            only_execution_time=self.kind.only_execution_time,
            default_catalog=self.default_catalog,
            quote_identifiers=not no_quote_identifiers,
            optimize_query=self.optimize_query,
        )

    @property
    def _data_hash_values(self) -> t.List[str]:
        data = super()._data_hash_values

        query = self.render_query() or self.query
        data.append(gen(query))
        data.extend(self.jinja_macros.data_hash_values)
        return data

    @property
    def _additional_metadata(self) -> t.List[str]:
        return [*super()._additional_metadata, gen(self.query)]

    @property
    def violated_rules_for_query(self) -> t.Dict[type[Rule], t.Any]:
        self.render_query()
        return self._query_renderer._violated_rules


class SeedModel(_Model):
    """The model definition which uses a pre-built static dataset to source the data from.

    Args:
        seed: The content of a pre-built static dataset.
    """

    kind: SeedKind
    seed: Seed
    column_hashes_: t.Optional[t.Dict[str, str]] = Field(default=None, alias="column_hashes")
    derived_columns_to_types: t.Optional[t.Dict[str, exp.DataType]] = None
    is_hydrated: bool = True
    source_type: t.Literal["seed"] = "seed"

    def __getstate__(self) -> t.Dict[t.Any, t.Any]:
        state = super().__getstate__()
        state["__dict__"] = state["__dict__"].copy()
        state["__dict__"].pop("_reader", None)
        return state

    def copy(self, **kwargs: t.Any) -> Self:
        model = super().copy(**kwargs)
        model.__dict__.pop("_reader", None)
        return model

    def render(
        self,
        *,
        context: ExecutionContext,
        start: t.Optional[TimeLike] = None,
        end: t.Optional[TimeLike] = None,
        execution_time: t.Optional[TimeLike] = None,
        **kwargs: t.Any,
    ) -> t.Iterator[QueryOrDF]:
        if not self.is_hydrated:
            return
        yield from self.render_seed()

    def render_seed(self) -> t.Iterator[QueryOrDF]:
        self._ensure_hydrated()

        date_columns = []
        datetime_columns = []
        bool_columns = []
        string_columns = []

        columns_to_types = self.columns_to_types_ or {}
        for name, tpe in columns_to_types.items():
            if tpe.this in (exp.DataType.Type.DATE, exp.DataType.Type.DATE32):
                date_columns.append(name)
            elif tpe.this in exp.DataType.TEMPORAL_TYPES:
                datetime_columns.append(name)
            elif tpe.is_type("boolean"):
                bool_columns.append(name)
            elif tpe.this in exp.DataType.TEXT_TYPES:
                string_columns.append(name)

        for df in self._reader.read(batch_size=self.kind.batch_size):
            rename_dict = {}
            for column in columns_to_types:
                if column not in df:
                    normalized_name = normalize_identifiers(column, dialect=self.dialect).name
                    if normalized_name in df:
                        rename_dict[normalized_name] = column
            if rename_dict:
                df.rename(columns=rename_dict, inplace=True)

            # convert all date/time types to native pandas timestamp
            for column in [*date_columns, *datetime_columns]:
                df[column] = pd.to_datetime(df[column])

            # extract datetime.date from pandas timestamp for DATE columns
            for column in date_columns:
                df[column] = df[column].dt.date

            for column in bool_columns:
                df[column] = df[column].apply(lambda i: str_to_bool(str(i)))

            df.loc[:, string_columns] = df[string_columns].mask(
                cond=lambda x: x.notna(),  # type: ignore
                other=df[string_columns].astype(str),  # type: ignore
            )
            yield df.replace({np.nan: None})

    @property
    def columns_to_types(self) -> t.Optional[t.Dict[str, exp.DataType]]:
        if self.columns_to_types_ is not None:
            return self.columns_to_types_
        if self.derived_columns_to_types is not None:
            return self.derived_columns_to_types
        if self.is_hydrated:
            return self._reader.columns_to_types
        return None

    @property
    def column_hashes(self) -> t.Dict[str, str]:
        if self.column_hashes_ is not None:
            return self.column_hashes_
        self._ensure_hydrated()
        return self._reader.column_hashes

    @property
    def is_seed(self) -> bool:
        return True

    @property
    def seed_path(self) -> Path:
        seed_path = Path(self.kind.path)
        if not seed_path.is_absolute():
            return self._path.parent / seed_path
        return seed_path

    @property
    def depends_on(self) -> t.Set[str]:
        return (self.depends_on_ or set()) - {self.fqn}

    @property
    def depends_on_self(self) -> bool:
        return False

    @property
    def batch_size(self) -> t.Optional[int]:
        # Unlike other model kinds, the batch size provided in the SEED kind represents the
        # maximum number of rows to insert in a single batch.
        # We should never batch intervals for seed models.
        return None

    def to_dehydrated(self) -> SeedModel:
        """Creates a dehydrated copy of this model.

        The dehydrated seed model will not contain the seed content, but will contain
        the column hashes. This is useful for comparing two seed models without
        having to read the seed content from disk.

        Returns:
            A dehydrated copy of this model.
        """
        if not self.is_hydrated:
            return self

        return self.copy(
            update={
                "seed": Seed(content=""),
                "is_hydrated": False,
                "column_hashes_": self.column_hashes,
                "derived_columns_to_types": self.columns_to_types
                if self.columns_to_types_ is None
                else None,
            }
        )

    def to_hydrated(self, content: str) -> SeedModel:
        """Creates a hydrated copy of this model with the given seed content.

        Returns:
            A hydrated copy of this model.
        """
        if self.is_hydrated:
            return self

        return self.copy(
            update={
                "seed": Seed(content=content),
                "is_hydrated": True,
                "column_hashes_": None,
            },
        )

    def is_breaking_change(self, previous: Model) -> t.Optional[bool]:
        if not isinstance(previous, SeedModel):
            return None

        new_columns = set(self.column_hashes)
        old_columns = set(previous.column_hashes)

        if not new_columns.issuperset(old_columns):
            return None

        for col in old_columns:
            if self.column_hashes[col] != previous.column_hashes[col]:
                return None

        return False

    def _ensure_hydrated(self) -> None:
        if not self.is_hydrated:
            raise SQLMeshError(f"Seed model '{self.name}' is not hydrated.")

    @cached_property
    def _reader(self) -> CsvSeedReader:
        return self.seed.reader(dialect=self.dialect, settings=self.kind.csv_settings)

    @property
    def _data_hash_values(self) -> t.List[str]:
        data = super()._data_hash_values
        for column_name, column_hash in self.column_hashes.items():
            data.append(column_name)
            data.append(column_hash)
        return data


class PythonModel(_Model):
    """The model definition which relies on a Python script to fetch the data.

    Args:
        entrypoint: The name of a Python function which contains the data fetching / transformation logic.
    """

    kind: ModelKind = FullKind()
    entrypoint: str
    source_type: t.Literal["python"] = "python"

    def validate_definition(self) -> None:
        super().validate_definition()

        if self.kind and not self.kind.supports_python_models:
            raise SQLMeshError(
                f"Cannot create Python model '{self.name}' as the '{self.kind.name}' kind doesn't support Python models"
            )

    def render(
        self,
        *,
        context: ExecutionContext,
        start: t.Optional[TimeLike] = None,
        end: t.Optional[TimeLike] = None,
        execution_time: t.Optional[TimeLike] = None,
        **kwargs: t.Any,
    ) -> t.Iterator[QueryOrDF]:
        env = prepare_env(self.python_env)
        start, end = make_inclusive(start or c.EPOCH, end or c.EPOCH, self.dialect)
        execution_time = to_datetime(execution_time or c.EPOCH)

        variables = env.get(c.SQLMESH_VARS, {})
        variables.update(kwargs.pop("variables", {}))

        blueprint_variables = {
            k: d.parse_one(v.sql, dialect=self.dialect) if isinstance(v, SqlValue) else v
            for k, v in env.get(c.SQLMESH_BLUEPRINT_VARS, {}).items()
        }
        try:
            kwargs = {
                **variables,
                **kwargs,
                "start": start,
                "end": end,
                "execution_time": execution_time,
                "latest": execution_time,  # TODO: Preserved for backward compatibility. Remove in 1.0.0.
            }
            df_or_iter = env[self.entrypoint](
                context=context.with_variables(variables, blueprint_variables=blueprint_variables),
                **kwargs,
            )

            if not isinstance(df_or_iter, types.GeneratorType):
                df_or_iter = [df_or_iter]

            for df in df_or_iter:
                yield df
        except Exception as e:
            raise PythonModelEvalError(format_evaluated_code_exception(e, self.python_env))

    def render_definition(
        self,
        include_python: bool = True,
        include_defaults: bool = False,
        render_query: bool = False,
    ) -> t.List[exp.Expression]:
        # Ignore the provided value for the include_python flag, since the Pyhon model's
        # definition without Python code is meaningless.
        return super().render_definition(
            include_python=True, include_defaults=include_defaults, render_query=render_query
        )

    @property
    def is_python(self) -> bool:
        return True

    def is_breaking_change(self, previous: Model) -> t.Optional[bool]:
        return None

    @property
    def _data_hash_values(self) -> t.List[str]:
        data = super()._data_hash_values
        data.append(self.entrypoint)
        return data


class ExternalModel(_Model):
    """The model definition which represents an external source/table."""

    source_type: t.Literal["external"] = "external"

    def is_breaking_change(self, previous: Model) -> t.Optional[bool]:
        if not isinstance(previous, ExternalModel):
            return None
        if not previous.columns_to_types_or_raise.items() - self.columns_to_types_or_raise.items():
            return False
        return None

    @property
    def depends_on(self) -> t.Set[str]:
        return set()

    @property
    def depends_on_self(self) -> bool:
        return False


Model = t.Union[SqlModel, SeedModel, PythonModel, ExternalModel]


class AuditResult(PydanticModel):
    audit: Audit
    """The audit this result is for."""
    audit_args: t.Dict[t.Any, t.Any]
    """Arguments passed to the audit."""
    model: t.Optional[_Model] = None
    """The model this audit is for."""
    count: t.Optional[int] = None
    """The number of records returned by the audit query. This could be None if the audit was skipped."""
    query: t.Optional[exp.Expression] = None
    """The rendered query used by the audit. This could be None if the audit was skipped."""
    skipped: bool = False
    """Whether or not the audit was blocking. This can be overriden by the user."""
    blocking: bool = True


def _extract_blueprints(blueprints: t.Any, path: Path) -> t.List[t.Any]:
    if not blueprints:
        return [None]
    if isinstance(blueprints, exp.Paren):
        return [blueprints.unnest()]
    if isinstance(blueprints, (exp.Tuple, exp.Array)):
        return blueprints.expressions
    if isinstance(blueprints, list):
        return blueprints

    raise_config_error(
        "Expected a list or tuple consisting of key-value mappings for "
        f"the 'blueprints' property, got '{blueprints}' instead",
        path,
    )
    return []  # This is unreachable, but is done to satisfy mypy


def _extract_blueprint_variables(blueprint: t.Any, path: Path) -> t.Dict[str, t.Any]:
    if not blueprint:
        return {}
    if isinstance(blueprint, (exp.Paren, exp.PropertyEQ)):
        blueprint = blueprint.unnest()
        return {blueprint.left.name: blueprint.right}
    if isinstance(blueprint, (exp.Tuple, exp.Array)):
        return {e.left.name: e.right for e in blueprint.expressions}
    if isinstance(blueprint, dict):
        return blueprint

    raise_config_error(
        f"Expected a key-value mapping for the blueprint value, got '{blueprint}' instead",
        path,
    )
    return {}  # This is unreachable, but is done to satisfy mypy


def create_models_from_blueprints(
    gateway: t.Optional[str | exp.Expression],
    blueprints: t.Any,
    get_variables: t.Callable[[t.Optional[str]], t.Dict[str, str]],
    loader: t.Callable[..., Model],
    path: Path = Path(),
    module_path: Path = Path(),
    dialect: DialectType = None,
    default_catalog_per_gateway: t.Optional[t.Dict[str, str]] = None,
    **loader_kwargs: t.Any,
) -> t.List[Model]:
    model_blueprints: t.List[Model] = []
    for blueprint in _extract_blueprints(blueprints, path):
        blueprint_variables = _extract_blueprint_variables(blueprint, path)

        if gateway:
            rendered_gateway = render_expression(
                expression=exp.maybe_parse(gateway, dialect=dialect),
                module_path=module_path,
                macros=loader_kwargs.get("macros"),
                jinja_macros=loader_kwargs.get("jinja_macros"),
                path=path,
                dialect=dialect,
                default_catalog=loader_kwargs.get("default_catalog"),
                blueprint_variables=blueprint_variables,
            )
            gateway_name = rendered_gateway[0].name if rendered_gateway else None
        else:
            gateway_name = None

        if (
            default_catalog_per_gateway
            and gateway_name
            and (catalog := default_catalog_per_gateway.get(gateway_name)) is not None
        ):
            loader_kwargs["default_catalog"] = catalog

        model_blueprints.append(
            loader(
                path=path,
                module_path=module_path,
                dialect=dialect,
                variables=get_variables(gateway_name),
                blueprint_variables=blueprint_variables,
                **loader_kwargs,
            )
        )

    return model_blueprints


def load_sql_based_models(
    expressions: t.List[exp.Expression],
    get_variables: t.Callable[[t.Optional[str]], t.Dict[str, str]],
    path: Path = Path(),
    module_path: Path = Path(),
    dialect: DialectType = None,
    default_catalog_per_gateway: t.Optional[t.Dict[str, str]] = None,
    **loader_kwargs: t.Any,
) -> t.List[Model]:
    gateway: t.Optional[exp.Expression] = None
    blueprints: t.Optional[exp.Expression] = None

    model_meta = seq_get(expressions, 0)
    for prop in (isinstance(model_meta, d.Model) and model_meta.expressions) or []:
        if prop.name == "gateway":
            gateway = prop.args["value"]
        elif prop.name == "blueprints":
            # We pop the `blueprints` here to avoid walking large lists when rendering the meta
            blueprints = prop.pop().args["value"]

    if isinstance(blueprints, d.MacroFunc):
        rendered_blueprints = render_expression(
            expression=blueprints,
            module_path=module_path,
            macros=loader_kwargs.get("macros"),
            jinja_macros=loader_kwargs.get("jinja_macros"),
            variables=get_variables(None),
            path=path,
            dialect=dialect,
            default_catalog=loader_kwargs.get("default_catalog"),
        )
        if not rendered_blueprints:
            raise_config_error("Failed to render blueprints property", path)

        # Help mypy see that rendered_blueprints can't be None
        assert rendered_blueprints

        if len(rendered_blueprints) > 1:
            rendered_blueprints = [exp.Tuple(expressions=rendered_blueprints)]

        blueprints = rendered_blueprints[0]

    return create_models_from_blueprints(
        gateway=gateway,
        blueprints=blueprints,
        get_variables=get_variables,
        loader=partial(load_sql_based_model, expressions),
        path=path,
        module_path=module_path,
        dialect=dialect,
        default_catalog_per_gateway=default_catalog_per_gateway,
        **loader_kwargs,
    )


def load_sql_based_model(
    expressions: t.List[exp.Expression],
    *,
    defaults: t.Optional[t.Dict[str, t.Any]] = None,
    path: Path = Path(),
    module_path: Path = Path(),
    time_column_format: str = c.DEFAULT_TIME_COLUMN_FORMAT,
    macros: t.Optional[MacroRegistry] = None,
    jinja_macros: t.Optional[JinjaMacroRegistry] = None,
    audits: t.Optional[t.Dict[str, ModelAudit]] = None,
    default_audits: t.Optional[t.List[FunctionCall]] = None,
    python_env: t.Optional[t.Dict[str, Executable]] = None,
    dialect: t.Optional[str] = None,
    physical_schema_mapping: t.Optional[t.Dict[re.Pattern, str]] = None,
    default_catalog: t.Optional[str] = None,
    variables: t.Optional[t.Dict[str, t.Any]] = None,
    infer_names: t.Optional[bool] = False,
    blueprint_variables: t.Optional[t.Dict[str, t.Any]] = None,
    **kwargs: t.Any,
) -> Model:
    """Load a model from a parsed SQLMesh model SQL file.

    Args:
        expressions: Model, *Statements, Query.
        defaults: Definition default values.
        path: An optional path to the model definition file.
        module_path: The python module path to serialize macros for.
        time_column_format: The default time column format to use if no model time column is configured.
        macros: The custom registry of macros. If not provided the default registry will be used.
        jinja_macros: The registry of Jinja macros.
        python_env: The custom Python environment for macros. If not provided the environment will be constructed
            from the macro registry.
        dialect: The default dialect if no model dialect is configured.
            The format must adhere to Python's strftime codes.
        physical_schema_mapping: A mapping of regular expressions to match against the model schema to produce the corresponding physical schema
        default_catalog: The default catalog if no model catalog is configured.
        variables: The variables to pass to the model.
        kwargs: Additional kwargs to pass to the loader.
    """
    if not expressions:
        raise_config_error("Incomplete model definition, missing MODEL statement", path)

    dialect = dialect or ""
    meta = expressions[0]
    if not isinstance(meta, d.Model):
        if not infer_names:
            raise_config_error(
                "The MODEL statement is required as the first statement in the definition, "
                "unless model name inference is enabled.",
                path,
            )
        meta = d.Model(expressions=[])  # Dummy meta node
        expressions.insert(0, meta)

    # We deliberately hold off rendering some properties at load time because there is not enough information available
    # at load time to render them. They will get rendered later at evaluation time
    unrendered_properties = {}
    unrendered_merge_filter = None

    for prop in meta.expressions:
        # Macro functions that programmaticaly generate the key-value pair properties should be rendered
        # This is needed in the odd case where a macro shares the name of one of the properties
        # eg `@session_properties()` Test: `test_macros_in_model_statement` Reference PR: #2574
        if isinstance(prop, d.MacroFunc):
            continue

        prop_name = prop.name.lower()
        if prop_name in {"signals", "audits"} | PROPERTIES:
            unrendered_properties[prop_name] = prop.args.get("value")
        elif (
            prop.name.lower() == "kind"
            and (value := prop.args.get("value"))
            and value.name.lower() == "incremental_by_unique_key"
        ):
            for kind_prop in value.expressions:
                if kind_prop.name.lower() == "merge_filter":
                    unrendered_merge_filter = kind_prop

    rendered_meta_exprs = render_expression(
        expression=meta,
        module_path=module_path,
        macros=macros,
        jinja_macros=jinja_macros,
        variables=variables,
        path=path,
        dialect=dialect,
        default_catalog=default_catalog,
        blueprint_variables=blueprint_variables,
    )

    if rendered_meta_exprs is None or len(rendered_meta_exprs) != 1:
        raise_config_error(
            f"Invalid MODEL statement:\n{meta.sql(dialect=dialect, pretty=True)}",
            path,
        )
        raise

    rendered_meta = rendered_meta_exprs[0]

    rendered_defaults = (
        render_model_defaults(
            defaults=defaults,
            module_path=module_path,
            macros=macros,
            jinja_macros=jinja_macros,
            variables=variables,
            path=path,
            dialect=dialect,
            default_catalog=default_catalog,
        )
        if defaults
        else {}
    )

    rendered_defaults = parse_defaults_properties(rendered_defaults, dialect=dialect)

    # Extract the query and any pre/post statements
    query_or_seed_insert, pre_statements, post_statements, on_virtual_update, inline_audits = (
        _split_sql_model_statements(expressions[1:], path, dialect=dialect)
    )

    meta_fields: t.Dict[str, t.Any] = {
        "dialect": dialect,
        "description": (
            "\n".join(comment.strip() for comment in rendered_meta.comments)
            if rendered_meta.comments
            else None
        ),
        **{prop.name.lower(): prop.args.get("value") for prop in rendered_meta.expressions},
        **kwargs,
    }

    # Discard the potentially half-rendered versions of these properties and replace them with the
    # original unrendered versions. They will get rendered properly at evaluation time
    meta_fields.update(unrendered_properties)

    if unrendered_merge_filter:
        for idx, kind_prop in enumerate(meta_fields["kind"].expressions):
            if kind_prop.name.lower() == "merge_filter":
                meta_fields["kind"].expressions[idx] = unrendered_merge_filter

    if isinstance(meta_fields.get("dialect"), exp.Expression):
        meta_fields["dialect"] = meta_fields["dialect"].name

    # The name of the model will be inferred from its path relative to `models/`, if it's not explicitly specified
    name = meta_fields.pop("name", "")
    if not name and infer_names:
        name = get_model_name(path)

    if not name:
        raise_config_error("Model must have a name", path)
    if "default_catalog" in meta_fields:
        raise_config_error(
            "`default_catalog` cannot be set on a per-model basis. It must be set at the connection level.",
            path,
        )

    # Validate virtual, physical and session properties
    _validate_model_properties(meta_fields, path)

    common_kwargs = dict(
        pre_statements=pre_statements,
        post_statements=post_statements,
        on_virtual_update=on_virtual_update,
        defaults=rendered_defaults,
        path=path,
        module_path=module_path,
        macros=macros,
        python_env=python_env,
        jinja_macros=jinja_macros,
        physical_schema_mapping=physical_schema_mapping,
        default_catalog=default_catalog,
        variables=variables,
        default_audits=default_audits,
        inline_audits=inline_audits,
        blueprint_variables=blueprint_variables,
        **meta_fields,
    )

    if query_or_seed_insert is not None and (
        isinstance(query_or_seed_insert, (exp.Query, d.JinjaQuery))
        or (
            # Macro functions are allowed in place of model queries only when there are no
            # other statements in the model definition, otherwise they would be ambiguous
            isinstance(query_or_seed_insert, d.MacroFunc)
            and (query_or_seed_insert.this.name.lower() == "union" or len(expressions) == 2)
        )
    ):
        return create_sql_model(
            name,
            query_or_seed_insert,
            time_column_format=time_column_format,
            **common_kwargs,
        )
    seed_properties = {
        p.name.lower(): p.args.get("value") for p in common_kwargs.pop("kind").expressions
    }
    return create_seed_model(
        name,
        SeedKind(**seed_properties),
        **common_kwargs,
    )


def create_sql_model(
    name: TableName,
    query: exp.Expression,
    **kwargs: t.Any,
) -> Model:
    """Creates a SQL model.

    Args:
        name: The name of the model, which is of the form [catalog].[db].table.
            The catalog and db are optional.
        query: The model's logic in a form of a SELECT query.
    """
    if not isinstance(query, (exp.Query, d.JinjaQuery, d.MacroFunc)):
        raise_config_error(
            "A query is required and must be a SELECT statement, a UNION statement, or a JINJA_QUERY block",
            kwargs.get("path"),
        )

    return _create_model(SqlModel, name, query=query, **kwargs)


def create_seed_model(
    name: TableName,
    seed_kind: SeedKind,
    *,
    path: Path = Path(),
    module_path: Path = Path(),
    **kwargs: t.Any,
) -> Model:
    """Creates a Seed model.

    Args:
        name: The name of the model, which is of the form [catalog].[db].table.
            The catalog and db are optional.
        seed_kind: The information about the location of a seed and other related configuration.
        path: An optional path to the model definition file.
            from the macro registry.
    """
    seed_path = Path(seed_kind.path)
    marker, *subdirs = seed_path.parts
    if marker.lower() == "$root":
        seed_path = module_path.joinpath(*subdirs)
        seed_kind.path = str(seed_path)
    elif not seed_path.is_absolute():
        seed_path = path / seed_path if path.is_dir() else path.parent / seed_path

    seed = create_seed(seed_path)

    return _create_model(
        SeedModel,
        name,
        path=path,
        seed=seed,
        kind=seed_kind,
        depends_on=kwargs.pop("depends_on", None),
        module_path=module_path,
        **kwargs,
    )


def create_python_model(
    name: str,
    entrypoint: str,
    python_env: t.Dict[str, Executable],
    *,
    macros: t.Optional[MacroRegistry] = None,
    jinja_macros: t.Optional[JinjaMacroRegistry] = None,
    path: Path = Path(),
    module_path: Path = Path(),
    depends_on: t.Optional[t.Set[str]] = None,
    variables: t.Optional[t.Dict[str, t.Any]] = None,
    blueprint_variables: t.Optional[t.Dict[str, t.Any]] = None,
    **kwargs: t.Any,
) -> Model:
    """Creates a Python model.

    Args:
        name: The name of the model, which is of the form [catalog].[db].table.
            The catalog and db are optional.
        entrypoint: The name of a Python function which contains the data fetching / transformation logic.
        python_env: The Python environment of all objects referenced by the model implementation.
        path: An optional path to the model definition file.
        depends_on: The custom set of model's upstream dependencies.
        variables: The variables to pass to the model.
        blueprint_variables: The blueprint's variables to pass to the model.
    """
    # Find dependencies for python models by parsing code if they are not explicitly defined
    # Also remove self-references that are found

    dialect = kwargs.get("dialect")

    dependencies_unspecified = depends_on is None

    parsed_depends_on, referenced_variables = (
        parse_dependencies(
            python_env,
            entrypoint,
            strict_resolution=dependencies_unspecified,
            variables=variables,
            blueprint_variables=blueprint_variables,
        )
        if python_env is not None
        else (set(), set())
    )
    if dependencies_unspecified:
        depends_on = parsed_depends_on - {name}
    else:
        depends_on_rendered = render_expression(
            expression=exp.Array(
                expressions=[exp.maybe_parse(dep, dialect=dialect) for dep in depends_on or []]
            ),
            module_path=module_path,
            macros=macros,
            jinja_macros=jinja_macros,
            variables=variables,
            path=path,
            dialect=dialect,
            default_catalog=kwargs.get("default_catalog"),
        )
        depends_on = {
            dep.sql(dialect=dialect)
            for dep in t.cast(t.List[exp.Expression], depends_on_rendered)[0].expressions
        }

    used_variables = {k: v for k, v in (variables or {}).items() if k in referenced_variables}
    if used_variables:
        python_env[c.SQLMESH_VARS] = Executable.value(used_variables)

    return _create_model(
        PythonModel,
        name,
        path=path,
        depends_on=depends_on,
        entrypoint=entrypoint,
        python_env=python_env,
        macros=macros,
        jinja_macros=jinja_macros,
        module_path=module_path,
        variables=variables,
        blueprint_variables=blueprint_variables,
        **kwargs,
    )


def create_external_model(
    name: TableName,
    *,
    dialect: t.Optional[str] = None,
    path: Path = Path(),
    defaults: t.Optional[t.Dict[str, t.Any]] = None,
    **kwargs: t.Any,
) -> ExternalModel:
    """Creates an external model.

    Args:
        name: The name of the model, which is of the form [catalog].[db].table.
            The catalog and db are optional.
        dialect: The dialect to serialize.
        path: An optional path to the model definition file.
    """
    return t.cast(
        ExternalModel,
        _create_model(
            ExternalModel,
            name,
            defaults=defaults,
            dialect=dialect,
            path=path,
            kind=ModelKindName.EXTERNAL.value,
            **kwargs,
        ),
    )


def _create_model(
    klass: t.Type[_Model],
    name: TableName,
    *,
    defaults: t.Optional[t.Dict[str, t.Any]] = None,
    path: Path = Path(),
    time_column_format: str = c.DEFAULT_TIME_COLUMN_FORMAT,
    jinja_macros: t.Optional[JinjaMacroRegistry] = None,
    jinja_macro_references: t.Optional[t.Set[MacroReference]] = None,
    depends_on: t.Optional[t.Set[str]] = None,
    dialect: t.Optional[str] = None,
    physical_schema_mapping: t.Optional[t.Dict[re.Pattern, str]] = None,
    python_env: t.Optional[t.Dict[str, Executable]] = None,
    audit_definitions: t.Optional[t.Dict[str, ModelAudit]] = None,
    default_audits: t.Optional[t.List[FunctionCall]] = None,
    inline_audits: t.Optional[t.Dict[str, ModelAudit]] = None,
    module_path: Path = Path(),
    macros: t.Optional[MacroRegistry] = None,
    signal_definitions: t.Optional[SignalRegistry] = None,
    variables: t.Optional[t.Dict[str, t.Any]] = None,
    blueprint_variables: t.Optional[t.Dict[str, t.Any]] = None,
    **kwargs: t.Any,
) -> Model:
    validate_extra_and_required_fields(
        klass, {"name", *kwargs} - {"grain", "table_properties"}, "model definition"
    )

    for prop in PROPERTIES:
        kwargs[prop] = _resolve_properties((defaults or {}).get(prop), kwargs.get(prop))

    dialect = dialect or ""

    physical_schema_mapping = physical_schema_mapping or {}
    model_schema_name = exp.to_table(name, dialect=dialect).db
    physical_schema_override: t.Optional[str] = None

    for re_pattern, override_schema in physical_schema_mapping.items():
        if re.match(re_pattern, model_schema_name):
            physical_schema_override = override_schema
            break

    raw_kind = kwargs.pop("kind", None)
    if raw_kind:
        kwargs["kind"] = create_model_kind(raw_kind, dialect, defaults or {})

    defaults = {k: v for k, v in (defaults or {}).items() if k in klass.all_fields()}
    if not issubclass(klass, SqlModel):
        defaults.pop("optimize_query", None)

    statements = []

    if "pre_statements" in kwargs:
        statements.extend(kwargs["pre_statements"])
    if "query" in kwargs:
        statements.append(kwargs["query"])
    if "post_statements" in kwargs:
        statements.extend(kwargs["post_statements"])

    # Macros extracted from these statements need to be treated as metadata only
    if "on_virtual_update" in kwargs:
        statements.extend((stmt, True) for stmt in kwargs["on_virtual_update"])

    # This is done to allow variables like @gateway to be used in these properties
    # since rendering shifted from load time to run time.
    # Note: we check for Tuple since that's what we expect from _resolve_properties
    for property_name in PROPERTIES:
        property_values = kwargs.get(property_name)
        if isinstance(property_values, exp.Tuple):
            statements.extend(property_values.expressions)

    jinja_macro_references, used_variables = extract_macro_references_and_variables(
        *(gen(e) for e in statements)
    )

    if jinja_macros:
        jinja_macros = (
            jinja_macros if jinja_macros.trimmed else jinja_macros.trim(jinja_macro_references)
        )
    else:
        jinja_macros = JinjaMacroRegistry()

    for jinja_macro in jinja_macros.root_macros.values():
        used_variables.update(extract_macro_references_and_variables(jinja_macro.definition)[1])

    model = klass(
        name=name,
        **{
            **(defaults or {}),
            "jinja_macros": jinja_macros or JinjaMacroRegistry(),
            "dialect": dialect,
            "depends_on": depends_on,
            "physical_schema_override": physical_schema_override,
            **kwargs,
        },
    )

    audit_definitions = {
        **(audit_definitions or {}),
        **(inline_audits or {}),
    }

    # TODO: default_audits needs to be merged with model.audits; the former's arguments
    # are silently dropped today because we add them in audit_definitions. We also need
    # to check for duplicates when we implement this merging logic.
    used_audits: t.Set[str] = set()
    used_audits.update(audit_name for audit_name, _ in default_audits or [])
    used_audits.update(audit_name for audit_name, _ in model.audits)

    audit_definitions = {
        audit_name: audit_definitions[audit_name]
        for audit_name in used_audits
        if audit_name in audit_definitions
    }

    model.audit_definitions.update(audit_definitions)

    from sqlmesh.core.audit.builtin import BUILT_IN_AUDITS

    # Ensure that all audits referenced in the model are defined
    available_audits = BUILT_IN_AUDITS.keys() | model.audit_definitions.keys()
    for referenced_audit, *_ in model.audits:
        if referenced_audit not in available_audits:
            raise_config_error(f"Audit '{referenced_audit}' is undefined", location=path)

    # Any macro referenced in audits or signals needs to be treated as metadata-only
    statements.extend((audit.query, True) for audit in audit_definitions.values())
    for _, audit_args in model.audits:
        statements.extend(
            (audit_arg_expression, True) for audit_arg_expression in audit_args.values()
        )

    for _, kwargs in model.signals:
        statements.extend((signal_kwarg, True) for signal_kwarg in kwargs.values())

    python_env = make_python_env(
        statements,
        jinja_macro_references,
        module_path,
        macros or macro.get_registry(),
        variables=variables,
        used_variables=used_variables,
        path=path,
        python_env=python_env,
        strict_resolution=depends_on is None,
        blueprint_variables=blueprint_variables,
        dialect=dialect,
    )

    env: t.Dict[str, t.Tuple[t.Any, t.Optional[bool]]] = {}

    for signal_name, _ in model.signals:
        if signal_definitions and signal_name in signal_definitions:
            func = signal_definitions[signal_name].func
            setattr(func, c.SQLMESH_METADATA, True)
            build_env(func, env=env, name=signal_name, path=module_path)

    model.python_env.update(python_env)
    model.python_env.update(serialize_env(env, path=module_path))
    model._path = path
    model.set_time_format(time_column_format)

    return t.cast(Model, model)


INSERT_SEED_MACRO_CALL = d.parse_one("@INSERT_SEED()")


def _split_sql_model_statements(
    expressions: t.List[exp.Expression],
    path: Path,
    dialect: t.Optional[str] = None,
) -> t.Tuple[
    t.Optional[exp.Expression],
    t.List[exp.Expression],
    t.List[exp.Expression],
    t.List[exp.Expression],
    UniqueKeyDict[str, ModelAudit],
]:
    """Extracts the SELECT query from a sequence of expressions.

    Args:
        expressions: The list of all SQL statements in the model definition.

    Returns:
        A tuple containing the extracted SELECT query or the `@INSERT_SEED()` call, the statements before the it,
        the statements after it, and the inline audit definitions.

    Raises:
        ConfigError: If the model definition contains more than one SELECT query or `@INSERT_SEED()` call.
    """
    from sqlmesh.core.audit import ModelAudit, load_audit

    query_positions = []
    sql_statements = []
    on_virtual_update = []
    inline_audits: UniqueKeyDict[str, ModelAudit] = UniqueKeyDict("inline_audits")

    idx = 0
    length = len(expressions)
    while idx < length:
        expr = expressions[idx]

        if isinstance(expr, d.Audit):
            loaded_audit = load_audit([expr, expressions[idx + 1]], dialect=dialect)
            assert isinstance(loaded_audit, ModelAudit)
            inline_audits[loaded_audit.name] = loaded_audit
            idx += 2
        elif isinstance(expr, d.VirtualUpdateStatement):
            for statement in expr.expressions:
                on_virtual_update.append(statement)
            idx += 1
        else:
            if (
                isinstance(expr, (exp.Query, d.JinjaQuery))
                or expr == INSERT_SEED_MACRO_CALL
                or (
                    isinstance(expr, d.MacroFunc)
                    and (expr.this.name.lower() == "union" or length == 1)
                )
            ):
                query_positions.append((expr, idx))
            sql_statements.append(expr)
            idx += 1

    if not query_positions:
        return None, sql_statements, [], on_virtual_update, inline_audits

    if len(query_positions) > 1:
        raise_config_error("Only one SELECT query is allowed per model", path)

    query, pos = query_positions[0]
    return query, sql_statements[:pos], sql_statements[pos + 1 :], on_virtual_update, inline_audits


def _resolve_properties(
    default: t.Optional[t.Dict[str, t.Any]],
    provided: t.Optional[exp.Expression | t.Dict[str, t.Any]],
) -> t.Optional[exp.Expression]:
    if isinstance(provided, dict):
        properties = {k: exp.Literal.string(k).eq(v) for k, v in provided.items()}
    elif provided:
        if isinstance(provided, exp.Paren):
            provided = exp.Tuple(expressions=[provided.this])
        properties = {expr.this.name: expr for expr in provided}
    else:
        properties = {}

    for k, v in (default or {}).items():
        if k not in properties:
            properties[k] = exp.Literal.string(k).eq(v)
        elif properties[k].expression.sql().lower() in {"none", "null"}:
            del properties[k]

    if properties:
        return exp.Tuple(expressions=list(properties.values()))

    return None


<<<<<<< HEAD
def _validate_model_fields(klass: t.Type[_Model], provided_fields: t.Set[str], path: Path) -> None:
    missing_required_fields = klass.missing_required_fields(provided_fields)
    if missing_required_fields:
        raise_config_error(
            f"Missing required fields {missing_required_fields} in the model definition",
            path,
        )

    extra_fields = klass.extra_fields(provided_fields)
    if extra_fields:
        raise_config_error(f"Invalid extra fields {extra_fields} in the model definition", path)


def _validate_model_properties(meta_fields: dict[str, t.Any], path: Path) -> None:
    # store for later validation of specific properties
    model_properties: dict[str, t.Any] = {}

    # validate that all properties kinds are key-value mappings
    for kind in PROPERTIES:
        if kind in meta_fields:
            kind_properties = meta_fields[kind]
            model_properties[kind] = {}

            if not isinstance(kind_properties, (exp.Array, exp.Paren, exp.Tuple)):
                raise_config_error(
                    f"Invalid MODEL statement: `{kind}` must be a tuple or array of key-value mappings.",
                    path,
                )

            key_value_mappings: t.List[exp.Expression] = (
                [kind_properties.unnest()]
                if isinstance(kind_properties, exp.Paren)
                else kind_properties.expressions
            )

            for expression in key_value_mappings:
                if isinstance(expression, exp.EQ):
                    model_properties[kind][expression.left.name] = expression.right
                else:
                    raise_config_error(
                        f"Invalid MODEL statement: all expressions in `{kind}` must be key-value pairs.",
                        path,
                    )

    # The query_label can be attached to the actual queries at execution time and is expected to be a sequence of 2-tuples
    if (
        "session_properties" in model_properties
        and "query_label" in model_properties["session_properties"]
    ):
        query_label_property = model_properties["session_properties"]["query_label"]
        if not (
            isinstance(query_label_property, exp.Array)
            or isinstance(query_label_property, exp.Tuple)
            or isinstance(query_label_property, exp.Paren)
        ):
            raise_config_error(
                "Invalid MODEL statement: `session_properties.query_label` must be an array or tuple.",
                path,
            )
        for label_tuple in query_label_property.expressions:
            if not (
                isinstance(label_tuple, exp.Tuple)
                and len(label_tuple.expressions) == 2
                and all(isinstance(label, exp.Literal) for label in label_tuple.expressions)
            ):
                raise_config_error(
                    "Invalid MODEL statement: expressions inside `session_properties.query_label` must be tuples of string literals with length 2.",
                    path,
                )


=======
>>>>>>> 50802b37
def _list_of_calls_to_exp(value: t.List[t.Tuple[str, t.Dict[str, t.Any]]]) -> exp.Expression:
    return exp.Tuple(
        expressions=[
            exp.Anonymous(
                this=v[0],
                expressions=[
                    exp.EQ(this=exp.convert(left), expression=exp.convert(right))
                    for left, right in v[1].items()
                ],
            )
            for v in value
        ]
    )


def _is_projection(expr: exp.Expression) -> bool:
    parent = expr.parent
    return isinstance(parent, exp.Select) and expr.arg_key == "expressions"


def _single_expr_or_tuple(values: t.Sequence[exp.Expression]) -> exp.Expression | exp.Tuple:
    return values[0] if len(values) == 1 else exp.Tuple(expressions=values)


def _refs_to_sql(values: t.Any) -> exp.Expression:
    return exp.Tuple(expressions=values)


def render_meta_fields(
    fields: t.Dict[str, t.Any],
    module_path: Path,
    path: Path,
    jinja_macros: t.Optional[JinjaMacroRegistry],
    macros: t.Optional[MacroRegistry],
    dialect: DialectType,
    variables: t.Optional[t.Dict[str, t.Any]],
    default_catalog: t.Optional[str],
    blueprint_variables: t.Optional[t.Dict[str, t.Any]] = None,
) -> t.Dict[str, t.Any]:
    def render_field_value(value: t.Any) -> t.Any:
        if isinstance(value, exp.Expression) or (isinstance(value, str) and "@" in value):
            expression = exp.maybe_parse(value, dialect=dialect)
            rendered_expr = render_expression(
                expression=expression,
                module_path=module_path,
                macros=macros,
                jinja_macros=jinja_macros,
                variables=variables,
                path=path,
                dialect=dialect,
                default_catalog=default_catalog,
                blueprint_variables=blueprint_variables,
            )
            if not rendered_expr:
                raise SQLMeshError(
                    f"Rendering `{expression.sql(dialect=dialect)}` did not return an expression"
                )

            if len(rendered_expr) != 1:
                raise SQLMeshError(
                    f"Rendering `{expression.sql(dialect=dialect)}` must return one result, but got {len(rendered_expr)}"
                )

            # For cases where a property is conditionally assigned
            if rendered_expr[0].sql().lower() in {"none", "null"}:
                return None

            return rendered_expr[0]

        return value

    for field_name, field_info in ModelMeta.all_field_infos().items():
        field = field_info.alias or field_name

        if field in RUNTIME_RENDERED_MODEL_FIELDS:
            continue

        field_value = fields.get(field)
        if field_value is None:
            continue

        if isinstance(field_value, dict):
            rendered_dict = {}
            for key, value in field_value.items():
                if key in RUNTIME_RENDERED_MODEL_FIELDS:
                    rendered_dict[key] = value
                elif (rendered := render_field_value(value)) is not None:
                    rendered_dict[key] = rendered
            if rendered_dict:
                fields[field] = rendered_dict
            else:
                fields.pop(field)
        elif isinstance(field_value, list):
            rendered_list = [
                rendered
                for value in field_value
                if (rendered := render_field_value(value)) is not None
            ]
            if rendered_list:
                fields[field] = rendered_list
            else:
                fields.pop(field)
        else:
            rendered_field = render_field_value(field_value)
            if rendered_field is not None:
                fields[field] = rendered_field
            else:
                fields.pop(field)

    return fields


def render_model_defaults(
    defaults: t.Dict[str, t.Any],
    module_path: Path,
    path: Path,
    jinja_macros: t.Optional[JinjaMacroRegistry],
    macros: t.Optional[MacroRegistry],
    dialect: DialectType,
    variables: t.Optional[t.Dict[str, t.Any]],
    default_catalog: t.Optional[str],
) -> t.Dict[str, t.Any]:
    rendered_defaults = render_meta_fields(
        fields=defaults,
        module_path=module_path,
        macros=macros,
        jinja_macros=jinja_macros,
        variables=variables,
        path=path,
        dialect=dialect,
        default_catalog=default_catalog,
    )

    # Validate defaults that have macros are rendered to boolean
    for boolean in {"optimize_query", "allow_partials", "enabled"}:
        var = rendered_defaults.get(boolean)
        if var is not None and not isinstance(var, (exp.Boolean, bool)):
            raise ConfigError(f"Expected boolean for '{var}', got '{type(var)}' instead")

    # Validate the 'interval_unit' if present is an Interval Unit
    var = rendered_defaults.get("interval_unit")
    if isinstance(var, str):
        try:
            rendered_defaults["interval_unit"] = IntervalUnit(var)
        except ValueError as e:
            raise ConfigError(f"Invalid interval unit: {var}") from e

    return rendered_defaults


def parse_defaults_properties(
    defaults: t.Dict[str, t.Any], dialect: DialectType
) -> t.Dict[str, t.Any]:
    for prop in PROPERTIES:
        default_properties = defaults.get(prop)
        for key, value in (default_properties or {}).items():
            if isinstance(key, str) and d.SQLMESH_MACRO_PREFIX in str(value):
                defaults[prop][key] = exp.maybe_parse(value, dialect=dialect)

    return defaults


def render_expression(
    expression: exp.Expression,
    module_path: Path,
    path: Path,
    jinja_macros: t.Optional[JinjaMacroRegistry] = None,
    macros: t.Optional[MacroRegistry] = None,
    dialect: DialectType = None,
    variables: t.Optional[t.Dict[str, t.Any]] = None,
    default_catalog: t.Optional[str] = None,
    blueprint_variables: t.Optional[t.Dict[str, t.Any]] = None,
) -> t.Optional[t.List[exp.Expression]]:
    meta_python_env = make_python_env(
        expressions=expression,
        jinja_macro_references=None,
        module_path=module_path,
        macros=macros or macro.get_registry(),
        variables=variables,
        path=path,
        blueprint_variables=blueprint_variables,
    )
    return ExpressionRenderer(
        expression,
        dialect,
        [],
        path=path,
        jinja_macro_registry=jinja_macros,
        python_env=meta_python_env,
        default_catalog=default_catalog,
        quote_identifiers=False,
        normalize_identifiers=False,
    ).render()


META_FIELD_CONVERTER: t.Dict[str, t.Callable] = {
    "start": lambda value: exp.Literal.string(value),
    "cron": lambda value: exp.Literal.string(value),
    "cron_tz": lambda value: exp.Literal.string(value),
    "partitioned_by_": _single_expr_or_tuple,
    "clustered_by": _single_expr_or_tuple,
    "depends_on_": lambda value: exp.Tuple(expressions=sorted(value)),
    "pre": _list_of_calls_to_exp,
    "post": _list_of_calls_to_exp,
    "audits": _list_of_calls_to_exp,
    "columns_to_types_": lambda value: exp.Schema(
        expressions=[exp.ColumnDef(this=exp.to_column(c), kind=t) for c, t in value.items()]
    ),
    "tags": single_value_or_tuple,
    "grains": _refs_to_sql,
    "references": _refs_to_sql,
    "physical_properties_": lambda value: value,
    "virtual_properties_": lambda value: value,
    "session_properties_": lambda value: value,
    "allow_partials": exp.convert,
    "signals": lambda values: exp.tuple_(
        *(
            exp.func(
                name, *(exp.PropertyEQ(this=exp.var(k), expression=v) for k, v in args.items())
            )
            if name
            else exp.Tuple(expressions=[exp.var(k).eq(v) for k, v in args.items()])
            for name, args in values
        )
    ),
}


def get_model_name(path: Path) -> str:
    path_parts = list(path.parts[path.parts.index("models") + 1 : -1]) + [path.stem]
    return ".".join(path_parts[-3:])


# function applied to time column when automatically used for partitioning in INCREMENTAL_BY_TIME_RANGE models
def clickhouse_partition_func(
    column: exp.Expression, columns_to_types: t.Optional[t.Dict[str, exp.DataType]]
) -> exp.Expression:
    # `toMonday()` function accepts a Date or DateTime type column

    col_type = (columns_to_types and columns_to_types.get(column.name)) or exp.DataType.build(
        "UNKNOWN"
    )
    col_type_is_conformable = col_type.is_type(
        exp.DataType.Type.DATE,
        exp.DataType.Type.DATE32,
        exp.DataType.Type.DATETIME,
        exp.DataType.Type.DATETIME64,
    )

    #  if input column is already a conformable type, just pass the column
    if col_type_is_conformable:
        return exp.func("toMonday", column, dialect="clickhouse")

    # if input column type is not known, cast input to DateTime64
    if col_type.is_type(exp.DataType.Type.UNKNOWN):
        return exp.func(
            "toMonday",
            exp.cast(column, exp.DataType.build("DateTime64(9, 'UTC')", dialect="clickhouse")),
            dialect="clickhouse",
        )

    # if input column type is known but not conformable, cast input to DateTime64 and cast output back to original type
    return exp.cast(
        exp.func(
            "toMonday",
            exp.cast(column, exp.DataType.build("DateTime64(9, 'UTC')", dialect="clickhouse")),
            dialect="clickhouse",
        ),
        col_type,
    )


TIME_COL_PARTITION_FUNC = {"clickhouse": clickhouse_partition_func}<|MERGE_RESOLUTION|>--- conflicted
+++ resolved
@@ -2154,9 +2154,6 @@
             path,
         )
 
-    # Validate virtual, physical and session properties
-    _validate_model_properties(meta_fields, path)
-
     common_kwargs = dict(
         pre_statements=pre_statements,
         post_statements=post_statements,
@@ -2634,80 +2631,6 @@
     return None
 
 
-<<<<<<< HEAD
-def _validate_model_fields(klass: t.Type[_Model], provided_fields: t.Set[str], path: Path) -> None:
-    missing_required_fields = klass.missing_required_fields(provided_fields)
-    if missing_required_fields:
-        raise_config_error(
-            f"Missing required fields {missing_required_fields} in the model definition",
-            path,
-        )
-
-    extra_fields = klass.extra_fields(provided_fields)
-    if extra_fields:
-        raise_config_error(f"Invalid extra fields {extra_fields} in the model definition", path)
-
-
-def _validate_model_properties(meta_fields: dict[str, t.Any], path: Path) -> None:
-    # store for later validation of specific properties
-    model_properties: dict[str, t.Any] = {}
-
-    # validate that all properties kinds are key-value mappings
-    for kind in PROPERTIES:
-        if kind in meta_fields:
-            kind_properties = meta_fields[kind]
-            model_properties[kind] = {}
-
-            if not isinstance(kind_properties, (exp.Array, exp.Paren, exp.Tuple)):
-                raise_config_error(
-                    f"Invalid MODEL statement: `{kind}` must be a tuple or array of key-value mappings.",
-                    path,
-                )
-
-            key_value_mappings: t.List[exp.Expression] = (
-                [kind_properties.unnest()]
-                if isinstance(kind_properties, exp.Paren)
-                else kind_properties.expressions
-            )
-
-            for expression in key_value_mappings:
-                if isinstance(expression, exp.EQ):
-                    model_properties[kind][expression.left.name] = expression.right
-                else:
-                    raise_config_error(
-                        f"Invalid MODEL statement: all expressions in `{kind}` must be key-value pairs.",
-                        path,
-                    )
-
-    # The query_label can be attached to the actual queries at execution time and is expected to be a sequence of 2-tuples
-    if (
-        "session_properties" in model_properties
-        and "query_label" in model_properties["session_properties"]
-    ):
-        query_label_property = model_properties["session_properties"]["query_label"]
-        if not (
-            isinstance(query_label_property, exp.Array)
-            or isinstance(query_label_property, exp.Tuple)
-            or isinstance(query_label_property, exp.Paren)
-        ):
-            raise_config_error(
-                "Invalid MODEL statement: `session_properties.query_label` must be an array or tuple.",
-                path,
-            )
-        for label_tuple in query_label_property.expressions:
-            if not (
-                isinstance(label_tuple, exp.Tuple)
-                and len(label_tuple.expressions) == 2
-                and all(isinstance(label, exp.Literal) for label in label_tuple.expressions)
-            ):
-                raise_config_error(
-                    "Invalid MODEL statement: expressions inside `session_properties.query_label` must be tuples of string literals with length 2.",
-                    path,
-                )
-
-
-=======
->>>>>>> 50802b37
 def _list_of_calls_to_exp(value: t.List[t.Tuple[str, t.Dict[str, t.Any]]]) -> exp.Expression:
     return exp.Tuple(
         expressions=[
