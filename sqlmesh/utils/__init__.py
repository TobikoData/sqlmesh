--- conflicted
+++ resolved
@@ -241,10 +241,6 @@
         os.environ.update(old_environ)
 
 
-<<<<<<< HEAD
-def sqlglot_dialects() -> str:
-    return "'" + "', '".join(Dialects.__members__.values()) + "'"
-=======
 def merge_dicts(*args: t.Dict) -> t.Dict:
     """
     Merges dicts. Just does key collision replacement
@@ -262,4 +258,7 @@
         return a
 
     return reduce(merge, args, {})
->>>>>>> 3c4f3785
+
+
+def sqlglot_dialects() -> str:
+    return "'" + "', '".join(Dialects.__members__.values()) + "'"