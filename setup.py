import os
from os.path import exists

from setuptools import find_packages, setup

description = open("README.md").read() if exists("README.md") else ""

setup(
    name="sqlmesh",
    description="",
    long_description=description,
    long_description_content_type="text/markdown",
    url="https://github.com/TobikoData/sqlmesh",
    author="TobikoData Inc.",
    author_email="engineering@tobikodata.com",
    license="Apache License 2.0",
    packages=find_packages(include=["sqlmesh", "sqlmesh.*", "web*"]),
    package_data={"web": ["client/dist/**"]},
    entry_points={
        "console_scripts": [
            "sqlmesh = sqlmesh.cli.main:cli",
            "sqlmesh_cicd = sqlmesh.cicd.bot:bot",
        ],
        "airflow.plugins": [
            "sqlmesh_airflow = sqlmesh.schedulers.airflow.plugin:SqlmeshAirflowPlugin",
        ],
    },
    use_scm_version={
        "write_to": "sqlmesh/_version.py",
        "fallback_version": "0.0.0",
        "local_scheme": "no-local-version",
    },
    setup_requires=["setuptools_scm"],
    install_requires=[
        "astor",
        "click",
        "croniter",
        "duckdb",
        "dateparser",
        "fsspec",
        "hyperscript",
        "ipywidgets",
        "jinja2",
        "pandas<2.1.0",
        "pydantic[email]>=1.10.7,<2.0.0",
        "requests",
        "rich[jupyter]",
        "ruamel.yaml",
<<<<<<< HEAD
        "sqlglot~=19.1.3",
=======
        "sqlglot~=19.2.0",
>>>>>>> e3fc7f85
    ],
    extras_require={
        "bigquery": [
            "google-cloud-bigquery[pandas]",
            "google-cloud-bigquery-storage",
        ],
        "databricks": [
            "databricks-sql-connector",
            "databricks-cli",
        ],
        "dev": [
            f"apache-airflow=={os.environ.get('AIRFLOW_VERSION', '2.3.3')}",
            "autoflake==1.7.7",
            "agate==1.6.3",
            "google-cloud-bigquery",
            "google-cloud-bigquery-storage",
            "black==22.6.0",
            "dbt-core",
            "dbt-duckdb>=1.4.2",
            "dbt-snowflake",
            "Faker",
            "freezegun",
            "google-auth",
            "isort==5.10.1",
            "mkdocs-include-markdown-plugin==4.0.3",
            "mkdocs-material==9.0.5",
            "mypy~=1.4.0",
            "pre-commit",
            "pandas-stubs",
            "pdoc",
            "psycopg2-binary",
            "pyarrow>=10.0.1,<10.1.0",
            "PyGithub",
            "pytest",
            "pytest-asyncio",
            "pytest-lazy-fixture",
            "pytest-mock",
            "pyspark>=3.4.0",
            "pytz",
            "snowflake-connector-python[pandas,secure-local-storage]>=3.0.2",
            "sqlalchemy-stubs",
            "tenacity==8.1.0",
            "types-croniter",
            "types-dateparser",
            # Remove once fix is ready for 4.6.0
            "typing-extensions==4.5.0",
            "types-pytz",
            "types-requests==2.28.8",
        ],
        "dbt": [
            "dbt-core<1.5.0",
        ],
        "gcppostgres": [
            "cloud-sql-python-connector[pg8000]",
        ],
        "github": [
            "PyGithub",
        ],
        "llm": [
            "langchain",
            "openai",
        ],
        "mssql": [
            "pymssql",
        ],
        "mysql": [
            "mysql-connector-python",
        ],
        "mwaa": [
            "boto3",
        ],
        "postgres": [
            "psycopg2",
        ],
        "redshift": [
            "redshift_connector",
        ],
        "slack": [
            "slack_sdk",
        ],
        "snowflake": [
            "snowflake-connector-python[pandas,secure-local-storage]",
            "pyarrow>=10.0.1,<10.1.0",
        ],
        "trino": [
            "trino",
        ],
        "web": [
            "fastapi==0.100.0",
            "watchfiles>=0.19.0",
            "pyarrow>=10.0.1",
            "uvicorn[standard]==0.22.0",
            "sse-starlette>=0.2.2",
        ],
    },
    classifiers=[
        "Intended Audience :: Developers",
        "Intended Audience :: Science/Research",
        "License :: OSI Approved :: Apache Software License",
        "Operating System :: OS Independent",
        "Programming Language :: SQL",
        "Programming Language :: Python :: 3 :: Only",
    ],
)<|MERGE_RESOLUTION|>--- conflicted
+++ resolved
@@ -46,11 +46,7 @@
         "requests",
         "rich[jupyter]",
         "ruamel.yaml",
-<<<<<<< HEAD
-        "sqlglot~=19.1.3",
-=======
         "sqlglot~=19.2.0",
->>>>>>> e3fc7f85
     ],
     extras_require={
         "bigquery": [
