import os
from os.path import exists

from setuptools import find_packages, setup

description = open("README.md").read() if exists("README.md") else ""

setup(
    name="sqlmesh",
    description="",
    long_description=description,
    long_description_content_type="text/markdown",
    url="https://github.com/TobikoData/sqlmesh",
    author="TobikoData Inc.",
    author_email="engineering@tobikodata.com",
    license="Apache License 2.0",
    packages=find_packages(include=["sqlmesh", "sqlmesh.*", "web*"]),
    package_data={"web": ["client/dist/**"]},
    entry_points={
        "console_scripts": [
            "sqlmesh = sqlmesh.cli.main:cli",
            "sqlmesh_cicd = sqlmesh.cicd.bot:bot",
        ],
        "airflow.plugins": [
            "sqlmesh_airflow = sqlmesh.schedulers.airflow.plugin:SqlmeshAirflowPlugin",
        ],
    },
    use_scm_version={
        "write_to": "sqlmesh/_version.py",
        "fallback_version": "0.0.0",
        "local_scheme": "no-local-version",
    },
    setup_requires=["setuptools_scm"],
    install_requires=[
        "astor",
        "click",
        "croniter",
        "duckdb",
        "dateparser",
        "fsspec",
        "hyperscript",
        "ipywidgets",
        "jinja2",
        "pandas<2.1.0",
        "pydantic[email]>=1.10.7,<2.0.0",
        "requests",
        "rich",
        "ruamel.yaml",
<<<<<<< HEAD
        "sqlglot>=18.2.0",
=======
        "sqlglot~=18.3.0",
>>>>>>> 0ecd212c
    ],
    extras_require={
        "bigquery": [
            "google-cloud-bigquery[pandas]",
            "google-cloud-bigquery-storage",
        ],
        "databricks": [
            "databricks-sql-connector",
            "databricks-cli",
        ],
        "dev": [
            f"apache-airflow=={os.environ.get('AIRFLOW_VERSION', '2.3.3')}",
            "autoflake==1.7.7",
            "google-cloud-bigquery",
            "google-cloud-bigquery-storage",
            "black==22.6.0",
            "dbt-core",
            "dbt-duckdb>=1.4.2",
            "Faker",
            "google-auth",
            "isort==5.10.1",
            "mkdocs-include-markdown-plugin==4.0.3",
            "mkdocs-material==9.0.5",
            "mypy~=1.3.0",
            "pre-commit",
            "pandas-stubs",
            "pdoc",
            "psycopg2-binary",
            "pyarrow>=10.0.1,<10.1.0",
            "PyGithub",
            "pytest",
            "pytest-asyncio",
            "pytest-lazy-fixture",
            "pytest-mock",
            "pyspark>=3.4.0",
            "pytz",
            "snowflake-connector-python[pandas,secure-local-storage]",
            "sqlalchemy-stubs",
            "tenacity==8.1.0",
            "types-croniter",
            "types-dateparser",
            # Remove once fix is ready for 4.6.0
            "typing-extensions==4.5.0",
            "types-pytz",
            "types-requests==2.28.8",
        ],
        "dbt": [
            "dbt-core<1.5.0",
        ],
        "gcppostgres": [
            "cloud-sql-python-connector[pg8000]",
        ],
        "github": [
            "PyGithub",
        ],
        "llm": [
            "langchain",
            "openai",
        ],
        "mssql": [
            "pymssql",
        ],
        "mysql": [
            "mysql-connector-python",
        ],
        "postgres": [
            "psycopg2",
        ],
        "redshift": [
            "redshift_connector",
        ],
        "slack": [
            "slack_sdk",
        ],
        "snowflake": [
            "snowflake-connector-python[pandas,secure-local-storage]",
            "pyarrow>=10.0.1,<10.1.0",
        ],
        "web": [
            "fastapi==0.100.0",
            "watchfiles>=0.19.0",
            "pyarrow>=10.0.1",
            "uvicorn[standard]==0.22.0",
            "sse-starlette>=0.2.2",
        ],
    },
    classifiers=[
        "Intended Audience :: Developers",
        "Intended Audience :: Science/Research",
        "License :: OSI Approved :: Apache Software License",
        "Operating System :: OS Independent",
        "Programming Language :: SQL",
        "Programming Language :: Python :: 3 :: Only",
    ],
)<|MERGE_RESOLUTION|>--- conflicted
+++ resolved
@@ -46,11 +46,7 @@
         "requests",
         "rich",
         "ruamel.yaml",
-<<<<<<< HEAD
-        "sqlglot>=18.2.0",
-=======
         "sqlglot~=18.3.0",
->>>>>>> 0ecd212c
     ],
     extras_require={
         "bigquery": [
