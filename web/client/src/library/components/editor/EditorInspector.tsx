import { isCancelledError } from '@tanstack/react-query'
import { type Table } from 'apache-arrow'
import clsx from 'clsx'
import React, { useMemo, useState } from 'react'
import {
  type EvaluateInputStart,
  type RenderInputStart,
  type EvaluateInputEnd,
  type RenderInputEnd,
  type EvaluateInputLatest,
  type RenderInputLatest,
  fetchdfApiCommandsFetchdfPost,
  renderApiCommandsRenderPost,
  evaluateApiCommandsEvaluatePost,
  type Model,
} from '~/api/client'
import { type ResponseWithDetail } from '~/api/instance'
import { useStoreContext } from '~/context/context'
import { EnumSize, EnumVariant } from '~/types/enum'
import { isFalse, toDate, toDateFormat } from '~/utils'
import { Button } from '../button/Button'
import { Divider } from '../divider/Divider'
import Input from '../input/Input'
import { type EditorTab, useStoreEditor } from '~/context/editor'
import { getTableDataFromArrowStreamResult } from './help'
import { Tab } from '@headlessui/react'
<<<<<<< HEAD
import Documantation from '@components/documentation/Documantation'
=======
import Documentation from '@components/documentation/Documentation'
>>>>>>> 37cffefc
import Banner from '@components/banner/Banner'

interface FormModel {
  model?: string
  start: EvaluateInputStart | RenderInputStart
  end: EvaluateInputEnd | RenderInputEnd
  latest: EvaluateInputLatest | RenderInputLatest
  limit: number
}

interface FormArbitrarySql {
  limit: number
}

const DAY = 24 * 60 * 60 * 1000
const LIMIT = 1000

export default function EditorInspector({
  tab,
}: {
  tab: EditorTab
}): JSX.Element {
  const models = useStoreContext(s => s.models)
  const model = useMemo(() => models.get(tab.file.path), [tab, models])

  return (
    <div
      className={clsx(
        'flex flex-col w-full h-full items-center overflow-hidden',
      )}
    >
      {tab.file.isSQLMeshModel && model != null ? (
        <InspectorModel
          tab={tab}
          model={model}
        />
      ) : (
        <InspectorSql tab={tab} />
      )}
    </div>
  )
}

function InspectorModel({
  tab,
  model,
}: {
  tab: EditorTab
  model: Model
}): JSX.Element {
  const setPreviewQuery = useStoreEditor(s => s.setPreviewQuery)
  const setPreviewConsole = useStoreEditor(s => s.setPreviewConsole)
  const setPreviewTable = useStoreEditor(s => s.setPreviewTable)

  const [form, setForm] = useState<FormModel>({
    start: toDateFormat(toDate(Date.now() - DAY)),
    end: toDateFormat(new Date()),
    latest: toDateFormat(toDate(Date.now() - DAY)),
    limit: 1000,
  })

  const shouldEvaluate =
    tab.file.isSQLMeshModel && Object.values(form).every(Boolean)

  function evaluateModel(): void {
    setPreviewQuery(tab.file.content)
    setPreviewConsole(undefined)
    setPreviewTable(undefined)

    if (model?.name != null) {
      renderApiCommandsRenderPost({
        ...form,
        model: model.name,
      })
        .then(({ sql }) => {
          setPreviewQuery(sql)
        })
        .catch(error => {
          if (isCancelledError(error)) {
            console.log(
              'renderApiCommandsRenderPost',
              'Request aborted by React Query',
            )
          } else {
            setPreviewConsole(error.message)
          }
        })

      evaluateApiCommandsEvaluatePost({
        ...form,
        model: model.name,
      })
        .then((result: ResponseWithDetail | Table<any>) => {
          setPreviewTable(
            getTableDataFromArrowStreamResult(result as Table<any>),
          )
        })
        .catch(error => {
          if (isCancelledError(error)) {
            console.log(
              'evaluateApiCommandsEvaluatePost',
              'Request aborted by React Query',
            )
          } else {
            setPreviewConsole(error.message)
          }
        })
    }
  }

  return (
    <Tab.Group>
      <Tab.List className="w-full whitespace-nowrap px-2 pt-3 flex justigy-between items-center">
        <Tab
          className={({ selected }) =>
            clsx(
              'inline-block text-sm font-medium px-3 py-1 mr-2 last-child:mr-0 rounded-md relative',
              selected
                ? 'bg-secondary-500 text-secondary-100 cursor-default'
                : 'bg-secondary-10 cursor-pointer',
            )
          }
        >
          Actions
        </Tab>
        <Tab
          className={({ selected }) =>
            clsx(
              'inline-block text-sm font-medium px-3 py-1 mr-2 last-child:mr-0 rounded-md relative',
              selected
                ? 'bg-secondary-500 text-secondary-100 cursor-default'
                : 'bg-secondary-10 cursor-pointer',
            )
          }
        >
          Docs
        </Tab>
      </Tab.List>
      <Tab.Panels className="h-full w-full overflow-hidden">
        <Tab.Panel
          className={clsx(
            'flex flex-col w-full h-full pt-4 relative px-2 overflow-hidden',
            'ring-white ring-opacity-60 ring-offset-2 ring-offset-blue-400 focus:outline-none focus:ring-2',
          )}
        >
          <InspectorForm>
            <form className="my-3">
              {isFalse(shouldEvaluate) && (
                <FormFieldset>
                  <Banner variant={EnumVariant.Warning}>
                    <Banner.Description className="w-full mr-2 text-sm">
                      Please fill out all fields to <b>evaluate the model</b>.
                    </Banner.Description>
                  </Banner>
                </FormFieldset>
              )}
              <fieldset className="my-3 px-3">
                <Input
                  className="w-full mx-0"
                  label="Start Date"
                  placeholder="02/11/2023"
                  value={form.start}
                  onInput={(e: React.ChangeEvent<HTMLInputElement>) => {
                    e.stopPropagation()

                    setForm({
                      ...form,
                      start: e.target.value ?? '',
                    })
                  }}
                />
                <Input
                  className="w-full mx-0"
                  label="End Date"
                  placeholder="02/13/2023"
                  value={form.end}
                  onInput={(e: React.ChangeEvent<HTMLInputElement>) => {
                    e.stopPropagation()

                    setForm({
                      ...form,
                      end: e.target.value ?? '',
                    })
                  }}
                />
                <Input
                  className="w-full mx-0"
                  label="Latest Date"
                  placeholder="02/13/2023"
                  value={form.latest}
                  onInput={(e: React.ChangeEvent<HTMLInputElement>) => {
                    e.stopPropagation()

                    setForm({
                      ...form,
                      latest: e.target.value ?? '',
                    })
                  }}
                />
                <Input
                  className="w-full mx-0"
                  type="number"
                  label="Limit"
                  placeholder="1000"
                  value={form.limit}
                  onInput={(e: React.ChangeEvent<HTMLInputElement>) => {
                    e.stopPropagation()

                    setForm({
                      ...form,
                      limit: e.target.valueAsNumber ?? LIMIT,
                    })
                  }}
                />
              </fieldset>
            </form>
          </InspectorForm>
          <Divider />
          <InspectorActions>
            <div className="flex w-full justify-end">
              {tab.file.isSQLMeshModel && (
                <Button
                  size={EnumSize.sm}
                  variant={EnumVariant.Alternative}
                  disabled={isFalse(shouldEvaluate)}
                  onClick={e => {
                    e.stopPropagation()

                    evaluateModel()
                  }}
                >
                  Evaluate
                </Button>
              )}
            </div>
          </InspectorActions>
        </Tab.Panel>
        <Tab.Panel
          className={clsx(
            'w-full h-full ring-white ring-opacity-60 ring-offset-2 ring-offset-blue-400 focus:outline-none focus:ring-2 p-2',
          )}
        >
<<<<<<< HEAD
          <Documantation
=======
          <Documentation
>>>>>>> 37cffefc
            model={model}
            withCode={false}
            withModel={false}
            withQuery={tab.file.isSQLMeshModelSQL}
            withDescription={false}
          />
        </Tab.Panel>
      </Tab.Panels>
    </Tab.Group>
  )
}

function InspectorSql({ tab }: { tab: EditorTab }): JSX.Element {
  const setPreviewQuery = useStoreEditor(s => s.setPreviewQuery)
  const setPreviewConsole = useStoreEditor(s => s.setPreviewConsole)
  const setPreviewTable = useStoreEditor(s => s.setPreviewTable)

  const [form, setForm] = useState<FormArbitrarySql>({
    limit: LIMIT,
  })

  const shouldSendQuery = Object.values(form).every(Boolean)

  function sendQuery(): void {
    setPreviewQuery(tab.file.content)
    setPreviewConsole(undefined)
    setPreviewTable(undefined)

    fetchdfApiCommandsFetchdfPost({
      sql: tab.file.content,
    })
      .then((result: ResponseWithDetail | Table<any>) => {
        setPreviewTable(getTableDataFromArrowStreamResult(result as Table<any>))
      })
      .catch(error => {
        if (isCancelledError(error)) {
          console.log(
            'fetchdfApiCommandsFetchdfPost',
            'Request aborted by React Query',
          )
        } else {
          setPreviewConsole(error.message)
        }
      })
  }

  return (
    <>
      <InspectorForm>
        <form className="my-3 w-full">
          {isFalse(shouldSendQuery) && (
            <FormFieldset>
              <Banner variant={EnumVariant.Warning}>
                <Banner.Description className="w-full mr-2 text-sm">
                  Please fill out all fields to <b>run the query</b>.
                </Banner.Description>
              </Banner>
            </FormFieldset>
          )}
          <fieldset className="mb-4">
            <Input
              className="w-full mx-0"
              type="number"
              label="Limit"
              placeholder={String(LIMIT)}
              value={form.limit}
              onInput={(e: React.ChangeEvent<HTMLInputElement>) => {
                e.stopPropagation()

                setForm({
                  ...form,
                  limit: e.target.valueAsNumber ?? LIMIT,
                })
              }}
            />
          </fieldset>
        </form>
      </InspectorForm>
      <Divider />
      <InspectorActions>
        <Button
          size={EnumSize.sm}
          variant={EnumVariant.Alternative}
          disabled={isFalse(shouldSendQuery)}
          onClick={e => {
            e.stopPropagation()

            sendQuery()
          }}
        >
          Run Query
        </Button>
      </InspectorActions>
    </>
  )
}

function FormFieldset({
  children,
}: {
  children: React.ReactNode
}): JSX.Element {
  return <fieldset className="flex my-3 px-3">{children}</fieldset>
}

function InspectorForm({
  children,
}: {
  children: React.ReactNode
}): JSX.Element {
  return (
    <div className="flex w-full h-full py-1 px-3 overflow-hidden overflow-y-auto scrollbar scrollbar--vertical">
      {children}
    </div>
  )
}

function InspectorActions({
  children,
}: {
  children: React.ReactNode
}): JSX.Element {
  return <div className="flex w-full py-1 px-2 justify-end">{children}</div>
}<|MERGE_RESOLUTION|>--- conflicted
+++ resolved
@@ -24,11 +24,7 @@
 import { type EditorTab, useStoreEditor } from '~/context/editor'
 import { getTableDataFromArrowStreamResult } from './help'
 import { Tab } from '@headlessui/react'
-<<<<<<< HEAD
-import Documantation from '@components/documentation/Documantation'
-=======
 import Documentation from '@components/documentation/Documentation'
->>>>>>> 37cffefc
 import Banner from '@components/banner/Banner'
 
 interface FormModel {
@@ -271,11 +267,7 @@
             'w-full h-full ring-white ring-opacity-60 ring-offset-2 ring-offset-blue-400 focus:outline-none focus:ring-2 p-2',
           )}
         >
-<<<<<<< HEAD
-          <Documantation
-=======
           <Documentation
->>>>>>> 37cffefc
             model={model}
             withCode={false}
             withModel={false}
