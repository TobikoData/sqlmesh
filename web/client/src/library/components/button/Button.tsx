import React from 'react'
import clsx from 'clsx'
import {
  EnumSize,
  type Size,
  type Variant,
  type EnumVariant,
} from '../../../types/enum'

export type ButtonVariant = Subset<
  Variant,
  | typeof EnumVariant.Primary
  | typeof EnumVariant.Secondary
  | typeof EnumVariant.Success
  | typeof EnumVariant.Danger
  | typeof EnumVariant.Warning
  | typeof EnumVariant.Alternative
  | typeof EnumVariant.Neutral
>

export type ButtonSize = Subset<
  Size,
  | typeof EnumSize.xs
  | typeof EnumSize.sm
  | typeof EnumSize.md
  | typeof EnumSize.lg
>

export const EnumButtonShape = {
  Square: 'square',
  Rounded: 'rounded',
  Circle: 'circle',
  Pill: 'pill',
} as const

export const EnumButtonFormat = {
  Solid: 'solid',
  Outline: 'outline',
  Ghost: 'ghost',
  Link: 'link',
} as const

export type ButtonShape = (typeof EnumButtonShape)[keyof typeof EnumButtonShape]
export type ButtonFormat =
  (typeof EnumButtonFormat)[keyof typeof EnumButtonFormat]

export interface PropsButton
  extends React.ButtonHTMLAttributes<HTMLButtonElement> {
  variant?: ButtonVariant
  size?: ButtonSize
  shape?: ButtonShape
  format?: ButtonFormat
  value?: string
  form?: string
  onClick?: (e: React.MouseEvent<HTMLButtonElement>) => void
}

const VARIANT = new Map<ButtonVariant, string>([
  [
    'primary',
    'border-primary-500 bg-primary-500 hover:bg-primary-400 active:bg-primary-400 text-light',
  ],
  [
    'alternative',
    'border-primary-500 bg-primary-10 hover:bg-primary-20 active:bg-primary-200 text-primary-500',
  ],
  [
    'secondary',
    'border-secondary-500 bg-secondary-500 hover:bg-secondary-600 active:bg-secondary-400 text-neutral-100',
  ],
  [
    'success',
    'border-success-500 bg-success-500 hover:bg-success-600 active:bg-success-400 text-neutral-100',
  ],
  [
    'danger',
    'border-danger-500 bg-danger-500 hover:bg-danger-600 active:bg-danger-400 text-neutral-100',
  ],
  [
    'warning',
    'border-warning-500 bg-warning-500 hover:bg-warning-600 active:bg-warning-400 text-neutral-100',
  ],
  [
    'neutral',
    'border-neutral-200 bg-neutral-200 hover:bg-neutral-300 active:bg-neutral-300 text-primary-900',
  ],
])

const SHAPE = new Map<ButtonShape, string>([
  ['rounded', `rounded-md`],
  ['square', `rounded-none`],
  ['circle', `rounded-full`],
])

const SIZE = new Map<ButtonSize, string>([
  [EnumSize.xs, `px-2 py-0 text-xs leading-2 border`],
  [EnumSize.sm, `px-2 py-[0.125rem] text-xs leading-4 border-2`],
  [EnumSize.md, `px-3 py-2 text-base leading-6 border-2`],
  [EnumSize.lg, `px-4 py-3 text-lg border-4`],
])

const Button = makeButton(
  React.forwardRef<HTMLButtonElement, PropsButton>(ButtonPlain),
)

const ButtonLink = makeButton(
<<<<<<< HEAD
  React.forwardRef<HTMLDivElement, PropsButton>(ButtoLinkPlain),
=======
  React.forwardRef<HTMLDivElement, PropsButton>(ButtonLinkPlain),
>>>>>>> 37cffefc
)

export { VARIANT, SHAPE, SIZE, Button, ButtonLink, makeButton }

function ButtonPlain(
  {
    type = 'button',
    disabled = false,
    children = [],
    form,
    autoFocus,
    tabIndex,
    onClick,
    className,
  }: PropsButton,
  ref?: React.ForwardedRef<HTMLButtonElement>,
): JSX.Element {
  return (
    <button
      ref={ref}
      type={type}
      autoFocus={autoFocus}
      tabIndex={tabIndex}
      form={form}
      disabled={disabled}
      onClick={onClick}
      className={className}
    >
      {children}
    </button>
  )
}

<<<<<<< HEAD
function ButtoLinkPlain(
=======
function ButtonLinkPlain(
>>>>>>> 37cffefc
  { children = [], autoFocus, tabIndex, className }: PropsButton,
  ref?: React.ForwardedRef<HTMLDivElement>,
): JSX.Element {
  return (
    <div
      ref={ref}
      autoFocus={autoFocus}
      tabIndex={tabIndex}
      className={className}
    >
      {children}
    </div>
  )
}

function makeButton<TElement = HTMLButtonElement>(
  Component: React.ElementType,
): React.ForwardRefExoticComponent<
  PropsButton & React.RefAttributes<TElement>
> {
  return React.forwardRef<TElement, PropsButton>(function Wrapper(
    {
      type = 'button',
      disabled = false,
      variant = 'primary',
      shape = 'rounded',
      size = EnumSize.md,
      children = [],
      className,
      form,
      autoFocus,
      tabIndex,
      onClick,
    }: PropsButton,
    ref?: React.ForwardedRef<TElement>,
  ): JSX.Element {
    return (
      <Component
        ref={ref}
        type={type}
        disabled={disabled}
        form={form}
        autoFocus={autoFocus}
        tabIndex={tabIndex}
        onClick={onClick}
        className={clsx(
          'whitespace-nowrap flex m-1 items-center justify-center font-bold',
          'focus:ring-4 focus:outline-none focus:border-secondary-500',
          'ring-secondary-300 ring-opacity-60 ring-offset ring-offset-secondary-100',
          SHAPE.get(shape),
          SIZE.get(size),
          disabled
            ? 'opacity-50 bg-neutral-10 border-neutral-300 text-prose cursor-not-allowed'
            : VARIANT.get(variant),
          className,
        )}
      >
        {children}
      </Component>
    )
  })
}<|MERGE_RESOLUTION|>--- conflicted
+++ resolved
@@ -104,11 +104,7 @@
 )
 
 const ButtonLink = makeButton(
-<<<<<<< HEAD
-  React.forwardRef<HTMLDivElement, PropsButton>(ButtoLinkPlain),
-=======
   React.forwardRef<HTMLDivElement, PropsButton>(ButtonLinkPlain),
->>>>>>> 37cffefc
 )
 
 export { VARIANT, SHAPE, SIZE, Button, ButtonLink, makeButton }
@@ -142,11 +138,7 @@
   )
 }
 
-<<<<<<< HEAD
-function ButtoLinkPlain(
-=======
 function ButtonLinkPlain(
->>>>>>> 37cffefc
   { children = [], autoFocus, tabIndex, className }: PropsButton,
   ref?: React.ForwardedRef<HTMLDivElement>,
 ): JSX.Element {
