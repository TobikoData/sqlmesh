--- conflicted
+++ resolved
@@ -1681,11 +1681,6 @@
     ...
 ```
 
-<<<<<<< HEAD
-#### Accessing the invoking model's resolved name
-
-The physical table name of the invoking model can be accessed within a Python macro function through its evaluation context's `this_model` property.
-=======
 #### Accessing model, physical table, and virtual layer view names
 
 All SQLMesh models have a name in their `MODEL` specification. We refer to that as the model's "unqualified" and "unresolved" name because it may not correspond to any specific object in the SQL engine.
@@ -1708,25 +1703,12 @@
 You can access any of these three forms in a Python macro through properties of the `evaluation` context object.
 
 Access the unresolved, fully-qualified name through the `this_model_fqn` property.
->>>>>>> 27bafa88
 
 ```python linenums="1"
 from sqlmesh.core.macros import macro
 
 @macro()
 def some_macro(evaluator):
-<<<<<<< HEAD
-    resolved_model = evaluator.this_model  # e.g., '"datalake"."sqlmesh__landing"."landing__customers__2517971505"'
-    ...
-```
-
-!!! note
-    During the "promotion" runtime stage, the model name resolution occurs for the virtual layer. This means that `this_model` resolve to the qualified view name of the invoking model. For instance, when running the plan in an environment named `dev`, `db.test_model` and `this_model` would resolve to `'"db__dev"."test_model"'` and not to the physical table name.
-
-#### Accessing the invoking model's unresolved name
-
-The unresolved, fully-qualified name of the invoking model can be accessed within a Python macro function through its evaluation context's `this_model_fqn` property.
-=======
     # Example:
     # Name in model definition: landing.customers
     # Value returned here: '"datalake"."landing"."customers"'
@@ -1751,23 +1733,18 @@
         - Model name is `db.test_model`
         - `plan` is running in any environment
         - `this_model` resolves to `"catalog"."sqlmesh__project"."project__test_model__684351896"`
->>>>>>> 27bafa88
 
 ```python linenums="1"
 from sqlmesh.core.macros import macro
 
 @macro()
 def some_macro(evaluator):
-<<<<<<< HEAD
-    resolved_model = evaluator.this_model_fqn  # e.g., '"datalake"."landing"."customers"'
-=======
     if evaluator.runtime_stage == "promoting":
         # virtual layer view name '"catalog"."db__dev"."test_model"'
         resolved_name = evaluator.this_model
     else:
         # physical table name '"catalog"."sqlmesh__project"."project__test_model__684351896"'
         resolved_name = evaluator.this_model
->>>>>>> 27bafa88
     ...
 ```
 
