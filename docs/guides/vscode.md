--- conflicted
+++ resolved
@@ -155,14 +155,9 @@
 
 If you have environment variables that are needed by the context and the language server, you can use one of these approaches to pass variables to the language server:
 
-<<<<<<< HEAD
 - Open VSCode from a terminal that has the variables set already. 
   - If you have `export ENV_VAR=value` in your shell configuration file (e.g. `.zshrc` or `.bashrc`) when initializing the terminal by default, the variables will be picked up by the language server if opened from that terminal.
 - Use environment variables pulled from somewhere else dynamically (e.g. a `.env` file) in your root project directory. This will automatically be picked up by the language server through the python environment that the extension uses.
-=======
-- Open VSCode from a terminal that sets environment variables in its configuration file (e.g., `.bashrc` for Bash or `.zshrc` for Zsh). The variables will automatically be picked up by the language server only if you explicitly export them in the shell configuration file like `export ENV_VAR=value`.
-- Use environment variables pulled from somewhere else dynamically (e.g. a `.env` file) in your root project directory. This will automatically be picked up by the language server.
->>>>>>> 6c0e064d
 - Set the environment variables in the python environment that the extension uses. You can find detailed instructions [here](https://code.visualstudio.com/docs/python/environments#_environment-variables)
 
 You can verify that the environment variables are being passed to the language server by printing them in your terminal. 
