# Notebook

SQLMesh supports Jupyter and Databricks Notebooks. Magics are loaded automatically when `sqlmesh` or one of its modules is imported.

## SQLMesh project setup

Notebooks locate a SQLMesh project by setting a `context` with either the Python API or a notebook magic.

Set the context with the Python `Context` function as follows:

```python
from sqlmesh import Context

context = Context(paths="path_to_sqlmesh_project")
```

Alternatively, set the context with a notebook magic:

``` python
import sqlmesh

%context path_to_sqlmesh_project
```

### Quick start project

If desired, you can create the [quick start example project](../quick_start.md) with the Python `init_example_project` function. The function requires a default SQL dialect for the project's models; this example uses `snowflake`:

```python
from sqlmesh.cli.example_project import init_example_project

init_example_project("path_to_project_directory", dialect="snowflake")
```

Alternatively, create the project with a notebook magic:

```python
%init path_to_project_directory snowflake
```

### Databricks notebooks
To use your Databricks cluster, update the `default_connection` and `test_connection` in the `config.yaml` file. 

See the [Execution Engines](../integrations/engines.md#databricks) page for information on configuring a Databricks connection.

## context
```
%context paths [paths ...]

Sets the context in the user namespace.

positional arguments:
  paths  The path(s) to the SQLMesh project(s).
```

## init
```
<<<<<<< HEAD
%init path sql_dialect [--template TEMPLATE] 
=======
%init path sql_dialect [--template TEMPLATE]
>>>>>>> e6dfee4d

Creates a SQLMesh project scaffold. Argument `sql_dialect` is required unless the dbt 
template option is specified.

positional arguments:
  path                  The path where the new SQLMesh project should be
                        created.
  sql_dialect           Default model SQL dialect. Supported values: '',
                        'bigquery', 'clickhouse', 'databricks', 'drill',
                        'duckdb', 'hive', 'mysql', 'oracle', 'postgres',
                        'presto', 'redshift', 'snowflake', 'spark', 'spark2',
                        'sqlite', 'starrocks', 'tableau', 'teradata', 'trino',
                        'tsql'.

options:
  --template TEMPLATE, -t TEMPLATE
                        Project template. Supported values: airflow, dbt,
                        default.
```

## plan
```
%plan environment [--start START] [--end END] [--latest LATEST]
            [--create-from CREATE_FROM] [--skip-tests]
            [--restate-model [RESTATE_MODEL ...]] [--no-gaps]
            [--skip-backfill] [--forward-only]
            [--effective-from EFFECTIVE_FROM] [--no-prompts] [--auto-apply]
            [--no-auto-categorization]
            

Goes through a set of prompts to both establish a plan and apply it

positional arguments:
  environment           The environment to run the plan against

options:
  --start START, -s START
                        Start date to backfill.
  --end END, -e END     End date to backfill.
  --latest LATEST, -l LATEST
                        Latest date to backfill.
  --create-from CREATE_FROM
                        The environment to create the target environment from
                        if it doesn't exist. Default: prod.
  --skip-tests, -t      Skip the unit tests defined for the model.
  --restate-model <[RESTATE_MODEL ...]>, -r <[RESTATE_MODEL ...]>
                        Restate data for specified models (and models
                        downstream from the one specified). For production
                        environment, all related model versions will have
                        their intervals wiped, but only the current versions
                        will be backfilled. For development environment, only
                        the current model versions will be affected.
  --no-gaps, -g         Ensure that new snapshots have no data gaps when
                        comparing to existing snapshots for matching models in
                        the target environment.
  --skip-backfill       Skip the backfill step.
  --forward-only        Create a plan for forward-only changes.
  --effective-from EFFECTIVE_FROM
                        The effective date from which to apply forward-only
                        changes on production.
  --no-prompts          Disables interactive prompts for the backfill time
                        range. Please note that if this flag is set and there
                        are uncategorized changes, plan creation will fail.
  --auto-apply          Automatically applies the new plan after creation.
  --no-auto-categorization
                        Disable automatic change categorization.
```

## evaluate
```
%evaluate model [--start START] [--end END] [--latest LATEST] [--limit LIMIT]
                
Evaluate a model query and fetches a dataframe.

positional arguments:
  model                 The model.

options:
  --start START, -s START
                        Start date to render.
  --end END, -e END     End date to render.
  --latest LATEST, -l LATEST
                        Latest date to render.
  --limit LIMIT         The number of rows which the query should be limited
                        to.
```

## render
```
%render model [--start START] [--end END] [--latest LATEST] [--expand EXPAND]
              [--dialect DIALECT]
              

Renders a model's query, optionally expanding referenced models.

positional arguments:
  model                 The model.

options:
  --start START, -s START
                        Start date to render.
  --end END, -e END     End date to render.
  --latest LATEST, -l LATEST
                        Latest date to render.
  --expand EXPAND       Whether or not to use expand materialized models,
                        defaults to False. If True, all referenced models are
                        expanded as raw queries. If a list, only referenced
                        models are expanded as raw queries.
  --dialect DIALECT     SQL dialect to render.
```

## fetchdf
```
%%fetchdf [df_var]

Fetch a dataframe with a cell's SQL query, optionally storing it in a variable.

positional arguments:
  df_var                An optional variable name to store the resulting 
                        dataframe.
```

## test
```
%test model [test_name] [--ls]

Allow the user to list tests for a model, output a specific test, and
then write their changes back.

positional arguments:
  model      The model.
  test_name  The test name to display.

options:
  --ls       List tests associated with a model.
```<|MERGE_RESOLUTION|>--- conflicted
+++ resolved
@@ -55,11 +55,7 @@
 
 ## init
 ```
-<<<<<<< HEAD
 %init path sql_dialect [--template TEMPLATE] 
-=======
-%init path sql_dialect [--template TEMPLATE]
->>>>>>> e6dfee4d
 
 Creates a SQLMesh project scaffold. Argument `sql_dialect` is required unless the dbt 
 template option is specified.
