version: 2.1

parameters:
  client:
    type: boolean
    default: false
  common:
    type: boolean
    default: false
  python:
    type: boolean
    default: false

orbs:
  windows: circleci/windows@5.0

commands:
  halt_unless_core:
    steps:
      - unless:
          condition:
            or:
              - << pipeline.parameters.common >>
              - << pipeline.parameters.python >>
              - equal: [main, << pipeline.git.branch >>]
          steps:
            - run: circleci-agent step halt
  halt_unless_client:
    steps:
      - unless:
          condition:
            or:
              - << pipeline.parameters.common >>
              - << pipeline.parameters.client >>
              - equal: [main, << pipeline.git.branch >>]
          steps:
            - run: circleci-agent step halt

jobs:
  vscode_test:
    docker:
      - image: cimg/node:20.19.1-browsers
    resource_class: small
    steps:
      - checkout
      - run:
          name: Install Dependencies
          command: |
            pnpm install
      - run:
          name: Run VSCode extension CI
          command: |
            cd vscode/extension
            pnpm run ci
  doc_tests:
    docker:
      - image: cimg/python:3.10
    resource_class: small
    steps:
      - halt_unless_core
      - checkout
      - run:
          name: Install dependencies
          command: make install-dev install-doc
      - run:
          name: Run doc tests
          command: make doc-test

  style_and_cicd_tests:
    parameters:
      python_version:
        type: string
    docker:
      - image: cimg/python:<< parameters.python_version >>
    resource_class: large
    environment:
      PYTEST_XDIST_AUTO_NUM_WORKERS: 8
    steps:
      - halt_unless_core
      - checkout
      - run:
          name: Install OpenJDK
          command: sudo apt-get update && sudo apt-get install default-jdk
      - run:
          name: Install ODBC
          command: sudo apt-get install unixodbc-dev
      - run:
          name: Install SQLMesh dev dependencies
          command: make install-dev
      - run:
          name: Fix Git URL override
          command: git config --global --unset url."ssh://git@github.com".insteadOf
      - run:
          name: Run linters and code style checks
          command: make py-style
      - run:
          name: Exercise the benchmarks
          command: make benchmark-ci
      - run:
          name: Run cicd tests
          command: make cicd-test
      - store_test_results:
          path: test-results

  cicd_tests_windows:
    executor:
      name: windows/default
      size: large
    steps:
      - halt_unless_core
      - run:
          name: Enable symlinks in git config
          command: git config --global core.symlinks true
      - checkout
      - run:
          name: Install System Dependencies
          command: |
            choco install make which -y
            refreshenv
      - run:
          name: Install SQLMesh dev dependencies
          command: |
            python -m venv venv
            . ./venv/Scripts/activate
            python.exe -m pip install --upgrade pip
            make install-dev
      - run:
          name: Run fast unit tests
          command: |
            . ./venv/Scripts/activate
            which python
            python --version
            make fast-test
      - store_test_results:
          path: test-results

  migration_test:
    docker:
      - image: cimg/python:3.10
    resource_class: small
    environment:
      SQLMESH__DISABLE_ANONYMIZED_ANALYTICS: "1"
    steps:
      - halt_unless_core
      - checkout
      - run:
          name: Run the migration test
          command: ./.circleci/test_migration.sh

  ui_style:
    docker:
      - image: cimg/node:20.19.0
    resource_class: small
    steps:
      - checkout
      - restore_cache:
          name: Restore pnpm Package Cache
          keys:
            - pnpm-packages-{{ checksum "pnpm-lock.yaml" }}
      - run:
          name: Install Dependencies
          command: |
            pnpm install
      - save_cache:
          name: Save pnpm Package Cache
          key: pnpm-packages-{{ checksum "pnpm-lock.yaml" }}
          paths:
            - .pnpm-store
      - run:
          name: Run linters and code style checks
          command: pnpm run lint

  ui_test:
    docker:
      - image: mcr.microsoft.com/playwright:v1.54.1-jammy
    resource_class: medium
    steps:
      - halt_unless_client
      - checkout
      - restore_cache:
          name: Restore pnpm Package Cache
          keys:
            - pnpm-packages-{{ checksum "pnpm-lock.yaml" }}
      - run:
          name: Install pnpm package manager
          command: |
            npm install --global corepack@latest
            corepack enable
            corepack prepare pnpm@latest-10 --activate
            pnpm config set store-dir .pnpm-store
      - run:
          name: Install Dependencies
          command: |
            pnpm install
      - save_cache:
          name: Save pnpm Package Cache
          key: pnpm-packages-{{ checksum "pnpm-lock.yaml" }}
          paths:
            - .pnpm-store
      - run:
          name: Run tests
          command: npm --prefix web/client run test

  engine_tests_docker:
    parameters:
      engine:
        type: string
    machine:
      image: ubuntu-2404:2024.05.1
      docker_layer_caching: true
    resource_class: large
    environment:
      SQLMESH__DISABLE_ANONYMIZED_ANALYTICS: "1"
    steps:
      - halt_unless_core
      - checkout
      - run:
          name: Install OS-level dependencies
          command: ./.circleci/install-prerequisites.sh "<< parameters.engine >>"
      - run:
          name: Run tests
          command: make << parameters.engine >>-test
          no_output_timeout: 20m
      - store_test_results:
          path: test-results

  engine_tests_cloud:
    parameters:
      engine:
        type: string
    docker:
      - image: cimg/python:3.12
    resource_class: medium
    environment:
      PYTEST_XDIST_AUTO_NUM_WORKERS: 4
      SQLMESH__DISABLE_ANONYMIZED_ANALYTICS: "1"
    steps:
      - halt_unless_core
      - checkout
      - run:
          name: Generate database name
          command: |
            UUID=`cat /proc/sys/kernel/random/uuid`
            TEST_DB_NAME="circleci_${UUID:0:8}"
            echo "export TEST_DB_NAME='$TEST_DB_NAME'" >> "$BASH_ENV"
            echo "export SNOWFLAKE_DATABASE='$TEST_DB_NAME'" >> "$BASH_ENV"
            echo "export DATABRICKS_CATALOG='$TEST_DB_NAME'" >> "$BASH_ENV"
            echo "export REDSHIFT_DATABASE='$TEST_DB_NAME'" >> "$BASH_ENV"
            echo "export GCP_POSTGRES_DATABASE='$TEST_DB_NAME'" >> "$BASH_ENV"
      - run:
          name: Create test database
          command: ./.circleci/manage-test-db.sh << parameters.engine >> "$TEST_DB_NAME" up
      - run:
          name: Run tests
          command: |
            make << parameters.engine >>-test
          no_output_timeout: 20m
      - run:
          name: Tear down test database
          command: ./.circleci/manage-test-db.sh << parameters.engine >> "$TEST_DB_NAME" down
          when: always
      - store_test_results:
          path: test-results

workflows:
  main_pr:
    jobs:
      - doc_tests
      - style_and_cicd_tests:
          matrix:
            parameters:
              python_version:
                - "3.9"
                - "3.10"
                - "3.11"
                - "3.12"
                - "3.13"
      - cicd_tests_windows
      - engine_tests_docker:
          name: engine_<< matrix.engine >>
          matrix:
            parameters:
              engine:
                - duckdb
                - postgres
                - mysql
                - mssql
                - trino
                - spark
                - clickhouse
                - risingwave
      - engine_tests_cloud:
          name: cloud_engine_<< matrix.engine >>
          context:
            - sqlmesh_cloud_database_integration
          requires:
            - engine_tests_docker
          matrix:
            parameters:
              engine:
                - snowflake
                - databricks
                - redshift
                - bigquery
                - clickhouse-cloud
                - athena
<<<<<<< HEAD
                # todo: enable fabric when cicd catalog create/drop implemented in manage-test-db.sh
                #- fabric
=======
                - gcp-postgres
>>>>>>> 5aacaa89
          filters:
            branches:
              only:
                - main
      - ui_style
      - ui_test
      - vscode_test
      - migration_test<|MERGE_RESOLUTION|>--- conflicted
+++ resolved
@@ -304,12 +304,9 @@
                 - bigquery
                 - clickhouse-cloud
                 - athena
-<<<<<<< HEAD
                 # todo: enable fabric when cicd catalog create/drop implemented in manage-test-db.sh
                 #- fabric
-=======
                 - gcp-postgres
->>>>>>> 5aacaa89
           filters:
             branches:
               only:
