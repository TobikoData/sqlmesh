import base64
import typing as t
from pathlib import Path
from shutil import copytree
from unittest.mock import PropertyMock

import pytest
from dbt.adapters.base import BaseRelation, Column
from dbt.contracts.relation import Policy
from pytest_mock import MockerFixture

from sqlmesh.core.dialect import jinja_query
from sqlmesh.core.model import SqlModel
from sqlmesh.dbt.common import Dependencies
from sqlmesh.dbt.context import DbtContext
from sqlmesh.dbt.loader import sqlmesh_config
from sqlmesh.dbt.model import IncrementalByUniqueKeyKind, Materialization, ModelConfig
from sqlmesh.dbt.project import Project
from sqlmesh.dbt.source import SourceConfig
from sqlmesh.dbt.target import (
    TARGET_TYPE_TO_CONFIG_CLASS,
    BigQueryConfig,
    DatabricksConfig,
    DuckDbConfig,
    MSSQLConfig,
    PostgresConfig,
    RedshiftConfig,
    SnowflakeConfig,
    TargetConfig,
    TrinoConfig,
)
from sqlmesh.dbt.test import TestConfig
from sqlmesh.utils.errors import ConfigError
from sqlmesh.utils.yaml import load as yaml_load

pytestmark = pytest.mark.dbt


@pytest.mark.parametrize(
    "current, new, expected",
    [
        ({}, {"alias": "correct name"}, {"alias": "correct name"}),
        ({"alias": "correct name"}, {}, {"alias": "correct name"}),
        (
            {"alias": "wrong name"},
            {"alias": "correct name"},
            {"alias": "correct name"},
        ),
        ({}, {"tags": ["two"]}, {"tags": ["two"]}),
        ({"tags": ["one"]}, {}, {"tags": ["one"]}),
        ({"tags": ["one"]}, {"tags": ["two"]}, {"tags": ["one", "two"]}),
        ({"tags": "one"}, {"tags": "two"}, {"tags": ["one", "two"]}),
        ({}, {"meta": {"owner": "jen"}}, {"meta": {"owner": "jen"}}),
        ({"meta": {"owner": "jen"}}, {}, {"meta": {"owner": "jen"}}),
        (
            {"meta": {"owner": "bob"}},
            {"meta": {"owner": "jen"}},
            {"meta": {"owner": "jen"}},
        ),
        ({}, {"grants": {"select": ["bob"]}}, {"grants": {"select": ["bob"]}}),
        ({"grants": {"select": ["bob"]}}, {}, {"grants": {"select": ["bob"]}}),
        (
            {"grants": {"select": ["bob"]}},
            {"grants": {"select": ["jen"]}},
            {"grants": {"select": ["bob", "jen"]}},
        ),
        ({"uknown": "field"}, {"uknown": "value"}, {"uknown": "value"}),
        ({"uknown": "field"}, {}, {"uknown": "field"}),
        ({}, {"uknown": "value"}, {"uknown": "value"}),
    ],
)
def test_update(current: t.Dict[str, t.Any], new: t.Dict[str, t.Any], expected: t.Dict[str, t.Any]):
    config = ModelConfig(**current).update_with(new)
    assert {k: v for k, v in config.dict().items() if k in expected} == expected


def test_model_to_sqlmesh_fields():
    model_config = ModelConfig(
        name="name",
        package_name="package",
        alias="model",
        schema="custom",
        database="database",
        materialized=Materialization.INCREMENTAL,
        description="test model",
        sql="SELECT 1 AS a FROM foo.table",
        start="Jan 1 2023",
        partition_by=["a"],
        cluster_by=["a", '"b"'],
        cron="@hourly",
        interval_unit="FIVE_MINUTE",
        batch_size=5,
        lookback=3,
        unique_key=["a"],
        meta={"stamp": "bar"},
        owner="Sally",
        tags=["test", "incremental"],
    )
    context = DbtContext()
    context.project_name = "Foo"
    context.target = DuckDbConfig(name="target", schema="foo")
    model = model_config.to_sqlmesh(context)

    assert isinstance(model, SqlModel)
    assert model.name == "database.custom.model"
    assert model.description == "test model"
    assert (
        model.render_query_or_raise().sql()
        == 'SELECT 1 AS "a" FROM "memory"."foo"."table" AS "table"'
    )
    assert model.start == "Jan 1 2023"
    assert [col.sql() for col in model.partitioned_by] == ["a"]
    assert model.clustered_by == ["a", "b"]
    assert model.cron == "@hourly"
    assert model.interval_unit.value == "five_minute"
    assert model.stamp == "bar"
    assert model.dialect == "duckdb"
    assert model.owner == "Sally"
    assert model.tags == ["test", "incremental"]
    kind = t.cast(IncrementalByUniqueKeyKind, model.kind)
    assert kind.batch_size == 5
    assert kind.lookback == 3


def test_test_to_sqlmesh_fields():
    sql = "SELECT * FROM FOO WHERE cost > 100"
    test_config = TestConfig(
        name="foo_test",
        sql=sql,
        model_name="Foo",
        column_name="cost",
        severity="ERROR",
        enabled=True,
    )

    context = DbtContext()
    context._project_name = "Foo"
    context.target = DuckDbConfig(name="target", schema="foo")
    audit = test_config.to_sqlmesh(context)

    assert audit.name == "foo_test"
    assert audit.dialect == "duckdb"
    assert audit.skip == False
    assert audit.blocking == True
    assert sql in audit.query.sql()

    sql = "SELECT * FROM FOO WHERE NOT id IS NULL"
    test_config = TestConfig(
        name="foo_null_test",
        sql=sql,
        model_name="Foo",
        column_name="id",
        severity="WARN",
        enabled=False,
    )

    audit = test_config.to_sqlmesh(context)

    assert audit.name == "foo_null_test"
    assert audit.dialect == "duckdb"
    assert audit.skip == True
    assert audit.blocking == False
    assert sql in audit.query.sql()


def test_singular_test_to_standalone_audit():
    sql = "SELECT * FROM FOO.BAR WHERE cost > 100"
    test_config = TestConfig(
        name="bar_test",
        description="test description",
        owner="Sally",
        stamp="bump",
        cron="@monthly",
        interval_unit="Day",
        sql=sql,
        severity="ERROR",
        enabled=True,
        dependencies=Dependencies(refs=["bar"]),
    )

    assert test_config.is_standalone == True

    model = ModelConfig(schema="foo", name="bar", alias="bar")

    context = DbtContext()
    context.add_models({model.name: model})
    context._project_name = "Foo"
    context.target = DuckDbConfig(name="target", schema="foo")
    standalone_audit = test_config.to_sqlmesh(context)

    assert standalone_audit.name == "bar_test"
    assert standalone_audit.description == "test description"
    assert standalone_audit.owner == "Sally"
    assert standalone_audit.stamp == "bump"
    assert standalone_audit.cron == "@monthly"
    assert standalone_audit.interval_unit.value == "day"
    assert standalone_audit.dialect == "duckdb"
    assert standalone_audit.query == jinja_query(sql)
    assert standalone_audit.depends_on == {'"memory"."foo"."bar"'}


def test_model_config_sql_no_config():
    assert (
        ModelConfig(
            sql="""{{
  config(
    materialized='table',
    incremental_strategy='delete+"insert'
  )
}}
query"""
        ).sql_no_config.strip()
        == "query"
    )

    assert (
        ModelConfig(
            sql="""{{
  config(
    materialized='table',
    incremental_strategy='delete+insert',
    post_hook=" '{{ var('new') }}' "
  )
}}
query"""
        ).sql_no_config.strip()
        == "query"
    )

    assert (
        ModelConfig(
            sql="""before {{config(materialized='table', post_hook=" {{ var('new') }} ")}} after"""
        ).sql_no_config.strip()
        == "before  after"
    )


def test_variables(assert_exp_eq, sushi_test_project):
    # Case 1: using an undefined variable without a default value
    defined_variables = {}

    context = sushi_test_project.context
    context.variables = defined_variables

    model_config = ModelConfig(
        alias="sushi.test",
        sql="SELECT {{ var('foo') }}",
        dependencies=Dependencies(variables=["foo", "bar"]),
    )

    kwargs = {"context": context}

    # Case 2: using a defined variable without a default value
    defined_variables["empty_list_var"] = []
    defined_variables["jinja_list_var"] = ["{{ 1 + 1 }}"]
    defined_variables["bar"] = "{{ 2 * 3 }}"
    defined_variables["foo"] = "{{ var('bar') }}"
    context.set_and_render_variables(defined_variables, "test_package")
    assert context.variables == {
        "empty_list_var": [],
        "jinja_list_var": ["2"],
        "bar": "6",
        "foo": "6",
    }

    sqlmesh_model = model_config.to_sqlmesh(**kwargs)
    assert_exp_eq(sqlmesh_model.render_query(), 'SELECT 6 AS "6"')
    assert sqlmesh_model.jinja_macros.global_objs["vars"]["bar"] == "6"
    assert sqlmesh_model.jinja_macros.global_objs["vars"]["foo"] == "6"
    assert "empty_list_var" not in sqlmesh_model.jinja_macros.global_objs["vars"]
    assert "jinja_list_var" not in sqlmesh_model.jinja_macros.global_objs["vars"]

    # Case 3: using a defined variable with a default value
    model_config.sql = "SELECT {{ var('foo', 5) }}"
    model_config._sql_no_config = None

    assert_exp_eq(model_config.to_sqlmesh(**kwargs).render_query(), 'SELECT 6 AS "6"')

    # Case 4: using an undefined variable with a default value
    del defined_variables["foo"]
    context.variables = defined_variables

    assert_exp_eq(model_config.to_sqlmesh(**kwargs).render_query(), 'SELECT 5 AS "5"')

    # Finally, check that variable scoping & overwriting (some_var) works as expected
    expected_sushi_variables = {
        "yet_another_var": 1,
        "top_waiters:limit": 10,
        "top_waiters:revenue": "revenue",
        "customers:boo": ["a", "b"],
    }
    expected_customer_variables = {
        "some_var": ["foo", "bar"],
        "some_other_var": 5,
        "yet_another_var": 1,
        "customers:bla": False,
        "customers:customer_id": "customer_id",
        "top_waiters:limit": 10,
        "top_waiters:revenue": "revenue",
        "customers:boo": ["a", "b"],
    }

    assert sushi_test_project.packages["sushi"].variables == expected_sushi_variables
    assert sushi_test_project.packages["customers"].variables == expected_customer_variables


def test_source_config(sushi_test_project: Project):
    source_configs = sushi_test_project.packages["sushi"].sources
    assert set(source_configs) == {
        "streaming.items",
        "streaming.orders",
        "streaming.order_items",
    }

    expected_config = {
        "schema_": "raw",
        "identifier": "order_items",
    }
    actual_config = {
        k: getattr(source_configs["streaming.order_items"], k) for k, v in expected_config.items()
    }
    assert actual_config == expected_config

    assert (
        source_configs["streaming.order_items"].canonical_name(sushi_test_project.context)
        == "raw.order_items"
    )


def test_seed_config(sushi_test_project: Project, mocker: MockerFixture):
    seed_configs = sushi_test_project.packages["sushi"].seeds
    assert set(seed_configs) == {"waiter_names"}
    raw_items_seed = seed_configs["waiter_names"]

    expected_config = {
        "path": Path(sushi_test_project.context.project_root, "seeds/waiter_names.csv"),
        "schema_": "sushi",
    }
    actual_config = {k: getattr(raw_items_seed, k) for k, v in expected_config.items()}
    assert actual_config == expected_config

    context = sushi_test_project.context
    assert raw_items_seed.canonical_name(context) == "sushi.waiter_names"
    assert raw_items_seed.to_sqlmesh(context).name == "sushi.waiter_names"
    mock_dialect = PropertyMock(return_value="snowflake")
    mocker.patch("sqlmesh.dbt.context.DbtContext.dialect", mock_dialect)
    assert raw_items_seed.to_sqlmesh(sushi_test_project.context).name == "sushi.waiter_names"
    assert (
        raw_items_seed.to_sqlmesh(sushi_test_project.context).fqn
        == '"MEMORY"."SUSHI"."WAITER_NAMES"'
    )


def test_quoting():
    model = ModelConfig(alias="bar", schema="foo")
    assert str(BaseRelation.create(**model.relation_info)) == '"foo"."bar"'

    model.quoting["identifier"] = False
    assert str(BaseRelation.create(**model.relation_info)) == '"foo".bar'

    source = SourceConfig(identifier="bar", schema="foo")
    assert str(BaseRelation.create(**source.relation_info)) == '"foo"."bar"'

    source.quoting["schema"] = False
    assert str(BaseRelation.create(**source.relation_info)) == 'foo."bar"'


def _test_warehouse_config(
    config_yaml: str, target_class: t.Type[TargetConfig], *params_path: str
) -> TargetConfig:
    config_dict = yaml_load(config_yaml)
    for path in params_path:
        config_dict = config_dict[path]

    config = target_class(**{"name": "dev", **config_dict})

    for key, value in config.dict().items():
        input_value = config_dict.get(key)
        if input_value is not None:
            assert input_value == value

    return config


def test_duckdb_threads(tmp_path):
    dbt_project_dir = "tests/fixtures/dbt/sushi_test"
    temp_dir = tmp_path / "sushi_test"

    copytree(dbt_project_dir, temp_dir, symlinks=True)

    with open(temp_dir / "profiles.yml", "w") as f:
        f.write(
            """
            sushi:
              outputs:
                in_memory:
                  type: duckdb
                  schema: sushi
                  threads: 4
              target: in_memory
            """
        )

    config = sqlmesh_config(temp_dir)
    assert config.gateways["in_memory"].connection.concurrent_tasks == 1


def test_snowflake_config():
    _test_warehouse_config(
        """
        sushi:
          target: dev
          outputs:
            dev:
              account: redacted_account
              database: sushi
              password: redacted_password
              role: accountadmin
              schema: sushi
              threads: 1
              type: snowflake
              user: redacted_user
              warehouse: redacted_warehouse

        """,
        SnowflakeConfig,
        "sushi",
        "outputs",
        "dev",
    )


def test_snowflake_config_private_key_path():
    config = _test_warehouse_config(
        """
        sushi:
          target: dev
          outputs:
            dev:
              type: snowflake
              account: redacted_account
              user: redacted_user
              database: sushi
              role: accountadmin
              schema: sushi
              threads: 1
              warehouse: redacted_warehouse
              private_key_path: tests/fixtures/snowflake/rsa_key_pass.p8
              private_key_passphrase: insecure

        """,
        SnowflakeConfig,
        "sushi",
        "outputs",
        "dev",
    )

    sqlmesh_config = config.to_sqlmesh()
    assert sqlmesh_config.private_key_path == "tests/fixtures/snowflake/rsa_key_pass.p8"
    assert sqlmesh_config.private_key_passphrase == "insecure"


def test_snowflake_config_private_key():
    private_key_b64 = "MIIEvQIBADANBgkqhkiG9w0BAQEFAASCBKcwggSjAgEAAoIBAQCvMKgsYzoDMnl7QW9nWTzAMMQToyUTslgKlH9MezcEYUvvCv+hYEsY9YGQ5dhI5MSY1vkQ+Wtqc6KsvJQzMaHDA1W+Z5R/yA/IY+Mp2KqJijQxnp8XjZs1t6Unr0ssL2yBjlk2pNOZX3w4A6B6iwpkqUi/HtqI5t2M15FrUMF3rNcH68XMcDa1gAasGuBpzJtBM0bp4/cHa18xWZZfu3d2d+4CCfYUvE3OYXQXMjJunidnU56NZtYlJcKT8Fmlw16fSFsPAG01JOIWBLJmSMi5qhhB2w90AAq5URuupCbwBKB6KvwzPRWn+fZKGAvvlR7P3CGebwBJEJxnq85MljzRAgMBAAECggEAKXaTpwXJGi6dD+35xvUY6sff8GHhiZrhOYfR5TEYYWIBzc7Fl9UpkPuyMbAkk4QJf78JbdoKcURzEP0E+mTZy0UDyy/Ktr+L9LqnbiUIn8rk9YV8U9/BB2KypQTY/tkuji85sDQsnJU72ioJlldIG3DxdcKAqHwznXz7vvF7CK6rcsz37hC5w7MTtguvtzNyHGkvJ1ZBTHI1vvGR/VQJoSSFkv6nLFs2xl197kuM2x+Ss539Xbg7GGXX90/sgJP+QLyNk6kYezekRt5iCK6n3UxNfEqd0GX03AJ1oVtFM9SLx0RMHiLuXVCKlQLJ1LYf8zOT31yOun6hhowNmHvpLQKBgQDzXGQqBLvVNi9gQzQhG6oWXxdtoBILnGnd8DFsb0YZIe4PbiyoFb8b4tJuGz4GVfugeZYL07I8TsQbPKFH3tqFbx69hENMUOo06PZ4H7phucKk8Er/JHW8dhkVQVg1ttTK8J5kOm+uKjirqN5OkLlUNSSJMblaEr9AHGPmTu21MwKBgQC4SeYzJDvq/RTQk5d7AwVEokgFk95aeyv77edFAhnrD3cPIAQnPlfVyG7RgPA94HrSAQ5Hr0PL2hiQ7OxX1HfP+66FMcTVbZwktYULZuj4NMxJqwxKbCmmzzACiPF0sibg8efGMY9sAmcQRw5JRS2s6FQns1MqeksnjzyMf3196wKBgFf8zJ5AjeT9rU1hnuRliy6BfQf+uueFyuUaZdQtuyt1EAx2KiEvk6QycyCqKtfBmLOhojVued/CHrc2SZ2hnmJmFbgxrN9X1gYBQLOXzRxuPEjENGlhNkxIarM7p/frva4OJ0ZXtm9DBrBR4uaG/urKOAZ+euRtKMa2PQxU9y7vAoGAeZWX4MnZFjIe13VojWnywdNnPPbPzlZRMIdG+8plGyY64Km408NX492271XoKoq9vWug5j6FtiqP5p3JWDD/UyKzg4DQYhdM2xM/UcR1k7wRw9Cr7TXrTPiIrkN3OgyHhgVTavkrrJDxOlYG4ORZPCiTzRWMmwvQJatkwTUjsD0CgYEA8nAWBSis9H8n9aCEW30pGHT8LwqlH0XfXwOTPmkxHXOIIkhNFiZRAzc4NKaefyhzdNlc7diSMFVXpyLZ4K0l5dY1Ou2xRh0W+xkRjjKsMib/s9g/crtam+tXddADJDokLELn5PAMhaHBpti+PpOMGqdI3Wub+5yT1XCXT9aj6yU="

    config = _test_warehouse_config(
        f"""
        sushi:
          target: dev
          outputs:
            dev:
              type: snowflake
              account: redacted_account
              user: redacted_user
              database: sushi
              role: accountadmin
              schema: sushi
              threads: 1
              warehouse: redacted_warehouse
              private_key: '{private_key_b64}'

        """,
        SnowflakeConfig,
        "sushi",
        "outputs",
        "dev",
    )
    sqlmesh_config = config.to_sqlmesh()
    assert sqlmesh_config.private_key == base64.b64decode(private_key_b64)


def test_snowflake_config_oauth_access_token():
    oauth_access_token = "eyJhbGciOiJSUzI1NiIsImtpZCI6ImFmZmM2MjkwN2E0NDYxODJhZGMxZmE0ZTgxZmRiYTYzMTBkY2U2M2YifQ.eyJhenAiOiIyNzIxOTYwNjkxNzMtZm81ZWI0MXQzbmR1cTZ1ZXRkc2pkdWdzZXV0ZnBtc3QuYXBwcy5nb29nbGV1c2VyY29udGVudC5jb20iLCJhdWQiOiIyNzIxOTYwNjkxNzMtZm81ZWI0MXQzbmR1cTZ1ZXRkc2pkdWdzZXV0ZnBtc3QuYXBwcy5nb29nbGV1c2VyY29udGVudC5jb20iLCJzdWIiOiIxMTc4NDc5MTI4NzU5MTM5MDU0OTMiLCJlbWFpbCI6ImFhcm9uLnBhcmVja2lAZ21haWwuY29tIiwiZW1haWxfdmVyaWZpZWQiOnRydWUsImF0X2hhc2giOiJpRVljNDBUR0luUkhoVEJidWRncEpRIiwiZXhwIjoxNTI0NTk5MDU2LCJpc3MiOiJodHRwczovL2FjY291bnRzLmdvb2dsZS5jb20iLCJpYXQiOjE1MjQ1OTU0NTZ9.ho2czp_1JWsglJ9jN8gCgWfxDi2gY4X5-QcT56RUGkgh5BJaaWdlrRhhN_eNuJyN3HRPhvVA_KJVy1tMltTVd2OQ6VkxgBNfBsThG_zLPZriw7a1lANblarwxLZID4fXDYG-O8U-gw4xb-NIsOzx6xsxRBdfKKniavuEg56Sd3eKYyqrMA0DWnIagqLiKE6kpZkaGImIpLcIxJPF0-yeJTMt_p1NoJF7uguHHLYr6752hqppnBpMjFL2YMDVeg3jl1y5DeSKNPh6cZ8H2p4Xb2UIrJguGbQHVIJvtm_AspRjrmaTUQKrzXDRCfDROSUU-h7XKIWRrEd2-W9UkV5oCg"
    config = _test_warehouse_config(
        f"""
            sushi:
              target: dev
              outputs:
                dev:
                  type: snowflake
                  account: redacted_account
                  user: redacted_user
                  database: sushi
                  role: accountadmin
                  schema: sushi
                  threads: 1
                  warehouse: redacted_warehouse
                  authenticator: oauth
                  token: '{oauth_access_token}'

            """,
        SnowflakeConfig,
        "sushi",
        "outputs",
        "dev",
    )
    sqlmesh_config = config.to_sqlmesh()
    assert sqlmesh_config.token == oauth_access_token


def test_postgres_config():
    _test_warehouse_config(
        """
        dbt-postgres:
          target: dev
          outputs:
            dev:
              type: postgres
              host: postgres
              user: postgres
              password: postgres
              port: 5432
              dbname: postgres
              schema: demo
              threads: 3
              keepalives_idle: 0
        """,
        PostgresConfig,
        "dbt-postgres",
        "outputs",
        "dev",
    )


def test_redshift_config():
    _test_warehouse_config(
        """
        dbt-redshift:
          target: dev
          outputs:
            dev:
              type: redshift
              host: hostname.region.redshift.amazonaws.com
              user: username
              password: password1
              port: 5439
              dbname: analytics
              schema: analytics
              threads: 4
              ra3_node: false
        """,
        RedshiftConfig,
        "dbt-redshift",
        "outputs",
        "dev",
    )


def test_databricks_config():
    _test_warehouse_config(
        """
        dbt-databricks:
          target: dev
          outputs:
            dev:
              type: databricks
              catalog: test_catalog
              schema: analytics
              host: yourorg.databrickshost.com
              http_path: /sql/your/http/path
              token: dapi01234567890123456789012
        """,
        DatabricksConfig,
        "dbt-databricks",
        "outputs",
        "dev",
    )


def test_bigquery_config():
    _test_warehouse_config(
        """
        dbt-bigquery:
          target: dev
          outputs:
            dev:
              type: bigquery
              method: oauth
              project: your-project
              dataset: your-dataset
              threads: 1
              location: US
              keyfile: /path/to/keyfile.json
        """,
        BigQueryConfig,
        "dbt-bigquery",
        "outputs",
        "dev",
    )
    _test_warehouse_config(
        """
        dbt-bigquery:
          target: dev
          outputs:
            dev:
              type: bigquery
              method: oauth
              project: your-project
              schema: your-dataset
              threads: 1
              location: US
              keyfile: /path/to/keyfile.json
        """,
        BigQueryConfig,
        "dbt-bigquery",
        "outputs",
        "dev",
    )
    with pytest.raises(ConfigError):
        _test_warehouse_config(
            """
            dbt-bigquery:
              target: dev
              outputs:
                dev:
                  type: bigquery
                  method: oauth
                  project: your-project
                  threads: 1
                  location: US
                  keyfile: /path/to/keyfile.json
            """,
            BigQueryConfig,
            "dbt-bigquery",
            "outputs",
            "dev",
        )


def test_sqlserver_config():
    _test_warehouse_config(
        """
        dbt-sqlserver:
          target: dev
          outputs:
            dev:
              type: sqlserver
              host: localhost
              user: user
              password: password
              database: master
              driver: "ODBC Driver 17 for SQL Server"
              schema: sushi
              threads: 1
              authentication: sql
        """,
        MSSQLConfig,
        "dbt-sqlserver",
        "outputs",
        "dev",
    )


<<<<<<< HEAD
def test_trino_config():
    _test_warehouse_config(
        """
        dbt-trino:
          target: dev
          outputs:
            dev:
              type: trino
              method: ldap
              user: user
              password: password
              host: localhost
              database: database
              schema: dbt_schema
              port: 443
              threads: 1
        """,
        TrinoConfig,
        "dbt-trino",
        "outputs",
        "dev",
    )
=======
def test_connection_args(tmp_path):
    dbt_project_dir = "tests/fixtures/dbt/sushi_test"

    config = sqlmesh_config(dbt_project_dir)
    assert config.gateways["in_memory"].connection.register_comments

    config = sqlmesh_config(dbt_project_dir, register_comments=False)
    assert not config.gateways["in_memory"].connection.register_comments
>>>>>>> 899af665


@pytest.mark.cicdonly
def test_db_type_to_relation_class():
    from dbt.adapters.bigquery.relation import BigQueryRelation
    from dbt.adapters.databricks.relation import DatabricksRelation
    from dbt.adapters.duckdb.relation import DuckDBRelation
    from dbt.adapters.redshift import RedshiftRelation
    from dbt.adapters.snowflake import SnowflakeRelation
    from dbt.adapters.trino.relation import TrinoRelation

    assert (TARGET_TYPE_TO_CONFIG_CLASS["bigquery"].relation_class) == BigQueryRelation
    assert (TARGET_TYPE_TO_CONFIG_CLASS["databricks"].relation_class) == DatabricksRelation
    assert (TARGET_TYPE_TO_CONFIG_CLASS["duckdb"].relation_class) == DuckDBRelation
    assert (TARGET_TYPE_TO_CONFIG_CLASS["redshift"].relation_class) == RedshiftRelation
    assert (TARGET_TYPE_TO_CONFIG_CLASS["snowflake"].relation_class) == SnowflakeRelation
    assert (TARGET_TYPE_TO_CONFIG_CLASS["trino"].relation_class) == TrinoRelation


@pytest.mark.cicdonly
def test_db_type_to_column_class():
    from dbt.adapters.bigquery import BigQueryColumn
    from dbt.adapters.databricks.column import DatabricksColumn
    from dbt.adapters.snowflake import SnowflakeColumn
    from dbt.adapters.sqlserver.sql_server_column import SQLServerColumn
    from dbt.adapters.trino.column import TrinoColumn

    assert (TARGET_TYPE_TO_CONFIG_CLASS["bigquery"].column_class) == BigQueryColumn
    assert (TARGET_TYPE_TO_CONFIG_CLASS["databricks"].column_class) == DatabricksColumn
    assert (TARGET_TYPE_TO_CONFIG_CLASS["duckdb"].column_class) == Column
    assert (TARGET_TYPE_TO_CONFIG_CLASS["snowflake"].column_class) == SnowflakeColumn
    assert (TARGET_TYPE_TO_CONFIG_CLASS["sqlserver"].column_class) == SQLServerColumn
    assert (TARGET_TYPE_TO_CONFIG_CLASS["trino"].column_class) == TrinoColumn


def test_db_type_to_quote_policy():
    assert isinstance(TARGET_TYPE_TO_CONFIG_CLASS["duckdb"].quote_policy, Policy)


def test_variable_override():
    project_root = "tests/fixtures/dbt/sushi_test"
    project = Project.load(
        DbtContext(project_root=Path(project_root)), variables={"yet_another_var": 2}
    )
    assert project.packages["sushi"].variables["yet_another_var"] == 2<|MERGE_RESOLUTION|>--- conflicted
+++ resolved
@@ -671,7 +671,6 @@
     )
 
 
-<<<<<<< HEAD
 def test_trino_config():
     _test_warehouse_config(
         """
@@ -694,7 +693,8 @@
         "outputs",
         "dev",
     )
-=======
+
+
 def test_connection_args(tmp_path):
     dbt_project_dir = "tests/fixtures/dbt/sushi_test"
 
@@ -703,7 +703,6 @@
 
     config = sqlmesh_config(dbt_project_dir, register_comments=False)
     assert not config.gateways["in_memory"].connection.register_comments
->>>>>>> 899af665
 
 
 @pytest.mark.cicdonly
