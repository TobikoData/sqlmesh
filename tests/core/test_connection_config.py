--- conflicted
+++ resolved
@@ -1564,75 +1564,6 @@
             del sys.modules["pymssql"]
 
 
-<<<<<<< HEAD
-def test_doris_table_models():
-    """Test Doris table model functionality."""
-    from sqlglot import exp
-
-    doris_config = _connection_config_validator(
-        None, {"type": "doris", "host": "localhost", "user": "root", "password": "password"}
-    )
-    adapter = doris_config.create_engine_adapter()
-
-    # Test default UNIQUE model
-    assert adapter.DEFAULT_TABLE_MODEL == "UNIQUE"
-    assert adapter.DEFAULT_UNIQUE_KEY_MERGE_ON_WRITE is True
-
-    # Test table properties generation
-    columns_to_types = {
-        "user_id": exp.DataType.build("BIGINT"),
-        "username": exp.DataType.build("VARCHAR(50)"),
-        "email": exp.DataType.build("VARCHAR(100)"),
-    }
-
-    # Test UNIQUE table creation
-    create_exp = adapter._build_create_table_exp(
-        table_name_or_schema="test_users",
-        expression=None,
-        columns_to_types=columns_to_types,
-        table_properties={"TABLE_MODEL": "UNIQUE"},
-    )
-
-    sql = adapter._generate_doris_create_table_sql(create_exp)
-
-    # Verify UNIQUE KEY syntax
-    assert "UNIQUE KEY(user_id, username)" in sql
-    assert "DISTRIBUTED BY HASH(user_id) BUCKETS 10" in sql
-    assert '"enable_unique_key_merge_on_write" = "true"' in sql
-
-    # Test DUPLICATE table creation
-    create_exp_dup = adapter._build_create_table_exp(
-        table_name_or_schema="test_logs",
-        expression=None,
-        columns_to_types=columns_to_types,
-        table_properties={"TABLE_MODEL": "DUPLICATE", "DISTRIBUTED_BY": "HASH(user_id)", "BUCKETS": "32"},
-    )
-
-    sql_dup = adapter._generate_doris_create_table_sql(create_exp_dup)
-
-    # Verify DUPLICATE table doesn't have UNIQUE KEY or merge-on-write
-    assert "UNIQUE KEY" not in sql_dup
-    assert "enable_unique_key_merge_on_write" not in sql_dup
-    assert "DISTRIBUTED BY HASH(user_id) BUCKETS 32" in sql_dup
-
-    # Test custom UNIQUE KEY columns
-    create_exp_custom = adapter._build_create_table_exp(
-        table_name_or_schema="test_orders",
-        expression=None,
-        columns_to_types={
-            "order_id": exp.DataType.build("BIGINT"),
-            "user_id": exp.DataType.build("BIGINT"),
-            "amount": exp.DataType.build("DECIMAL(10,2)"),
-        },
-        table_properties={"UNIQUE_KEY": ["order_id"], "DISTRIBUTED_BY": "HASH(order_id)", "BUCKETS": "20"},
-    )
-
-    sql_custom = adapter._generate_doris_create_table_sql(create_exp_custom)
-
-    # Verify custom UNIQUE KEY
-    assert "UNIQUE KEY(order_id)" in sql_custom
-    assert "DISTRIBUTED BY HASH(order_id) BUCKETS 20" in sql_custom
-=======
 def test_mssql_pyodbc_connection_datetimeoffset_handling():
     """Test that the MSSQL pyodbc connection properly handles DATETIMEOFFSET conversion."""
     from datetime import datetime, timezone, timedelta
@@ -1757,4 +1688,72 @@
         expected_dt = datetime(2023, 1, 1, 12, 0, 0, 0, timezone(timedelta(hours=-8, minutes=0)))
         assert result == expected_dt
         assert result.tzinfo == timezone(timedelta(hours=-8))
->>>>>>> 079efc84
+
+
+def test_doris_table_models():
+    """Test Doris table model functionality."""
+    from sqlglot import exp
+
+    doris_config = _connection_config_validator(
+        None, {"type": "doris", "host": "localhost", "user": "root", "password": "password"}
+    )
+    adapter = doris_config.create_engine_adapter()
+
+    # Test default UNIQUE model
+    assert adapter.DEFAULT_TABLE_MODEL == "UNIQUE"
+    assert adapter.DEFAULT_UNIQUE_KEY_MERGE_ON_WRITE is True
+
+    # Test table properties generation
+    columns_to_types = {
+        "user_id": exp.DataType.build("BIGINT"),
+        "username": exp.DataType.build("VARCHAR(50)"),
+        "email": exp.DataType.build("VARCHAR(100)"),
+    }
+
+    # Test UNIQUE table creation
+    create_exp = adapter._build_create_table_exp(
+        table_name_or_schema="test_users",
+        expression=None,
+        columns_to_types=columns_to_types,
+        table_properties={"TABLE_MODEL": "UNIQUE"},
+    )
+
+    sql = adapter._generate_doris_create_table_sql(create_exp)
+
+    # Verify UNIQUE KEY syntax
+    assert "UNIQUE KEY(user_id, username)" in sql
+    assert "DISTRIBUTED BY HASH(user_id) BUCKETS 10" in sql
+    assert '"enable_unique_key_merge_on_write" = "true"' in sql
+
+    # Test DUPLICATE table creation
+    create_exp_dup = adapter._build_create_table_exp(
+        table_name_or_schema="test_logs",
+        expression=None,
+        columns_to_types=columns_to_types,
+        table_properties={"TABLE_MODEL": "DUPLICATE", "DISTRIBUTED_BY": "HASH(user_id)", "BUCKETS": "32"},
+    )
+
+    sql_dup = adapter._generate_doris_create_table_sql(create_exp_dup)
+
+    # Verify DUPLICATE table doesn't have UNIQUE KEY or merge-on-write
+    assert "UNIQUE KEY" not in sql_dup
+    assert "enable_unique_key_merge_on_write" not in sql_dup
+    assert "DISTRIBUTED BY HASH(user_id) BUCKETS 32" in sql_dup
+
+    # Test custom UNIQUE KEY columns
+    create_exp_custom = adapter._build_create_table_exp(
+        table_name_or_schema="test_orders",
+        expression=None,
+        columns_to_types={
+            "order_id": exp.DataType.build("BIGINT"),
+            "user_id": exp.DataType.build("BIGINT"),
+            "amount": exp.DataType.build("DECIMAL(10,2)"),
+        },
+        table_properties={"UNIQUE_KEY": ["order_id"], "DISTRIBUTED_BY": "HASH(order_id)", "BUCKETS": "20"},
+    )
+
+    sql_custom = adapter._generate_doris_create_table_sql(create_exp_custom)
+
+    # Verify custom UNIQUE KEY
+    assert "UNIQUE KEY(order_id)" in sql_custom
+    assert "DISTRIBUTED BY HASH(order_id) BUCKETS 20" in sql_custom