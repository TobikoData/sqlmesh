import base64
import re
import typing as t

import pytest
from _pytest.fixtures import FixtureRequest
from unittest.mock import patch, MagicMock

from sqlmesh.core.config.connection import (
    BigQueryConnectionConfig,
    ClickhouseConnectionConfig,
    ConnectionConfig,
    DatabricksConnectionConfig,
    DuckDBAttachOptions,
    FabricConnectionConfig,
    DuckDBConnectionConfig,
    GCPPostgresConnectionConfig,
    MotherDuckConnectionConfig,
    MySQLConnectionConfig,
    PostgresConnectionConfig,
    SnowflakeConnectionConfig,
    TrinoAuthenticationMethod,
    AthenaConnectionConfig,
    MSSQLConnectionConfig,
    _connection_config_validator,
    _get_engine_import_validator,
    INIT_DISPLAY_INFO_TO_TYPE,
)
from sqlmesh.utils.errors import ConfigError
from sqlmesh.utils.pydantic import PydanticModel


@pytest.fixture
def make_config() -> t.Callable:
    def _make_function(**kwargs) -> ConnectionConfig:
        return _connection_config_validator(  # type: ignore
            None,  # type: ignore
            kwargs,
        )

    return _make_function


@pytest.fixture
def snowflake_key_no_passphrase_path() -> str:
    # openssl genrsa 2048 | openssl pkcs8 -topk8 -inform PEM -out rsa_key.p8
    return "tests/fixtures/snowflake/rsa_key_no_pass.p8"


@pytest.fixture
def snowflake_key_no_passphrase_pem(snowflake_key_no_passphrase_path) -> str:
    with open(snowflake_key_no_passphrase_path, "r", encoding="utf-8") as key:
        return key.read()


@pytest.fixture
def snowflake_key_no_passphrase_b64(snowflake_key_no_passphrase_pem) -> str:
    return "\n".join(snowflake_key_no_passphrase_pem.split("\n")[1:-2])


@pytest.fixture
def snowflake_key_no_passphrase_bytes(snowflake_key_no_passphrase_b64) -> bytes:
    return base64.b64decode(snowflake_key_no_passphrase_b64)


@pytest.fixture
def snowflake_key_passphrase_path() -> str:
    return "tests/fixtures/snowflake/rsa_key_pass.p8"


@pytest.fixture
def snowflake_key_passphrase_pem(snowflake_key_passphrase_path) -> str:
    with open(snowflake_key_passphrase_path, "r", encoding="utf-8") as key:
        return key.read()


@pytest.fixture
def snowflake_key_passphrase_b64() -> str:
    return "MIIEvAIBADANBgkqhkiG9w0BAQEFAASCBKYwggSiAgEAAoIBAQCIxN7HxKFBa9e4CXdm6/2iDBgKt0QWFqKXnRH1oY3m3LgLHuhgZWb6itQGpEoRSoW3xizw9GeLdM8Jwq9OvZAPLxipC/MWrK3/ksnulBVyntPumeSKvumpUcbpVocyTGyvtiw+pwHNOySZDfgCHY0qcp3FiIk5iKN1qbOxEEeeKjwzCmv5Yd4A32TiNjmMkFso3EGxdR7CRhzNJFE+iJZ5R5drF0CHVB9hZEomf73gdWgAbhDr2KzJvsDvEUwcIZSHj+XKAtOtGSXiqwVp9reX5wBlrgQlvPrm8gPi9fkm+lJahTpprrYLvQlj+ccmgXE43ANY3WKagsJUNxi9EFuvAgMBAAECggEACEBoeIECgaHyB+Z6T7lZOheks7DO6M5AzQjq9njiyNT0PaeFuZsklWUe2a+70ENAwg+w0nDMdnt7qkkWrpd9Q41B3aEc73dHoC3JBR3mFV5Dxxd91GkkS9TlPVq9GWnG/OruzHDjCPDSinFvTyFdTPxRTIOqU9BMnGK6tqoWyBIJrG62EMXiBFxuFW8GPqsDHyTaVtO7bX47UoRbVhgh442PdV3GyKyKZDYoiPujnkVxE780zq8H2YL1xGfacDnTwoqpQfaA45fAaZc9guPI4C/8SWGfM+SBeA66ZqOUxgl62GYsybpYSTZAZeFRYZO+AlPgmhK2iNCvWFQgI6zRkQKBgQDBaAx5VlActbc6BrTLQuPhs4j3WvbayjCAdTyBeEJAboEr6Az2X/bcmI3krYin/XlIZkNMkktktS/M0Vxj6zwK7zQ7bULitIXQ3JrFDNt3pYdKY4eFSd7ALxc6DB7P1VetqlotOSUX4lZYEcsQ0eQsuj+ELtKPAS+LoNQVYnATxQKBgQC1CFhMiSzEYrHqQE5NrStjLRJzJcz6eCvUfkFMUFg06cp/hc8aePx2qTTgBlskRAh3k+7oObVCWQF3+h8ptRZ8O+AlVilKT/BvORrMVUDRGxtwg4QUD8/lvKIK4jyW5DNa4x7uou6/eBiBqRaLq7AR/UJP52ZWBmfKxUphPxzE4wKBgGrXe+ybze3ORMX9ZmrTLOhGMefTjIMZJuoP2bj8Ij1NznXe3ypLoSgD7n7hjpie4h0owQzP1G5x2VIgZhWcobK4qfYaSdTLPRFAjQ9GJwdVngNuMDNlt3Qbj401nN/bT3BUpzRMWT10f5ZvXeqQyKgcy3HOG+t8EDPmSML3ekqxAoGARyJ4T9q3FJQThRCvtCYPnnDfhw+bc/A0iNLzpaEMh/4169YQgz53NclXVZAp0B5LlXEzt1y1tNR0l0hZZnIZ28dLVGB+6QxwVcQCm7gEOCaGqbeD9r4f2w48PjqXxFL3Owdz6CFt3x65wnlGuqtEDE2P+QXcWIE715memIfMLjECgYB4SA/YOopbGeYPzU9jj0RpykyRjGMNdUyHypjDswwvZc7MMB3dYjynwoTSuGBTVm7R3NWS/Uj54MdZhGvfyb+xmEHaorPJv9YT5/b48mr3rhzPkFoJdy85epVzLvuZzSTPg92tDIcdF/Uabc7eLEbB3H5mVYqk6qRecL4h1fNIqg=="


@pytest.fixture
def snowflake_key_passphrase_bytes(snowflake_key_passphrase_b64) -> bytes:
    return base64.b64decode(snowflake_key_passphrase_b64)


@pytest.fixture
def snowflake_oauth_access_token() -> str:
    return "eyJhbGciOiJSUzI1NiIsImtpZCI6ImFmZmM2MjkwN2E0NDYxODJhZGMxZmE0ZTgxZmRiYTYzMTBkY2U2M2YifQ.eyJhenAiOiIyNzIxOTYwNjkxNzMtZm81ZWI0MXQzbmR1cTZ1ZXRkc2pkdWdzZXV0ZnBtc3QuYXBwcy5nb29nbGV1c2VyY29udGVudC5jb20iLCJhdWQiOiIyNzIxOTYwNjkxNzMtZm81ZWI0MXQzbmR1cTZ1ZXRkc2pkdWdzZXV0ZnBtc3QuYXBwcy5nb29nbGV1c2VyY29udGVudC5jb20iLCJzdWIiOiIxMTc4NDc5MTI4NzU5MTM5MDU0OTMiLCJlbWFpbCI6ImFhcm9uLnBhcmVja2lAZ21haWwuY29tIiwiZW1haWxfdmVyaWZpZWQiOnRydWUsImF0X2hhc2giOiJpRVljNDBUR0luUkhoVEJidWRncEpRIiwiZXhwIjoxNTI0NTk5MDU2LCJpc3MiOiJodHRwczovL2FjY291bnRzLmdvb2dsZS5jb20iLCJpYXQiOjE1MjQ1OTU0NTZ9.ho2czp_1JWsglJ9jN8gCgWfxDi2gY4X5-QcT56RUGkgh5BJaaWdlrRhhN_eNuJyN3HRPhvVA_KJVy1tMltTVd2OQ6VkxgBNfBsThG_zLPZriw7a1lANblarwxLZID4fXDYG-O8U-gw4xb-NIsOzx6xsxRBdfKKniavuEg56Sd3eKYyqrMA0DWnIagqLiKE6kpZkaGImIpLcIxJPF0-yeJTMt_p1NoJF7uguHHLYr6752hqppnBpMjFL2YMDVeg3jl1y5DeSKNPh6cZ8H2p4Xb2UIrJguGbQHVIJvtm_AspRjrmaTUQKrzXDRCfDROSUU-h7XKIWRrEd2-W9UkV5oCg"


def test_snowflake(make_config, snowflake_key_passphrase_bytes, snowflake_oauth_access_token):
    # Authenticator and user/password is fine
    config = make_config(
        type="snowflake",
        account="test",
        user="test",
        password="test",
        authenticator="externalbrowser",
    )
    assert isinstance(config, SnowflakeConnectionConfig)
    # Auth with no user/password is fine
    config = make_config(type="snowflake", account="test", authenticator="externalbrowser")
    assert isinstance(config, SnowflakeConnectionConfig)
    # No auth and no user raises
    with pytest.raises(
        ConfigError, match="User and password must be provided if using default authentication"
    ):
        make_config(type="snowflake", account="test", password="test")
    # No auth and no password raises
    with pytest.raises(
        ConfigError, match="User and password must be provided if using default authentication"
    ):
        make_config(type="snowflake", account="test", user="test")
    # No auth and no user/password raises
    with pytest.raises(
        ConfigError, match="User and password must be provided if using default authentication"
    ):
        make_config(type="snowflake", account="test")
    # Private key and username with no authenticator is fine
    config = make_config(
        type="snowflake", account="test", private_key=snowflake_key_passphrase_bytes, user="test"
    )
    assert isinstance(config, SnowflakeConnectionConfig)
    # Private key with jwt auth is fine
    config = make_config(
        type="snowflake",
        account="test",
        private_key=snowflake_key_passphrase_bytes,
        authenticator="snowflake_jwt",
        user="test",
    )
    assert isinstance(config, SnowflakeConnectionConfig)
    # Private key without username raises
    with pytest.raises(
        ConfigError, match=r"User must be provided when using SNOWFLAKE_JWT authentication"
    ):
        make_config(
            type="snowflake",
            account="test",
            private_key=snowflake_key_passphrase_bytes,
            authenticator="snowflake_jwt",
        )
    # Private key with password raises
    with pytest.raises(
        ConfigError, match=r"Password cannot be provided when using SNOWFLAKE_JWT authentication"
    ):
        make_config(
            type="snowflake",
            account="test",
            private_key=snowflake_key_passphrase_bytes,
            user="test",
            password="test",
        )
    # Private key with different authenticator raise
    with pytest.raises(
        ConfigError,
        match=r"Private key or private key path can only be provided when using SNOWFLAKE_JWT authentication",
    ):
        make_config(
            type="snowflake",
            account="test",
            private_key=snowflake_key_passphrase_bytes,
            user="test",
            authenticator="externalbrowser",
        )
    # Private key and private key both combined raises
    with pytest.raises(
        ConfigError, match=r"Cannot specify both `private_key` and `private_key_path`"
    ):
        make_config(
            type="snowflake",
            account="test",
            private_key=snowflake_key_passphrase_bytes,
            private_key_path="test",
            user="test",
            authenticator="snowflake_jwt",
        )
    config = make_config(
        type="snowflake",
        account="test",
        user="test",
        password="test",
        authenticator="externalbrowser",
        database="test_catalog",
    )
    assert isinstance(config, SnowflakeConnectionConfig)
    assert config.get_catalog() == "test_catalog"
    with pytest.raises(ConfigError, match=r"Token must be provided if using oauth authentication"):
        make_config(
            type="snowflake",
            account="test",
            user="test",
            authenticator="oauth",
        )

    # Can pass in session parameters
    config = make_config(
        type="snowflake",
        account="test",
        user="test",
        password="test",
        authenticator="externalbrowser",
        session_parameters={"query_tag": "test", "timezone": "UTC"},
    )
    assert isinstance(config, SnowflakeConnectionConfig)


@pytest.mark.parametrize(
    "key_path_fixture, key_pem_fixture, key_b64_fixture, key_bytes_fixture, key_passphrase",
    [
        (
            "snowflake_key_no_passphrase_path",
            "snowflake_key_no_passphrase_pem",
            "snowflake_key_no_passphrase_b64",
            "snowflake_key_no_passphrase_bytes",
            None,
        ),
        (
            "snowflake_key_passphrase_path",
            "snowflake_key_passphrase_pem",
            "snowflake_key_passphrase_b64",
            "snowflake_key_passphrase_bytes",
            "insecure",
        ),
    ],
)
def test_snowflake_private_key_pass(
    make_config,
    key_path_fixture,
    key_pem_fixture,
    key_b64_fixture,
    key_bytes_fixture,
    key_passphrase,
    request: FixtureRequest,
):
    key_path = request.getfixturevalue(key_path_fixture)
    key_pem = request.getfixturevalue(key_pem_fixture)
    key_b64 = request.getfixturevalue(key_b64_fixture)
    key_bytes = request.getfixturevalue(key_bytes_fixture)
    common_kwargs = dict(
        type="snowflake",
        account="test",
        user="test",
        authenticator="snowflake_jwt",
        database="test_catalog",
    )

    config = make_config(
        private_key_path=key_path,
        private_key_passphrase=key_passphrase,
        **common_kwargs,
    )
    assert config.private_key == key_bytes

    config = make_config(
        private_key=key_pem,
        private_key_passphrase=key_passphrase,
        **common_kwargs,
    )
    assert config.private_key == key_bytes

    config = make_config(
        private_key=key_b64,
        **common_kwargs,
    )
    assert config.private_key == key_bytes

    config = make_config(
        private_key=key_bytes,
        **common_kwargs,
    )
    assert config.private_key == key_bytes


def test_validator():
    assert _connection_config_validator(None, None) is None

    snowflake_config = SnowflakeConnectionConfig(account="test", authenticator="externalbrowser")
    assert _connection_config_validator(None, snowflake_config) == snowflake_config

    assert (
        _connection_config_validator(
            None, dict(type="snowflake", account="test", authenticator="externalbrowser")
        )
        == snowflake_config
    )

    with pytest.raises(ConfigError, match="Missing connection type."):
        _connection_config_validator(None, dict(account="test", authenticator="externalbrowser"))

    with pytest.raises(ConfigError, match="Unknown connection type 'invalid'."):
        _connection_config_validator(
            None, dict(type="invalid", account="test", authenticator="externalbrowser")
        )


def test_trino(make_config):
    required_kwargs = dict(
        type="trino",
        user="user",
        host="host",
        catalog="catalog",
    )
    # Validate default behavior
    config = make_config(**required_kwargs)
    assert config.method == TrinoAuthenticationMethod.NO_AUTH
    assert config.user == "user"
    assert config.host == "host"
    assert config.catalog == "catalog"
    assert config.http_scheme == "https"
    assert config.port == 443
    assert config.get_catalog() == "catalog"
    assert config.is_recommended_for_state_sync is False

    # Validate Basic Auth
    config = make_config(method="basic", password="password", **required_kwargs)
    assert config.method == TrinoAuthenticationMethod.BASIC
    assert config.user == "user"
    assert config.password == "password"
    assert config.host == "host"
    assert config.catalog == "catalog"

    with pytest.raises(
        ConfigError, match="Username and Password must be provided if using basic authentication"
    ):
        make_config(method="basic", **required_kwargs)

    # Validate LDAP
    config = make_config(method="ldap", password="password", **required_kwargs)
    assert config.method == TrinoAuthenticationMethod.LDAP

    with pytest.raises(
        ConfigError, match="Username and Password must be provided if using ldap authentication"
    ):
        make_config(method="ldap", **required_kwargs)

    # Validate Kerberos
    config = make_config(
        method="kerberos",
        keytab="path/to/keytab.keytab",
        krb5_config="krb5.conf",
        principal="user@company.com",
        **required_kwargs,
    )
    assert config.method == TrinoAuthenticationMethod.KERBEROS

    with pytest.raises(
        ConfigError,
        match="Kerberos requires the following fields: principal, keytab, and krb5_config",
    ):
        make_config(method="kerberos", **required_kwargs)

    # Validate JWT
    config = make_config(method="jwt", jwt_token="blah", **required_kwargs)
    assert config.method == TrinoAuthenticationMethod.JWT

    with pytest.raises(ConfigError, match="JWT requires `jwt_token` to be set"):
        make_config(method="jwt", **required_kwargs)

    # Validate Certificate
    config = make_config(
        method="certificate",
        cert="blah",
        client_certificate="/tmp/client.crt",
        client_private_key="/tmp/client.key",
        **required_kwargs,
    )

    assert config.method == TrinoAuthenticationMethod.CERTIFICATE

    with pytest.raises(
        ConfigError,
        match="Certificate requires the following fields: cert, client_certificate, and client_private_key",
    ):
        make_config(method="certificate", **required_kwargs)

    # Validate OAuth
    config = make_config(method="oauth", **required_kwargs)
    assert config.method == TrinoAuthenticationMethod.OAUTH

    # Validate Port Behavior
    config = make_config(http_scheme="http", **required_kwargs)
    assert config.port == 80
    config = make_config(http_scheme="https", **required_kwargs)
    assert config.port == 443

    # Validate http is only for basic and no auth
    config = make_config(method="basic", password="password", http_scheme="http", **required_kwargs)
    assert config.method == TrinoAuthenticationMethod.BASIC
    assert config.http_scheme == "http"

    with pytest.raises(
        ConfigError, match="HTTP scheme can only be used with no-auth or basic method"
    ):
        make_config(method="ldap", http_scheme="http", **required_kwargs)


def test_trino_schema_location_mapping(make_config):
    required_kwargs = dict(
        type="trino",
        user="user",
        host="host",
        catalog="catalog",
    )

    with pytest.raises(
        ConfigError, match=r".*needs to include the '@\{schema_name\}' placeholder.*"
    ):
        make_config(**required_kwargs, schema_location_mapping={".*": "s3://foo"})

    config = make_config(
        **required_kwargs,
        schema_location_mapping={
            "^utils$": "s3://utils-bucket/@{schema_name}",
            "^staging.*$": "s3://bucket/@{schema_name}_dev",
            "^sqlmesh.*$": "s3://sqlmesh-internal/dev/@{schema_name}",
        },
    )

    assert config.schema_location_mapping is not None
    assert len(config.schema_location_mapping) == 3

    assert all((isinstance(k, re.Pattern) for k in config.schema_location_mapping))
    assert all((isinstance(v, str) for v in config.schema_location_mapping.values()))


def test_duckdb(make_config):
    config = make_config(
        type="duckdb",
        database="test",
        connector_config={"foo": "bar"},
        secrets=[
            {
                "type": "s3",
                "region": "aws_region",
                "key_id": "aws_access_key",
                "secret": "aws_secret",
            }
        ],
        filesystems=[
            {
                "protocol": "abfs",
                "storage_options": {
                    "account_name": "onelake",
                    "account_host": "onelake.blob.fabric.microsoft.com",
                    "anon": False,
                },
            }
        ],
    )
    assert config.connector_config
    assert config.secrets
    assert config.filesystems
    assert isinstance(config, DuckDBConnectionConfig)
    assert not config.is_recommended_for_state_sync


@patch("duckdb.connect")
def test_duckdb_multiple_secrets(mock_connect, make_config):
    """Test that multiple secrets are correctly converted to CREATE SECRET SQL statements."""
    mock_cursor = MagicMock()
    mock_connection = MagicMock()
    mock_connection.cursor.return_value = mock_cursor
    mock_connection.execute = mock_cursor.execute
    mock_connect.return_value = mock_connection

    # Create config with 2 secrets
    config = make_config(
        type="duckdb",
        secrets=[
            {
                "type": "s3",
                "region": "us-east-1",
                "key_id": "my_aws_key",
                "secret": "my_aws_secret",
            },
            {
                "type": "azure",
                "account_name": "myaccount",
                "account_key": "myaccountkey",
            },
        ],
    )

    assert isinstance(config, DuckDBConnectionConfig)
    assert len(config.secrets) == 2

    # Create cursor which triggers _cursor_init
    cursor = config.create_engine_adapter().cursor

    execute_calls = [call[0][0] for call in mock_cursor.execute.call_args_list]
    create_secret_calls = [
        call for call in execute_calls if call.startswith("CREATE OR REPLACE SECRET")
    ]

    # Should have exactly 2 CREATE SECRET calls
    assert len(create_secret_calls) == 2

    # Verify the SQL for the first secret (S3)
    assert (
        create_secret_calls[0]
        == "CREATE OR REPLACE SECRET  (type 's3', region 'us-east-1', key_id 'my_aws_key', secret 'my_aws_secret');"
    )

    # Verify the SQL for the second secret (Azure)
    assert (
        create_secret_calls[1]
        == "CREATE OR REPLACE SECRET  (type 'azure', account_name 'myaccount', account_key 'myaccountkey');"
    )


@patch("duckdb.connect")
def test_duckdb_named_secrets(mock_connect, make_config):
    """Test that named secrets are correctly converted to CREATE SECRET SQL statements."""
    mock_cursor = MagicMock()
    mock_connection = MagicMock()
    mock_connection.cursor.return_value = mock_cursor
    mock_connection.execute = mock_cursor.execute
    mock_connect.return_value = mock_connection

    # Create config with named secrets using dictionary format
    config = make_config(
        type="duckdb",
        secrets={
            "my_s3_secret": {
                "type": "s3",
                "region": "us-east-1",
                "key_id": "my_aws_key",
                "secret": "my_aws_secret",
            },
            "my_azure_secret": {
                "type": "azure",
                "account_name": "myaccount",
                "account_key": "myaccountkey",
            },
        },
    )

    assert isinstance(config, DuckDBConnectionConfig)
    assert len(config.secrets) == 2

    # Create cursor which triggers _cursor_init
    cursor = config.create_engine_adapter().cursor

    execute_calls = [call[0][0] for call in mock_cursor.execute.call_args_list]
    create_secret_calls = [
        call for call in execute_calls if call.startswith("CREATE OR REPLACE SECRET")
    ]

    # Should have exactly 2 CREATE SECRET calls
    assert len(create_secret_calls) == 2

    # Verify the SQL for the first secret (S3) includes the secret name
    assert (
        create_secret_calls[0]
        == "CREATE OR REPLACE SECRET my_s3_secret (type 's3', region 'us-east-1', key_id 'my_aws_key', secret 'my_aws_secret');"
    )

    # Verify the SQL for the second secret (Azure) includes the secret name
    assert (
        create_secret_calls[1]
        == "CREATE OR REPLACE SECRET my_azure_secret (type 'azure', account_name 'myaccount', account_key 'myaccountkey');"
    )


@pytest.mark.parametrize(
    "kwargs1, kwargs2, shared_adapter",
    [
        (
            {
                "database": "test.duckdb",
            },
            {
                "database": "test.duckdb",
            },
            True,
        ),
        (
            {},
            {},
            False,
        ),
        (
            {
                "database": "test1.duckdb",
            },
            {
                "database": "test2.duckdb",
            },
            False,
        ),
        (
            {
                "database": ":memory:",
            },
            {
                "database": ":memory:",
            },
            False,
        ),
        (
            {
                "database": ":memory:",
            },
            {
                "database": "test.duckdb",
            },
            False,
        ),
        (
            {
                "catalogs": {
                    "test": "test.duckdb",
                }
            },
            {
                "catalogs": {
                    "test": "test.duckdb",
                }
            },
            True,
        ),
        (
            {
                "catalogs": {
                    "test": ":memory:",
                }
            },
            {
                "catalogs": {
                    "test": ":memory:",
                }
            },
            False,
        ),
        (
            {
                "catalogs": {
                    "test1": ":memory:",
                    "test2": "test2.duckdb",
                }
            },
            {
                "catalogs": {
                    "test1": ":memory:",
                    "test2": "test2.duckdb",
                }
            },
            True,
        ),
        (
            {
                "catalogs": {
                    "test1": ":memory:",
                    "test2": "test2.duckdb",
                }
            },
            {
                "catalogs": {
                    "test1": "test2.duckdb",
                    "test2": ":memory:",
                }
            },
            True,
        ),
        (
            {
                "catalogs": {
                    "test1": "test1.duckdb",
                    "test2": "test2.duckdb",
                    "test3": "test3.duckdb",
                }
            },
            {
                "catalogs": {
                    "test1": "test1_miss.duckdb",
                    "test2": "test2_miss.duckdb",
                    "test3": "test3.duckdb",
                }
            },
            True,
        ),
    ],
)
def test_duckdb_shared(make_config, caplog, kwargs1, kwargs2, shared_adapter):
    config1 = make_config(
        type="duckdb",
        **kwargs1,
    )
    config2 = make_config(
        type="duckdb",
        **kwargs2,
    )
    assert isinstance(config1, DuckDBConnectionConfig)
    assert isinstance(config2, DuckDBConnectionConfig)
    adapter1 = config1.create_engine_adapter()
    adapter2 = config2.create_engine_adapter()
    if shared_adapter:
        assert id(adapter1) == id(adapter2)
        assert "Creating new DuckDB adapter" in caplog.messages[0]
        assert "Using existing DuckDB adapter" in caplog.messages[1]
    else:
        assert id(adapter1) != id(adapter2)
        assert "Creating new DuckDB adapter" in caplog.messages[0]
        assert "Creating new DuckDB adapter" in caplog.messages[1]


def test_duckdb_attach_catalog(make_config):
    config = make_config(
        type="duckdb",
        catalogs={
            "test1": "test1.duckdb",
            "test2": DuckDBAttachOptions(
                type="duckdb",
                path="test2.duckdb",
            ),
        },
    )
    assert isinstance(config, DuckDBConnectionConfig)
    assert config.get_catalog() == "test1"

    assert config.catalogs.get("test2").read_only is False
    assert config.catalogs.get("test2").path == "test2.duckdb"
    assert not config.is_recommended_for_state_sync


def test_duckdb_attach_ducklake_catalog(make_config):
    config = make_config(
        type="duckdb",
        catalogs={
            "ducklake": DuckDBAttachOptions(
                type="ducklake",
                path="catalog.ducklake",
                data_path="/tmp/ducklake_data",
                encrypted=True,
                data_inlining_row_limit=10,
            ),
        },
    )
    assert isinstance(config, DuckDBConnectionConfig)
    ducklake_catalog = config.catalogs.get("ducklake")
    assert ducklake_catalog is not None
    assert ducklake_catalog.type == "ducklake"
    assert ducklake_catalog.path == "catalog.ducklake"
    assert ducklake_catalog.data_path == "/tmp/ducklake_data"
    assert ducklake_catalog.encrypted is True
    assert ducklake_catalog.data_inlining_row_limit == 10
    # Check that the generated SQL includes DATA_PATH
    generated_sql = ducklake_catalog.to_sql("ducklake")
    assert "DATA_PATH '/tmp/ducklake_data'" in generated_sql
    assert "ENCRYPTED" in generated_sql
    assert "DATA_INLINING_ROW_LIMIT 10" in generated_sql
    # Check that the ducklake: prefix is automatically added
    assert "ATTACH IF NOT EXISTS 'ducklake:catalog.ducklake'" in generated_sql

    # Test that a path with existing ducklake: prefix is preserved
    config_with_prefix = make_config(
        type="duckdb",
        catalogs={
            "ducklake": DuckDBAttachOptions(
                type="ducklake",
                path="ducklake:catalog.ducklake",
                data_path="/tmp/ducklake_data",
            ),
        },
    )
    ducklake_catalog_with_prefix = config_with_prefix.catalogs.get("ducklake")
    generated_sql_with_prefix = ducklake_catalog_with_prefix.to_sql("ducklake")
    assert "ATTACH IF NOT EXISTS 'ducklake:catalog.ducklake'" in generated_sql_with_prefix
    # Ensure we don't have double prefixes
    assert "'ducklake:catalog.ducklake" in generated_sql_with_prefix


def test_duckdb_attach_options():
    options = DuckDBAttachOptions(
        type="postgres", path="dbname=postgres user=postgres host=127.0.0.1", read_only=True
    )

    assert (
        options.to_sql(alias="db")
        == "ATTACH IF NOT EXISTS 'dbname=postgres user=postgres host=127.0.0.1' AS db (TYPE POSTGRES, READ_ONLY)"
    )

    options = DuckDBAttachOptions(type="duckdb", path="test.db", read_only=False)

    assert options.to_sql(alias="db") == "ATTACH IF NOT EXISTS 'test.db' AS db"


def test_ducklake_attach_add_ducklake_prefix():
    # Test that ducklake: prefix is automatically added when missing
    options = DuckDBAttachOptions(type="ducklake", path="catalog.ducklake")
    assert (
        options.to_sql(alias="my_ducklake")
        == "ATTACH IF NOT EXISTS 'ducklake:catalog.ducklake' AS my_ducklake"
    )

    # Test that ducklake: prefix is preserved when already present
    options = DuckDBAttachOptions(type="ducklake", path="ducklake:catalog.ducklake")
    assert (
        options.to_sql(alias="my_ducklake")
        == "ATTACH IF NOT EXISTS 'ducklake:catalog.ducklake' AS my_ducklake"
    )


def test_duckdb_config_json_strings(make_config):
    config = make_config(
        type="duckdb",
        extensions='["foo","bar"]',
        catalogs="""{
            "test1": "test1.duckdb",
            "test2": {
                "type": "duckdb",
                "path": "test2.duckdb"
            }
        }""",
    )
    assert isinstance(config, DuckDBConnectionConfig)

    assert config.extensions == ["foo", "bar"]

    assert config.get_catalog() == "test1"
    assert config.catalogs.get("test1") == "test1.duckdb"
    assert config.catalogs.get("test2").path == "test2.duckdb"


def test_motherduck_attach_catalog(make_config):
    config = make_config(
        type="motherduck",
        catalogs={
            "test1": "md:test1",
            "test2": DuckDBAttachOptions(
                type="motherduck",
                path="md:test2",
            ),
        },
    )
    assert isinstance(config, MotherDuckConnectionConfig)
    assert config.get_catalog() == "test1"

    assert config.catalogs.get("test2").read_only is False
    assert config.catalogs.get("test2").path == "md:test2"
    assert not config.is_recommended_for_state_sync


def test_motherduck_attach_options():
    options = DuckDBAttachOptions(
        type="postgres", path="dbname=postgres user=postgres host=127.0.0.1", read_only=True
    )

    assert (
        options.to_sql(alias="db")
        == "ATTACH IF NOT EXISTS 'dbname=postgres user=postgres host=127.0.0.1' AS db (TYPE POSTGRES, READ_ONLY)"
    )

    options = DuckDBAttachOptions(type="motherduck", path="md:test.db", read_only=False)

    # Here the alias should be ignored compared to duckdb
    assert options.to_sql(alias="db") == "ATTACH IF NOT EXISTS 'md:test.db'"


def test_duckdb_multithreaded_connection_factory(make_config):
    from sqlmesh.core.engine_adapter import DuckDBEngineAdapter
    from sqlmesh.utils.connection_pool import ThreadLocalSharedConnectionPool
    from threading import Thread

    config = make_config(type="duckdb")

    # defaults to 1, no issue
    assert config.concurrent_tasks == 1

    # check that the connection factory always returns the same connection in multithreaded mode
    # this sounds counter-intuitive but that's what DuckDB recommends here: https://duckdb.org/docs/guides/python/multiple_threads.html
    config = make_config(type="duckdb", concurrent_tasks=8)
    adapter = config.create_engine_adapter()
    assert isinstance(adapter, DuckDBEngineAdapter)
    assert isinstance(adapter._connection_pool, ThreadLocalSharedConnectionPool)

    threads = []
    connection_objects = []

    def _thread_connection():
        connection_objects.append(adapter.connection)

    for _ in range(8):
        threads.append(Thread(target=_thread_connection))

    for thread in threads:
        thread.start()

    for thread in threads:
        thread.join()

    assert len(connection_objects) == 8
    assert len(set(connection_objects)) == 1  # they should all be the same object

    # test that recycling the pool means we dont end up with unusable connections (eg check we havent cached a closed connection)
    assert adapter.fetchone("select 1") == (1,)
    adapter.recycle()
    assert adapter.fetchone("select 1") == (1,)


def test_motherduck_token_mask(make_config):
    config_1 = make_config(
        type="motherduck",
        token="short",
        database="whodunnit",
    )
    config_2 = make_config(
        type="motherduck",
        token="longtoken123456789",
        database="whodunnit",
    )
    config_3 = make_config(
        type="motherduck",
        token="secret1235",
        catalogs={
            "test1": DuckDBAttachOptions(
                type="motherduck",
                path="md:whodunnit",
            ),
        },
    )

    assert isinstance(config_1, MotherDuckConnectionConfig)
    assert isinstance(config_2, MotherDuckConnectionConfig)
    assert isinstance(config_3, MotherDuckConnectionConfig)
    assert config_1._mask_motherduck_token(config_1.database) == "whodunnit"
    assert (
        config_1._mask_motherduck_token(f"md:{config_1.database}?motherduck_token={config_1.token}")
        == "md:whodunnit?motherduck_token=*****"
    )
    assert (
        config_1._mask_motherduck_token(
            f"md:{config_1.database}?attach_mode=single&motherduck_token={config_1.token}"
        )
        == "md:whodunnit?attach_mode=single&motherduck_token=*****"
    )
    assert (
        config_2._mask_motherduck_token(f"md:{config_2.database}?motherduck_token={config_2.token}")
        == "md:whodunnit?motherduck_token=******************"
    )
    assert (
        config_3._mask_motherduck_token(f"md:?motherduck_token={config_3.token}")
        == "md:?motherduck_token=**********"
    )
    assert (
        config_1._mask_motherduck_token("?motherduck_token=secret1235")
        == "?motherduck_token=**********"
    )
    assert (
        config_1._mask_motherduck_token("md:whodunnit?motherduck_token=short")
        == "md:whodunnit?motherduck_token=*****"
    )
    assert (
        config_1._mask_motherduck_token("md:whodunnit?motherduck_token=longtoken123456789")
        == "md:whodunnit?motherduck_token=******************"
    )
    assert (
        config_1._mask_motherduck_token("md:whodunnit?motherduck_token=")
        == "md:whodunnit?motherduck_token="
    )
    assert config_1._mask_motherduck_token(":memory:") == ":memory:"


def test_bigquery(make_config):
    config = make_config(
        type="bigquery",
        project="project",
        execution_project="execution_project",
        quota_project="quota_project",
        check_import=False,
    )

    assert isinstance(config, BigQueryConnectionConfig)
    assert config.project == "project"
    assert config.execution_project == "execution_project"
    assert config.quota_project == "quota_project"
    assert config.get_catalog() == "project"
    assert config.is_recommended_for_state_sync is False

    with pytest.raises(ConfigError, match="you must also specify the `project` field"):
        make_config(type="bigquery", execution_project="execution_project", check_import=False)

    with pytest.raises(ConfigError, match="you must also specify the `project` field"):
        make_config(type="bigquery", quota_project="quota_project", check_import=False)


def test_bigquery_config_json_string(make_config):
    config = make_config(
        type="bigquery",
        project="project",
        # these can be present as strings if they came from env vars
        scopes='["a","b","c"]',
        keyfile_json='{"foo":"bar"}',
    )

    assert isinstance(config, BigQueryConnectionConfig)

    assert config.scopes == ("a", "b", "c")
    assert config.keyfile_json == {"foo": "bar"}


def test_postgres(make_config):
    config = make_config(
        type="postgres",
        host="host",
        user="user",
        password="password",
        port=5432,
        database="database",
    )
    assert isinstance(config, PostgresConnectionConfig)
    assert config.is_recommended_for_state_sync is True


def test_gcp_postgres(make_config):
    config = make_config(
        type="gcp_postgres",
        instance_connection_string="something",
        user="user",
        password="password",
        db="database",
        check_import=False,
    )
    assert isinstance(config, GCPPostgresConnectionConfig)
    assert config.is_recommended_for_state_sync is True
    assert config.ip_type == "public"
    config = make_config(
        type="gcp_postgres",
        instance_connection_string="something",
        user="user",
        password="password",
        db="database",
        ip_type="private",
        check_import=False,
    )
    assert config.ip_type == "private"


def test_mysql(make_config):
    config = make_config(
        type="mysql",
        host="host",
        user="user",
        password="password",
        check_import=False,
    )
    assert isinstance(config, MySQLConnectionConfig)
    assert config.is_recommended_for_state_sync is True


def test_clickhouse(make_config):
    from sqlmesh import __version__

    config = make_config(
        type="clickhouse",
        host="localhost",
        username="default",
        password="default",
        cluster="default",
        use_compression=True,
        connection_settings={"this_setting": "1"},
        server_host_name="server_host_name",
        verify=True,
        ca_cert="ca_cert",
        client_cert="client_cert",
        client_cert_key="client_cert_key",
        https_proxy="https://proxy",
        connection_pool_options={"pool_option": "value"},
    )
    assert isinstance(config, ClickhouseConnectionConfig)
    assert config.cluster == "default"
    assert config.use_compression
    assert config._static_connection_kwargs["compress"]
    assert config._static_connection_kwargs["client_name"] == f"SQLMesh/{__version__}"
    assert config._static_connection_kwargs["this_setting"] == "1"
    assert config.is_recommended_for_state_sync is False
    assert config.is_forbidden_for_state_sync

    pool = config._connection_factory.keywords["pool_mgr"]
    assert pool.connection_pool_kw["server_hostname"] == "server_host_name"
    assert pool.connection_pool_kw["assert_hostname"] == "server_host_name"  # because verify=True
    assert pool.connection_pool_kw["ca_certs"] == "ca_cert"
    assert pool.connection_pool_kw["cert_file"] == "client_cert"
    assert pool.connection_pool_kw["key_file"] == "client_cert_key"
    assert pool.connection_pool_kw["pool_option"] == "value"

    config2 = make_config(
        type="clickhouse",
        host="localhost",
        username="default",
        password="default",
        compression_method="lz4",
    )

    assert config2.use_compression
    assert config2._static_connection_kwargs["compress"] == "lz4"

    config3 = make_config(
        type="clickhouse",
        host="localhost",
        username="default",
        password="default",
        use_compression=False,
        compression_method="lz4",
    )

    assert not config3.use_compression
    assert not config3._static_connection_kwargs["compress"]


def test_athena(make_config):
    config = make_config(type="athena", work_group="primary")
    assert isinstance(config, AthenaConnectionConfig)


def test_athena_catalog(make_config):
    config = make_config(type="athena", work_group="primary", catalog_name="foo")
    assert isinstance(config, AthenaConnectionConfig)

    assert config.catalog_name == "foo"
    adapter = config.create_engine_adapter()
    assert adapter.default_catalog == "foo"

    config = make_config(type="athena", work_group="primary")
    assert isinstance(config, AthenaConnectionConfig)
    assert config.catalog_name is None
    adapter = config.create_engine_adapter()
    assert adapter.default_catalog == "awsdatacatalog"


def test_athena_s3_staging_dir_or_workgroup(make_config):
    with pytest.raises(
        ConfigError, match=r"At least one of work_group or s3_staging_dir must be set"
    ):
        config = make_config(type="athena")

    config = make_config(type="athena", s3_staging_dir="s3://foo")

    assert isinstance(config, AthenaConnectionConfig)
    assert config.work_group is None
    assert config.s3_staging_dir == "s3://foo/"  # validator appends trailing /

    config = make_config(type="athena", work_group="test")

    assert isinstance(config, AthenaConnectionConfig)
    assert config.work_group == "test"
    assert config.s3_staging_dir is None


def test_athena_s3_locations_valid(make_config):
    with pytest.raises(ConfigError, match=r".*must be a s3:// URI.*"):
        make_config(
            type="athena", work_group="primary", s3_warehouse_location="hdfs://legacy/location"
        )

    with pytest.raises(ConfigError, match=r".*must be a s3:// URI.*"):
        make_config(type="athena", s3_staging_dir="alskdjlskadgj")

    config = make_config(
        type="athena",
        s3_staging_dir="s3://bucket/query-results",
        s3_warehouse_location="s3://bucket/prod/warehouse/",
    )

    assert isinstance(config, AthenaConnectionConfig)
    assert config.s3_staging_dir == "s3://bucket/query-results/"
    assert config.s3_warehouse_location == "s3://bucket/prod/warehouse/"

    config = make_config(
        type="athena", work_group="primary", s3_staging_dir=None, s3_warehouse_location=None
    )

    assert isinstance(config, AthenaConnectionConfig)
    assert config.s3_staging_dir is None
    assert config.s3_warehouse_location is None


def test_databricks(make_config):
    # Personal Access Token
    oauth_pat_config = make_config(
        type="databricks",
        server_hostname="dbc-test.cloud.databricks.com",
        http_path="sql/test/foo",
        access_token="foo",
    )
    assert isinstance(oauth_pat_config, DatabricksConnectionConfig)
    assert oauth_pat_config.server_hostname == "dbc-test.cloud.databricks.com"
    assert oauth_pat_config.http_path == "sql/test/foo"
    assert oauth_pat_config.access_token == "foo"
    assert oauth_pat_config.auth_type is None
    assert oauth_pat_config.oauth_client_id is None
    assert oauth_pat_config.oauth_client_secret is None

    # OAuth (M2M)
    oauth_m2m_config = make_config(
        type="databricks",
        server_hostname="dbc-test.cloud.databricks.com",
        http_path="sql/test/foo",
        auth_type="databricks-oauth",
        oauth_client_id="client-id",
        oauth_client_secret="client-secret",
    )
    assert isinstance(oauth_m2m_config, DatabricksConnectionConfig)
    assert oauth_m2m_config.server_hostname == "dbc-test.cloud.databricks.com"
    assert oauth_pat_config.http_path == "sql/test/foo"
    assert oauth_m2m_config.access_token is None
    assert oauth_m2m_config.auth_type == "databricks-oauth"
    assert oauth_m2m_config.oauth_client_id == "client-id"
    assert oauth_m2m_config.oauth_client_secret == "client-secret"

    # OAuth (U2M)
    oauth_u2m_config = make_config(
        type="databricks",
        server_hostname="dbc-test.cloud.databricks.com",
        http_path="sql/test/foo",
        auth_type="databricks-oauth",
    )
    assert isinstance(oauth_u2m_config, DatabricksConnectionConfig)
    assert oauth_u2m_config.server_hostname == "dbc-test.cloud.databricks.com"
    assert oauth_pat_config.http_path == "sql/test/foo"
    assert oauth_u2m_config.access_token is None
    assert oauth_u2m_config.auth_type == "databricks-oauth"
    assert oauth_u2m_config.oauth_client_id is None
    assert oauth_u2m_config.oauth_client_secret is None

    # auth_type must match the AuthType enum if specified
    with pytest.raises(ConfigError, match=r".*nonexist does not match a valid option.*"):
        make_config(
            type="databricks", server_hostname="dbc-test.cloud.databricks.com", auth_type="nonexist"
        )

    # if client_secret is specified, client_id must also be specified
    with pytest.raises(ConfigError, match=r"`oauth_client_id` is required.*"):
        make_config(
            type="databricks",
            server_hostname="dbc-test.cloud.databricks.com",
            auth_type="databricks-oauth",
            oauth_client_secret="client-secret",
        )

    # http_path is still required when auth_type is specified
    with pytest.raises(ConfigError, match=r"`http_path` is still required.*"):
        make_config(
            type="databricks",
            server_hostname="dbc-test.cloud.databricks.com",
            auth_type="databricks-oauth",
        )


def test_engine_import_validator():
    with pytest.raises(
        ConfigError,
        match=re.escape(
            "Failed to import the 'bigquery' engine library. This may be due to a missing "
            "or incompatible installation. Please ensure the required dependency is installed by "
            'running: `pip install "sqlmesh[bigquery]"`. For more details, check the logs '
            "in the 'logs/' folder, or rerun the command with the '--debug' flag."
        ),
    ):

        class TestConfigA(PydanticModel):
            _engine_import_validator = _get_engine_import_validator("missing", "bigquery")

        TestConfigA()

    with pytest.raises(
        ConfigError,
        match=re.escape(
            "Failed to import the 'bigquery' engine library. This may be due to a missing "
            "or incompatible installation. Please ensure the required dependency is installed by "
            'running: `pip install "sqlmesh[bigquery_extra]"`. For more details, check the logs '
            "in the 'logs/' folder, or rerun the command with the '--debug' flag."
        ),
    ):

        class TestConfigB(PydanticModel):
            _engine_import_validator = _get_engine_import_validator(
                "missing", "bigquery", "bigquery_extra"
            )

        TestConfigB()

    class TestConfigC(PydanticModel):
        _engine_import_validator = _get_engine_import_validator("sqlmesh", "bigquery")

    TestConfigC()


def test_engine_display_order():
    """
    Each engine's ConnectionConfig contains a display_order integer class var that is used to order the
    interactive `sqlmesh init` engine choices.

    This test ensures that those integers begin with 1, are unique, and are sequential.
    """
    display_numbers = [
        info[0] for info in sorted(INIT_DISPLAY_INFO_TO_TYPE.values(), key=lambda x: x[0])
    ]
    assert display_numbers == list(range(1, len(display_numbers) + 1))


def test_mssql_engine_import_validator():
    """Test that MSSQL import validator respects driver configuration."""

    # Test PyODBC driver suggests mssql-odbc extra when import fails
    with pytest.raises(ConfigError, match=r"pip install \"sqlmesh\[mssql-odbc\]\""):
        with patch("importlib.import_module") as mock_import:
            mock_import.side_effect = ImportError("No module named 'pyodbc'")
            MSSQLConnectionConfig(host="localhost", driver="pyodbc")

    # Test PyMSSQL driver suggests mssql extra when import fails
    with pytest.raises(ConfigError, match=r"pip install \"sqlmesh\[mssql\]\""):
        with patch("importlib.import_module") as mock_import:
            mock_import.side_effect = ImportError("No module named 'pymssql'")
            MSSQLConnectionConfig(host="localhost", driver="pymssql")

    # Test default driver (pymssql) suggests mssql extra when import fails
    with pytest.raises(ConfigError, match=r"pip install \"sqlmesh\[mssql\]\""):
        with patch("importlib.import_module") as mock_import:
            mock_import.side_effect = ImportError("No module named 'pymssql'")
            MSSQLConnectionConfig(host="localhost")  # No driver specified

    # Test successful import works without error
    with patch("importlib.import_module") as mock_import:
        mock_import.return_value = None
        config = MSSQLConnectionConfig(host="localhost", driver="pyodbc")
        assert config.driver == "pyodbc"


def test_mssql_connection_config_parameter_validation(make_config):
    """Test MSSQL connection config parameter validation."""
    # Test default driver is pymssql
    config = make_config(type="mssql", host="localhost", check_import=False)
    assert isinstance(config, MSSQLConnectionConfig)
    assert config.driver == "pymssql"

    # Test explicit pyodbc driver
    config = make_config(type="mssql", host="localhost", driver="pyodbc", check_import=False)
    assert isinstance(config, MSSQLConnectionConfig)
    assert config.driver == "pyodbc"

    # Test explicit pymssql driver
    config = make_config(type="mssql", host="localhost", driver="pymssql", check_import=False)
    assert isinstance(config, MSSQLConnectionConfig)
    assert config.driver == "pymssql"

    # Test pyodbc specific parameters
    config = make_config(
        type="mssql",
        host="localhost",
        driver="pyodbc",
        driver_name="ODBC Driver 18 for SQL Server",
        trust_server_certificate=True,
        encrypt=False,
        odbc_properties={"Authentication": "ActiveDirectoryServicePrincipal"},
        check_import=False,
    )
    assert isinstance(config, MSSQLConnectionConfig)
    assert config.driver_name == "ODBC Driver 18 for SQL Server"
    assert config.trust_server_certificate is True
    assert config.encrypt is False
    assert config.odbc_properties == {"Authentication": "ActiveDirectoryServicePrincipal"}

    # Test pymssql specific parameters
    config = make_config(
        type="mssql",
        host="localhost",
        driver="pymssql",
        tds_version="7.4",
        conn_properties=["SET ANSI_NULLS ON"],
        check_import=False,
    )
    assert isinstance(config, MSSQLConnectionConfig)
    assert config.tds_version == "7.4"
    assert config.conn_properties == ["SET ANSI_NULLS ON"]


def test_mssql_connection_kwargs_keys():
    """Test _connection_kwargs_keys returns correct keys for each driver variant."""
    # Test pymssql driver keys
    config = MSSQLConnectionConfig(host="localhost", driver="pymssql", check_import=False)
    pymssql_keys = config._connection_kwargs_keys
    expected_pymssql_keys = {
        "password",
        "user",
        "database",
        "host",
        "timeout",
        "login_timeout",
        "charset",
        "appname",
        "port",
        "tds_version",
        "conn_properties",
        "autocommit",
    }
    assert pymssql_keys == expected_pymssql_keys

    # Test pyodbc driver keys
    config = MSSQLConnectionConfig(host="localhost", driver="pyodbc", check_import=False)
    pyodbc_keys = config._connection_kwargs_keys
    expected_pyodbc_keys = {
        "password",
        "user",
        "database",
        "host",
        "timeout",
        "login_timeout",
        "charset",
        "appname",
        "port",
        "autocommit",
        "driver_name",
        "trust_server_certificate",
        "encrypt",
        "odbc_properties",
    }
    assert pyodbc_keys == expected_pyodbc_keys

    # Verify pyodbc keys don't include pymssql-specific parameters
    assert "tds_version" not in pyodbc_keys
    assert "conn_properties" not in pyodbc_keys


def test_mssql_pyodbc_connection_string_generation():
    """Test pyodbc.connect gets invoked with the correct ODBC connection string."""
    with patch("pyodbc.connect") as mock_pyodbc_connect:
        # Mock the return value to have the methods we need
        mock_connection = mock_pyodbc_connect.return_value

        # Create a pyodbc config
        config = MSSQLConnectionConfig(
            host="testserver.database.windows.net",
            port=1433,
            database="testdb",
            user="testuser",
            password="testpass",
            driver="pyodbc",
            driver_name="ODBC Driver 18 for SQL Server",
            trust_server_certificate=True,
            encrypt=True,
            login_timeout=30,
            check_import=False,
        )

        # Get the connection factory with kwargs and call it
        factory_with_kwargs = config._connection_factory_with_kwargs
        connection = factory_with_kwargs()

        # Verify pyodbc.connect was called with the correct connection string
        mock_pyodbc_connect.assert_called_once()
        call_args = mock_pyodbc_connect.call_args

        # Check the connection string (first argument)
        conn_str = call_args[0][0]
        expected_parts = [
            "DRIVER={ODBC Driver 18 for SQL Server}",
            "SERVER=testserver.database.windows.net,1433",
            "DATABASE=testdb",
            "Encrypt=YES",
            "TrustServerCertificate=YES",
            "Connection Timeout=30",
            "UID=testuser",
            "PWD=testpass",
        ]

        for part in expected_parts:
            assert part in conn_str

        # Check autocommit parameter
        assert call_args[1]["autocommit"] is False


def test_mssql_pyodbc_connection_string_with_odbc_properties():
    """Test pyodbc connection string includes custom ODBC properties."""
    with patch("pyodbc.connect") as mock_pyodbc_connect:
        # Create a pyodbc config with custom ODBC properties
        config = MSSQLConnectionConfig(
            host="testserver.database.windows.net",
            database="testdb",
            user="client-id",
            password="client-secret",
            driver="pyodbc",
            odbc_properties={
                "Authentication": "ActiveDirectoryServicePrincipal",
                "ClientCertificate": "/path/to/cert.pem",
                "TrustServerCertificate": "NO",  # This should be ignored since we set it explicitly
            },
            trust_server_certificate=True,  # This should take precedence
            check_import=False,
        )

        # Get the connection factory with kwargs and call it
        factory_with_kwargs = config._connection_factory_with_kwargs
        connection = factory_with_kwargs()

        # Verify pyodbc.connect was called
        mock_pyodbc_connect.assert_called_once()
        conn_str = mock_pyodbc_connect.call_args[0][0]

        # Check that custom ODBC properties are included
        assert "Authentication=ActiveDirectoryServicePrincipal" in conn_str
        assert "ClientCertificate=/path/to/cert.pem" in conn_str

        # Verify that explicit trust_server_certificate takes precedence
        assert "TrustServerCertificate=YES" in conn_str

        # Should not have the conflicting property from odbc_properties
        assert conn_str.count("TrustServerCertificate") == 1


def test_mssql_pyodbc_connection_string_minimal():
    """Test pyodbc connection string with minimal configuration."""
    with patch("pyodbc.connect") as mock_pyodbc_connect:
        config = MSSQLConnectionConfig(
            host="localhost",
            driver="pyodbc",
            autocommit=True,
            check_import=False,
        )

        factory_with_kwargs = config._connection_factory_with_kwargs
        connection = factory_with_kwargs()

        mock_pyodbc_connect.assert_called_once()
        conn_str = mock_pyodbc_connect.call_args[0][0]

        # Check basic required parts
        assert "DRIVER={ODBC Driver 18 for SQL Server}" in conn_str
        assert "SERVER=localhost,1433" in conn_str
        assert "Encrypt=YES" in conn_str  # Default encrypt=True
        assert "Connection Timeout=60" in conn_str  # Default timeout

        # Check autocommit parameter
        assert mock_pyodbc_connect.call_args[1]["autocommit"] is True


def test_mssql_pymssql_connection_factory():
    """Test pymssql connection factory returns correct function."""
    # Mock the import of pymssql at the module level
    import sys
    from unittest.mock import MagicMock

    # Create a mock pymssql module
    mock_pymssql = MagicMock()
    sys.modules["pymssql"] = mock_pymssql

    try:
        config = MSSQLConnectionConfig(
            host="localhost",
            driver="pymssql",
            check_import=False,
        )

        factory = config._connection_factory

        # Verify the factory returns pymssql.connect
        assert factory is mock_pymssql.connect
    finally:
        # Clean up the mock module
        if "pymssql" in sys.modules:
            del sys.modules["pymssql"]


def test_mssql_pyodbc_connection_datetimeoffset_handling():
    """Test that the MSSQL pyodbc connection properly handles DATETIMEOFFSET conversion."""
    from datetime import datetime, timezone, timedelta
    import struct
    from unittest.mock import Mock, patch

    with patch("pyodbc.connect") as mock_pyodbc_connect:
        # Track calls to add_output_converter
        converter_calls = []

        def mock_add_output_converter(sql_type, converter_func):
            converter_calls.append((sql_type, converter_func))

        # Create a mock connection that will be returned by pyodbc.connect
        mock_connection = Mock()
        mock_connection.add_output_converter = mock_add_output_converter
        mock_pyodbc_connect.return_value = mock_connection

        config = MSSQLConnectionConfig(
            host="localhost",
            driver="pyodbc",  # DATETIMEOFFSET handling is pyodbc-specific
            check_import=False,
        )

        # Get the connection factory and call it
        factory_with_kwargs = config._connection_factory_with_kwargs
        connection = factory_with_kwargs()

        # Verify that add_output_converter was called for SQL type -155 (DATETIMEOFFSET)
        assert len(converter_calls) == 1
        sql_type, converter_func = converter_calls[0]
        assert sql_type == -155

        # Test the converter function with actual DATETIMEOFFSET binary data
        # Create a test DATETIMEOFFSET value: 2023-12-25 15:30:45.123456789 +05:30
        year, month, day = 2023, 12, 25
        hour, minute, second = 15, 30, 45
        nanoseconds = 123456789
        tz_hour_offset, tz_minute_offset = 5, 30

        # Pack the binary data according to the DATETIMEOFFSET format
        binary_data = struct.pack(
            "<6hI2h",
            year,
            month,
            day,
            hour,
            minute,
            second,
            nanoseconds,
            tz_hour_offset,
            tz_minute_offset,
        )

        # Convert using the registered converter
        result = converter_func(binary_data)

        # Verify the result
        expected_dt = datetime(
            2023,
            12,
            25,
            15,
            30,
            45,
            123456,  # microseconds = nanoseconds // 1000
            timezone(timedelta(hours=5, minutes=30)),
        )
        assert result == expected_dt
        assert result.tzinfo == timezone(timedelta(hours=5, minutes=30))


def test_mssql_pyodbc_connection_negative_timezone_offset():
    """Test DATETIMEOFFSET handling with negative timezone offset at connection level."""
    from datetime import datetime, timezone, timedelta
    import struct
    from unittest.mock import Mock, patch

    with patch("pyodbc.connect") as mock_pyodbc_connect:
        converter_calls = []

        def mock_add_output_converter(sql_type, converter_func):
            converter_calls.append((sql_type, converter_func))

        mock_connection = Mock()
        mock_connection.add_output_converter = mock_add_output_converter
        mock_pyodbc_connect.return_value = mock_connection

        config = MSSQLConnectionConfig(
            host="localhost",
            driver="pyodbc",  # DATETIMEOFFSET handling is pyodbc-specific
            check_import=False,
        )

        factory_with_kwargs = config._connection_factory_with_kwargs
        connection = factory_with_kwargs()

        # Get the converter function
        _, converter_func = converter_calls[0]

        # Test with negative timezone offset: 2023-01-01 12:00:00.0 -08:00
        year, month, day = 2023, 1, 1
        hour, minute, second = 12, 0, 0
        nanoseconds = 0
        tz_hour_offset, tz_minute_offset = -8, 0

        binary_data = struct.pack(
            "<6hI2h",
            year,
            month,
            day,
            hour,
            minute,
            second,
            nanoseconds,
            tz_hour_offset,
            tz_minute_offset,
        )

        result = converter_func(binary_data)

        expected_dt = datetime(2023, 1, 1, 12, 0, 0, 0, timezone(timedelta(hours=-8, minutes=0)))
        assert result == expected_dt
        assert result.tzinfo == timezone(timedelta(hours=-8))


def test_fabric_connection_config_defaults(make_config):
    """Test Fabric connection config defaults to pyodbc and autocommit=True."""
    config = make_config(type="fabric", host="localhost", check_import=False)
    assert isinstance(config, FabricConnectionConfig)
    assert config.driver == "pyodbc"
    assert config.autocommit is True

    # Ensure it creates the FabricAdapter
    from sqlmesh.core.engine_adapter.fabric import FabricAdapter

    assert isinstance(config.create_engine_adapter(), FabricAdapter)


def test_fabric_connection_config_parameter_validation(make_config):
    """Test Fabric connection config parameter validation."""
    # Test that FabricConnectionConfig correctly handles pyodbc-specific parameters.
    config = make_config(
        type="fabric",
        host="localhost",
        driver_name="ODBC Driver 18 for SQL Server",
        trust_server_certificate=True,
        encrypt=False,
        odbc_properties={"Authentication": "ActiveDirectoryServicePrincipal"},
        check_import=False,
    )
    assert isinstance(config, FabricConnectionConfig)
    assert config.driver == "pyodbc"  # Driver is fixed to pyodbc
    assert config.driver_name == "ODBC Driver 18 for SQL Server"
    assert config.trust_server_certificate is True
    assert config.encrypt is False
    assert config.odbc_properties == {"Authentication": "ActiveDirectoryServicePrincipal"}

    # Test that specifying a different driver for Fabric raises an error
    with pytest.raises(ConfigError, match=r"Input should be 'pyodbc'"):
        make_config(type="fabric", host="localhost", driver="pymssql", check_import=False)


def test_fabric_pyodbc_connection_string_generation():
    """Test that the Fabric pyodbc connection gets invoked with the correct ODBC connection string."""
    with patch("pyodbc.connect") as mock_pyodbc_connect:
        # Create a Fabric config
        config = FabricConnectionConfig(
            host="testserver.datawarehouse.fabric.microsoft.com",
            port=1433,
            database="testdb",
            user="testuser",
            password="testpass",
            driver_name="ODBC Driver 18 for SQL Server",
            trust_server_certificate=True,
            encrypt=True,
            login_timeout=30,
            check_import=False,
        )

        # Get the connection factory with kwargs and call it
        factory_with_kwargs = config._connection_factory_with_kwargs
        connection = factory_with_kwargs()

        # Verify pyodbc.connect was called with the correct connection string
        mock_pyodbc_connect.assert_called_once()
        call_args = mock_pyodbc_connect.call_args

        # Check the connection string (first argument)
        conn_str = call_args[0][0]
        expected_parts = [
            "DRIVER={ODBC Driver 18 for SQL Server}",
            "SERVER=testserver.datawarehouse.fabric.microsoft.com,1433",
            "DATABASE=testdb",
            "Encrypt=YES",
            "TrustServerCertificate=YES",
            "Connection Timeout=30",
            "UID=testuser",
            "PWD=testpass",
        ]

        for part in expected_parts:
            assert part in conn_str

        # Check autocommit parameter, should default to True for Fabric
<<<<<<< HEAD
        assert call_args[1]["autocommit"] is True
=======
        assert call_args[1]["autocommit"] is True


def test_mssql_driver_defaults(make_config):
    """Test driver defaults for MSSQL connection config.

    Ensures MSSQL defaults to 'pymssql' but can be overridden to 'pyodbc'.
    """

    # Test 1: MSSQL with no driver specified - should default to pymssql
    config_no_driver = make_config(type="mssql", host="localhost", check_import=False)
    assert isinstance(config_no_driver, MSSQLConnectionConfig)
    assert config_no_driver.driver == "pymssql"

    # Test 2: MSSQL with explicit pymssql driver
    config_pymssql = make_config(
        type="mssql", host="localhost", driver="pymssql", check_import=False
    )
    assert isinstance(config_pymssql, MSSQLConnectionConfig)
    assert config_pymssql.driver == "pymssql"

    # Test 3: MSSQL with explicit pyodbc driver
    config_pyodbc = make_config(type="mssql", host="localhost", driver="pyodbc", check_import=False)
    assert isinstance(config_pyodbc, MSSQLConnectionConfig)
    assert config_pyodbc.driver == "pyodbc"


def test_fabric_driver_defaults(make_config):
    """Test driver defaults for Fabric connection config.

    Ensures Fabric defaults to 'pyodbc' and cannot be changed to 'pymssql'.
    """

    # Test 1: Fabric with no driver specified - should default to pyodbc
    config_no_driver = make_config(type="fabric", host="localhost", check_import=False)
    assert isinstance(config_no_driver, FabricConnectionConfig)
    assert config_no_driver.driver == "pyodbc"

    # Test 2: Fabric with explicit pyodbc driver
    config_pyodbc = make_config(
        type="fabric", host="localhost", driver="pyodbc", check_import=False
    )
    assert isinstance(config_pyodbc, FabricConnectionConfig)
    assert config_pyodbc.driver == "pyodbc"

    # Test 3: Fabric with pymssql driver should fail (not allowed)
    with pytest.raises(ConfigError, match=r"Input should be 'pyodbc'"):
        make_config(type="fabric", host="localhost", driver="pymssql", check_import=False)
>>>>>>> 933a7652
<|MERGE_RESOLUTION|>--- conflicted
+++ resolved
@@ -1769,9 +1769,6 @@
             assert part in conn_str
 
         # Check autocommit parameter, should default to True for Fabric
-<<<<<<< HEAD
-        assert call_args[1]["autocommit"] is True
-=======
         assert call_args[1]["autocommit"] is True
 
 
@@ -1819,5 +1816,4 @@
 
     # Test 3: Fabric with pymssql driver should fail (not allowed)
     with pytest.raises(ConfigError, match=r"Input should be 'pyodbc'"):
-        make_config(type="fabric", host="localhost", driver="pymssql", check_import=False)
->>>>>>> 933a7652
+        make_config(type="fabric", host="localhost", driver="pymssql", check_import=False)