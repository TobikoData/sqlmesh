import json
import logging
import re
import typing as t
from unittest.mock import call, patch

import duckdb
import pandas as pd
import pytest
import time_machine
from pytest_mock.plugin import MockerFixture
from sqlglot import exp

from sqlmesh.core import constants as c
from sqlmesh.core.config import EnvironmentSuffixTarget
from sqlmesh.core.dialect import parse_one, schema_
from sqlmesh.core.engine_adapter import create_engine_adapter
from sqlmesh.core.environment import Environment
from sqlmesh.core.model import (
    FullKind,
    IncrementalByTimeRangeKind,
    ModelKindName,
    Seed,
    SeedKind,
    SeedModel,
    SqlModel,
)
from sqlmesh.core.model.definition import ExternalModel
from sqlmesh.core.snapshot import (
    Snapshot,
    SnapshotChangeCategory,
    SnapshotId,
    SnapshotIntervals,
    SnapshotNameVersion,
    SnapshotTableCleanupTask,
    missing_intervals,
)
from sqlmesh.core.state_sync import (
    CachingStateSync,
    EngineAdapterStateSync,
    cleanup_expired_views,
)
from sqlmesh.core.state_sync.base import (
    SCHEMA_VERSION,
    SQLGLOT_VERSION,
    PromotionResult,
    Versions,
)
from sqlmesh.utils.date import now_timestamp, to_datetime, to_timestamp
from sqlmesh.utils.errors import SQLMeshError

pytestmark = pytest.mark.slow


@pytest.fixture
def state_sync(duck_conn, tmp_path):
    state_sync = EngineAdapterStateSync(
        create_engine_adapter(lambda: duck_conn, "duckdb"), schema=c.SQLMESH, context_path=tmp_path
    )
    state_sync.migrate(default_catalog=None)
    return state_sync


@pytest.fixture
def snapshots(make_snapshot: t.Callable) -> t.List[Snapshot]:
    return [
        make_snapshot(
            SqlModel(
                name="a",
                query=parse_one("select 1, ds"),
            ),
            version="a",
        ),
        make_snapshot(
            SqlModel(
                name="b",
                query=parse_one("select 2, ds"),
            ),
            version="b",
        ),
    ]


def promote_snapshots(
    state_sync: EngineAdapterStateSync,
    snapshots: t.List[Snapshot],
    environment: str,
    no_gaps: bool = False,
    no_gaps_snapshot_names: t.Optional[t.Set[str]] = None,
    environment_suffix_target: EnvironmentSuffixTarget = EnvironmentSuffixTarget.SCHEMA,
    environment_catalog_mapping: t.Optional[t.Dict[re.Pattern, str]] = None,
) -> PromotionResult:
    env = Environment.from_environment_catalog_mapping(
        environment_catalog_mapping or {},
        name=environment,
        suffix_target=environment_suffix_target,
        snapshots=[snapshot.table_info for snapshot in snapshots],
        start_at="2022-01-01",
        end_at="2022-01-01",
        plan_id="test_plan_id",
        previous_plan_id="test_plan_id",
    )
    return state_sync.promote(
        env, no_gaps_snapshot_names=no_gaps_snapshot_names if no_gaps else set()
    )


def delete_versions(state_sync: EngineAdapterStateSync) -> None:
    state_sync.engine_adapter.drop_table(state_sync.versions_table)


def test_push_snapshots(
    state_sync: EngineAdapterStateSync,
    make_snapshot: t.Callable,
) -> None:
    snapshot_a = make_snapshot(
        SqlModel(
            name="a",
            query=parse_one("select 1, ds"),
        )
    )
    snapshot_b = make_snapshot(
        SqlModel(
            name="b",
            query=parse_one("select 2, ds"),
        )
    )

    with pytest.raises(
        SQLMeshError,
        match=r".*has not been versioned.*",
    ):
        state_sync.push_snapshots([snapshot_a, snapshot_b])

    snapshot_a.categorize_as(SnapshotChangeCategory.BREAKING)
    snapshot_b.categorize_as(SnapshotChangeCategory.FORWARD_ONLY)
    snapshot_b.version = "2"

    state_sync.push_snapshots([snapshot_a, snapshot_b])

    assert state_sync.get_snapshots([snapshot_a.snapshot_id, snapshot_b.snapshot_id]) == {
        snapshot_a.snapshot_id: snapshot_a,
        snapshot_b.snapshot_id: snapshot_b,
    }

    logger = logging.getLogger("sqlmesh.core.state_sync.engine_adapter")
    with patch.object(logger, "error") as mock_logger:
        state_sync.push_snapshots([snapshot_a])
        assert str({snapshot_a.snapshot_id}) == mock_logger.call_args[0][1]
        state_sync.push_snapshots([snapshot_a, snapshot_b])
        assert str({snapshot_a.snapshot_id, snapshot_b.snapshot_id}) == mock_logger.call_args[0][1]

    # test serialization
    state_sync.push_snapshots(
        [
            make_snapshot(
                SqlModel(
                    name="a",
                    kind=FullKind(),
                    query=parse_one(
                        """
            select 'x' + ' ' as y,
                    "z" + '\' as z,
        """
                    ),
                ),
                version="1",
            )
        ]
    )


def test_duplicates(state_sync: EngineAdapterStateSync, make_snapshot: t.Callable) -> None:
    snapshot_a = make_snapshot(
        SqlModel(
            name="a",
            query=parse_one("select 1, ds"),
        ),
        version="1",
    )
    snapshot_b = make_snapshot(
        SqlModel(
            name="a",
            query=parse_one("select 1, ds"),
        ),
        version="1",
    )
    snapshot_c = make_snapshot(
        SqlModel(
            name="a",
            query=parse_one("select 1, ds"),
        ),
        version="1",
    )
    snapshot_b.updated_ts = snapshot_a.updated_ts + 1
    snapshot_c.updated_ts = 0
    state_sync.push_snapshots([snapshot_a])
    state_sync._push_snapshots([snapshot_a])
    state_sync._push_snapshots([snapshot_b])
    state_sync._push_snapshots([snapshot_c])
    state_sync._snapshot_cache.clear()
    assert (
        state_sync.get_snapshots([snapshot_a])[snapshot_a.snapshot_id].updated_ts
        == snapshot_b.updated_ts
    )


def test_snapshots_exists(state_sync: EngineAdapterStateSync, snapshots: t.List[Snapshot]) -> None:
    state_sync.push_snapshots(snapshots)
    snapshot_ids = {snapshot.snapshot_id for snapshot in snapshots}
    assert state_sync.snapshots_exist(snapshot_ids) == snapshot_ids


@pytest.fixture
def get_snapshot_intervals(state_sync) -> t.Callable[[Snapshot], t.Optional[SnapshotIntervals]]:
    def _get_snapshot_intervals(snapshot: Snapshot) -> t.Optional[SnapshotIntervals]:
        intervals = state_sync._get_snapshot_intervals([snapshot])[-1]
        return intervals[0] if intervals else None

    return _get_snapshot_intervals


def test_add_interval(
    state_sync: EngineAdapterStateSync,
    make_snapshot: t.Callable,
    get_snapshot_intervals: t.Callable,
) -> None:
    snapshot = make_snapshot(
        SqlModel(
            name="a",
            cron="@daily",
            query=parse_one("select 1, ds"),
        ),
        version="a",
    )

    state_sync.push_snapshots([snapshot])

    state_sync.add_interval(snapshot, "2020-01-01", "20200101")
    assert get_snapshot_intervals(snapshot).intervals == [
        (to_timestamp("2020-01-01"), to_timestamp("2020-01-02")),
    ]

    state_sync.add_interval(snapshot, "20200101", to_datetime("2020-01-04"))
    assert get_snapshot_intervals(snapshot).intervals == [
        (to_timestamp("2020-01-01"), to_timestamp("2020-01-04")),
    ]

    state_sync.add_interval(snapshot, to_datetime("2020-01-05"), "2020-01-10")
    assert get_snapshot_intervals(snapshot).intervals == [
        (to_timestamp("2020-01-01"), to_timestamp("2020-01-04")),
        (to_timestamp("2020-01-05"), to_timestamp("2020-01-11")),
    ]

    snapshot.change_category = SnapshotChangeCategory.FORWARD_ONLY
    state_sync.add_interval(snapshot, to_datetime("2020-01-16"), "2020-01-20", is_dev=True)
    intervals = get_snapshot_intervals(snapshot)
    assert intervals.intervals == [
        (to_timestamp("2020-01-01"), to_timestamp("2020-01-04")),
        (to_timestamp("2020-01-05"), to_timestamp("2020-01-11")),
    ]
    assert intervals.dev_intervals == [
        (to_timestamp("2020-01-16"), to_timestamp("2020-01-21")),
    ]


def test_add_interval_partial(
    state_sync: EngineAdapterStateSync,
    make_snapshot: t.Callable,
    get_snapshot_intervals: t.Callable,
) -> None:
    snapshot = make_snapshot(
        SqlModel(
            name="a",
            cron="@daily",
            query=parse_one("select 1, ds"),
        ),
        version="a",
    )

    state_sync.push_snapshots([snapshot])

    state_sync.add_interval(snapshot, "2023-01-01", to_timestamp("2023-01-01") + 1000)
    assert get_snapshot_intervals(snapshot) is None

    state_sync.add_interval(snapshot, "2023-01-01", to_timestamp("2023-01-02") + 1000)
    assert get_snapshot_intervals(snapshot).intervals == [
        (to_timestamp("2023-01-01"), to_timestamp("2023-01-02")),
    ]


def test_remove_interval(state_sync: EngineAdapterStateSync, make_snapshot: t.Callable) -> None:
    snapshot_a = make_snapshot(
        SqlModel(
            name="a",
            cron="@daily",
            query=parse_one("select 1, ds"),
        ),
        version="a",
    )
    snapshot_b = make_snapshot(
        SqlModel(
            name="a",
            cron="@daily",
            query=parse_one("select 2::INT, '2022-01-01'::TEXT AS ds"),
        ),
        version="a",
    )
    state_sync.push_snapshots([snapshot_a, snapshot_b])
    state_sync.add_interval(snapshot_a, "2020-01-01", "2020-01-10")
    state_sync.add_interval(snapshot_b, "2020-01-11", "2020-01-30")

    num_of_removals = 4
    for _ in range(num_of_removals):
        state_sync.remove_intervals(
            [(snapshot_a, snapshot_a.inclusive_exclusive("2020-01-15", "2020-01-17"))],
            remove_shared_versions=True,
        )

    remove_records_count = state_sync.engine_adapter.fetchone(
        "SELECT COUNT(*) FROM sqlmesh._intervals WHERE name = '\"a\"' AND version = 'a' AND is_removed"
    )[0]  # type: ignore
    assert (
        remove_records_count == num_of_removals * 4
    )  # (1 dev record + 1 prod record) * 2 snapshots

    snapshots = state_sync.get_snapshots([snapshot_a, snapshot_b])

    assert snapshots[snapshot_a.snapshot_id].intervals == [
        (to_timestamp("2020-01-01"), to_timestamp("2020-01-15")),
        (to_timestamp("2020-01-18"), to_timestamp("2020-01-31")),
    ]
    assert snapshots[snapshot_b.snapshot_id].intervals == [
        (to_timestamp("2020-01-01"), to_timestamp("2020-01-15")),
        (to_timestamp("2020-01-18"), to_timestamp("2020-01-31")),
    ]


def test_remove_interval_missing_snapshot(
    state_sync: EngineAdapterStateSync, make_snapshot: t.Callable
) -> None:
    snapshot_a = make_snapshot(
        SqlModel(
            name="a",
            cron="@daily",
            query=parse_one("select 1, ds"),
        ),
        version="a",
    )
    snapshot_b = make_snapshot(
        SqlModel(
            name="a",
            cron="@daily",
            query=parse_one("select 2::INT, '2022-01-01'::TEXT AS ds"),
        ),
        version="a",
    )
    state_sync.push_snapshots([snapshot_a, snapshot_b])
    state_sync.add_interval(snapshot_a, "2020-01-01", "2020-01-10")
    state_sync.add_interval(snapshot_b, "2020-01-11", "2020-01-30")
    # Remove snapshot b in order to test the scenario where it is missing
    state_sync.delete_snapshots([snapshot_b.snapshot_id])

    snapshots = state_sync.get_snapshots([snapshot_a, snapshot_b])
    assert len(snapshots) == 1
    assert snapshots[snapshot_a.snapshot_id].intervals == [
        (to_timestamp("2020-01-01"), to_timestamp("2020-01-31")),
    ]

    state_sync.remove_intervals(
        [(snapshot_a, snapshot_a.inclusive_exclusive("2020-01-15", "2020-01-17"))],
        remove_shared_versions=True,
    )

    snapshots = state_sync.get_snapshots([snapshot_a, snapshot_b])
    assert len(snapshots) == 1
    assert snapshots[snapshot_a.snapshot_id].intervals == [
        (to_timestamp("2020-01-01"), to_timestamp("2020-01-15")),
        (to_timestamp("2020-01-18"), to_timestamp("2020-01-31")),
    ]


def test_refresh_snapshot_intervals(
    state_sync: EngineAdapterStateSync, make_snapshot: t.Callable
) -> None:
    snapshot = make_snapshot(
        SqlModel(
            name="a",
            cron="@daily",
            query=parse_one("select 1, ds"),
        ),
        version="a",
    )

    state_sync.push_snapshots([snapshot])
    state_sync.add_interval(snapshot, "2023-01-01", "2023-01-01")
    assert not snapshot.intervals

    state_sync.refresh_snapshot_intervals([snapshot])
    assert snapshot.intervals == [(to_timestamp("2023-01-01"), to_timestamp("2023-01-02"))]


def test_get_snapshot_intervals(
    state_sync: EngineAdapterStateSync, make_snapshot: t.Callable, get_snapshot_intervals
) -> None:
    state_sync.SNAPSHOT_BATCH_SIZE = 1

    snapshot_a = make_snapshot(
        SqlModel(
            name="a",
            cron="@daily",
            query=parse_one("select 1, ds"),
        ),
        version="a",
    )

    state_sync.push_snapshots([snapshot_a])
    state_sync.add_interval(snapshot_a, "2020-01-01", "2020-01-01")

    snapshot_b = make_snapshot(
        SqlModel(
            name="a",
            cron="@daily",
            query=parse_one("select 2, ds"),
        ),
        version="a",
    )
    state_sync.push_snapshots([snapshot_b])

    snapshot_c = make_snapshot(
        SqlModel(
            name="c",
            cron="@daily",
            query=parse_one("select 3, ds"),
        ),
        version="c",
    )
    state_sync.push_snapshots([snapshot_c])
    state_sync.add_interval(snapshot_c, "2020-01-03", "2020-01-03")

    a_intervals = get_snapshot_intervals(snapshot_a)
    c_intervals = get_snapshot_intervals(snapshot_c)
    assert a_intervals.intervals == [(to_timestamp("2020-01-01"), to_timestamp("2020-01-02"))]
    assert c_intervals.intervals == [(to_timestamp("2020-01-03"), to_timestamp("2020-01-04"))]


def test_compact_intervals(
    state_sync: EngineAdapterStateSync,
    make_snapshot: t.Callable,
    get_snapshot_intervals: t.Callable,
) -> None:
    snapshot = make_snapshot(
        SqlModel(
            name="a",
            cron="@daily",
            query=parse_one("select 1, ds"),
        ),
        version="a",
    )

    state_sync.push_snapshots([snapshot])

    state_sync.add_interval(snapshot, "2020-01-01", "2020-01-10")
    state_sync.add_interval(snapshot, "2020-01-11", "2020-01-15")
    state_sync.remove_intervals(
        [(snapshot, snapshot.inclusive_exclusive("2020-01-05", "2020-01-12"))]
    )
    state_sync.add_interval(snapshot, "2020-01-12", "2020-01-16")
    state_sync.remove_intervals(
        [(snapshot, snapshot.inclusive_exclusive("2020-01-14", "2020-01-16"))]
    )

    expected_intervals = [
        (to_timestamp("2020-01-01"), to_timestamp("2020-01-05")),
        (to_timestamp("2020-01-12"), to_timestamp("2020-01-14")),
    ]

    assert get_snapshot_intervals(snapshot).intervals == expected_intervals

    state_sync.compact_intervals()
    assert get_snapshot_intervals(snapshot).intervals == expected_intervals

    # Make sure compaction is idempotent.
    state_sync.compact_intervals()
    assert get_snapshot_intervals(snapshot).intervals == expected_intervals


def test_compact_intervals_delete_batches(
    state_sync: EngineAdapterStateSync,
    make_snapshot: t.Callable,
    mocker: MockerFixture,
) -> None:
    snapshot = make_snapshot(
        SqlModel(
            name="a",
            cron="@daily",
            query=parse_one("select 1, ds"),
        ),
        version="a",
    )

    delete_from_mock = mocker.patch.object(state_sync.engine_adapter, "delete_from")
    state_sync.INTERVAL_BATCH_SIZE = 2

    state_sync.push_snapshots([snapshot])

    state_sync.add_interval(snapshot, "2020-01-01", "2020-01-11")
    state_sync.add_interval(snapshot, "2020-01-01", "2020-01-12")
    state_sync.add_interval(snapshot, "2020-01-01", "2020-01-13")
    state_sync.add_interval(snapshot, "2020-01-01", "2020-01-14")
    state_sync.add_interval(snapshot, "2020-01-01", "2020-01-15")

    state_sync.compact_intervals()

    delete_from_mock.assert_has_calls([call(state_sync.intervals_table, mocker.ANY)] * 3)


def test_promote_snapshots(state_sync: EngineAdapterStateSync, make_snapshot: t.Callable):
    snapshot_a = make_snapshot(
        SqlModel(
            name="a",
            query=parse_one("select 1, ds"),
        ),
    )
    snapshot_a.categorize_as(SnapshotChangeCategory.BREAKING)

    snapshot_b_old = make_snapshot(
        SqlModel(
            name="b",
            kind=FullKind(),
            query=parse_one("select 2 from a"),
        ),
        nodes={"a": snapshot_a.model},
    )
    snapshot_b_old.categorize_as(SnapshotChangeCategory.BREAKING)

    snapshot_b = make_snapshot(
        SqlModel(
            name="b",
            kind=FullKind(),
            query=parse_one("select * from a"),
        ),
        nodes={"a": snapshot_a.model},
    )
    snapshot_b.categorize_as(SnapshotChangeCategory.BREAKING)

    snapshot_c = make_snapshot(
        SqlModel(
            name="c",
            query=parse_one("select 3, ds"),
        ),
    )
    snapshot_c.categorize_as(SnapshotChangeCategory.BREAKING)

    with pytest.raises(
        SQLMeshError,
        match=r"Missing snapshots.*",
    ):
        promote_snapshots(state_sync, [snapshot_a], "prod")

    state_sync.push_snapshots([snapshot_a, snapshot_b_old, snapshot_b, snapshot_c])

    promotion_result = promote_snapshots(state_sync, [snapshot_a, snapshot_b_old], "prod")

    assert set(promotion_result.added) == set([snapshot_a.table_info, snapshot_b_old.table_info])
    assert not promotion_result.removed
    assert not promotion_result.removed_environment_naming_info
    promotion_result = promote_snapshots(
        state_sync,
        [snapshot_a, snapshot_b_old, snapshot_c],
        "prod",
    )
    assert set(promotion_result.added) == {
        snapshot_a.table_info,
        snapshot_b_old.table_info,
        snapshot_c.table_info,
    }
    assert not promotion_result.removed
    assert not promotion_result.removed_environment_naming_info

    prev_snapshot_b_old_updated_ts = snapshot_b_old.updated_ts
    prev_snapshot_c_updated_ts = snapshot_c.updated_ts

    promotion_result = promote_snapshots(
        state_sync,
        [snapshot_a, snapshot_b],
        "prod",
    )
    assert set(promotion_result.added) == {snapshot_a.table_info, snapshot_b.table_info}
    assert set(promotion_result.removed) == {snapshot_c.table_info}
    assert promotion_result.removed_environment_naming_info
    assert promotion_result.removed_environment_naming_info.suffix_target.is_schema
    assert (
        state_sync.get_snapshots([snapshot_c])[snapshot_c.snapshot_id].updated_ts
        > prev_snapshot_c_updated_ts
    )
    assert (
        state_sync.get_snapshots([snapshot_b_old])[snapshot_b_old.snapshot_id].updated_ts
        > prev_snapshot_b_old_updated_ts
    )

    snapshot_d = make_snapshot(
        SqlModel(
            name="a",
            query=parse_one("select 2, ds"),
        ),
    )
    snapshot_d.categorize_as(SnapshotChangeCategory.BREAKING)

    state_sync.push_snapshots([snapshot_d])
    promotion_result = promote_snapshots(state_sync, [snapshot_d], "prod")
    assert set(promotion_result.added) == {snapshot_d.table_info}
    assert set(promotion_result.removed) == {snapshot_b.table_info}
    assert promotion_result.removed_environment_naming_info
    assert promotion_result.removed_environment_naming_info.suffix_target.is_schema


def test_promote_snapshots_suffix_change(
    state_sync: EngineAdapterStateSync, make_snapshot: t.Callable
):
    snapshot_a = make_snapshot(
        SqlModel(
            name="a",
            query=parse_one("select 1, ds"),
        ),
    )
    snapshot_a.categorize_as(SnapshotChangeCategory.BREAKING)

    snapshot_b = make_snapshot(
        SqlModel(
            name="b",
            kind=FullKind(),
            query=parse_one("select * from a"),
        ),
        nodes={"a": snapshot_a.model},
    )
    snapshot_b.categorize_as(SnapshotChangeCategory.BREAKING)

    state_sync.push_snapshots([snapshot_a, snapshot_b])

    promotion_result = promote_snapshots(
        state_sync,
        [snapshot_a, snapshot_b],
        "prod",
        environment_suffix_target=EnvironmentSuffixTarget.TABLE,
    )

    assert set(promotion_result.added) == {snapshot_a.table_info, snapshot_b.table_info}
    assert not promotion_result.removed
    assert not promotion_result.removed_environment_naming_info

    snapshot_c = make_snapshot(
        SqlModel(
            name="c",
            query=parse_one("select 3, ds"),
        ),
    )
    snapshot_c.categorize_as(SnapshotChangeCategory.BREAKING)

    state_sync.push_snapshots([snapshot_c])

    promotion_result = promote_snapshots(
        state_sync,
        [snapshot_b, snapshot_c],
        "prod",
        environment_suffix_target=EnvironmentSuffixTarget.SCHEMA,
    )

    # We still only add the snapshots that are included in the promotion
    assert set(promotion_result.added) == {snapshot_b.table_info, snapshot_c.table_info}
    # B does not get removed because the suffix target change doesn't affect it due to running in prod.
    assert set(promotion_result.removed) == {snapshot_a.table_info}
    # Make sure the removed suffix target is correctly seen as table
    assert promotion_result.removed_environment_naming_info is not None
    assert promotion_result.removed_environment_naming_info.suffix_target.is_table

    promotion_result = promote_snapshots(
        state_sync,
        [snapshot_b, snapshot_c],
        "dev",
        environment_suffix_target=EnvironmentSuffixTarget.SCHEMA,
    )

    # We still only add the snapshots that are included in the promotion
    assert set(promotion_result.added) == {snapshot_b.table_info, snapshot_c.table_info}
    assert len(promotion_result.removed) == 0
    assert promotion_result.removed_environment_naming_info is None

    promotion_result = promote_snapshots(
        state_sync,
        [snapshot_b, snapshot_c],
        "dev",
        environment_suffix_target=EnvironmentSuffixTarget.TABLE,
    )

    # All snapshots are promoted due to suffix target change
    assert set(promotion_result.added) == {
        snapshot_b.table_info,
        snapshot_c.table_info,
    }
    # All snapshots are removed due to suffix target change
    assert set(promotion_result.removed) == {
        snapshot_b.table_info,
        snapshot_c.table_info,
    }
    assert promotion_result.removed_environment_naming_info is not None
    assert promotion_result.removed_environment_naming_info.suffix_target.is_schema


def test_promote_snapshots_catalog_name_override_change(
    state_sync: EngineAdapterStateSync, make_snapshot: t.Callable
):
    snapshot_a = make_snapshot(
        SqlModel(
            name="catalog1.schema.a",
            query=parse_one("select 1, ds"),
        ),
    )
    snapshot_a.categorize_as(SnapshotChangeCategory.BREAKING)

    snapshot_b = make_snapshot(
        SqlModel(
            name="catalog1.schema.b",
            kind=FullKind(),
            query=parse_one("select * from a"),
        ),
        nodes={"a": snapshot_a.model},
    )
    snapshot_b.categorize_as(SnapshotChangeCategory.BREAKING)

    snapshot_c = make_snapshot(
        SqlModel(
            name="catalog2.schema.c",
            kind=FullKind(),
            query=parse_one("select * from a"),
        ),
        nodes={"a": snapshot_a.model},
    )
    snapshot_c.categorize_as(SnapshotChangeCategory.BREAKING)

    state_sync.push_snapshots([snapshot_a, snapshot_b, snapshot_c])

    promotion_result = promote_snapshots(
        state_sync,
        [snapshot_a, snapshot_b, snapshot_c],
        "prod",
        environment_catalog_mapping={},
    )

    assert set(promotion_result.added) == {
        snapshot_a.table_info,
        snapshot_b.table_info,
        snapshot_c.table_info,
    }
    assert not promotion_result.removed
    assert not promotion_result.removed_environment_naming_info

    snapshot_d = make_snapshot(
        SqlModel(
            name="catalog1.schema.d",
            query=parse_one("select 3, ds"),
        ),
    )
    snapshot_d.categorize_as(SnapshotChangeCategory.BREAKING)

    state_sync.push_snapshots([snapshot_d])

    promotion_result = promote_snapshots(
        state_sync,
        [snapshot_b, snapshot_c, snapshot_d],
        "prod",
        environment_catalog_mapping={
            re.compile("^prod$"): "catalog1",
        },
    )

    # We still only add the snapshots that are included in the promotion which means removing A
    assert set(promotion_result.added) == {
        snapshot_b.table_info,
        snapshot_c.table_info,
        snapshot_d.table_info,
    }
    # C is removed because of the catalog change. The new one will be created in the new catalog.
    # B is not removed because it's catalog did not change and therefore removing would actually result
    # in dropping what we just added.
    # A is removed because it was explicitly removed from the promotion.
    assert set(promotion_result.removed) == {snapshot_a.table_info, snapshot_c.table_info}
    # Make sure the removed suffix target correctly has the old catalog name set
    assert promotion_result.removed_environment_naming_info
    assert promotion_result.removed_environment_naming_info.catalog_name_override is None

    promotion_result = promote_snapshots(
        state_sync,
        [snapshot_b, snapshot_c, snapshot_d],
        "prod",
        environment_catalog_mapping={
            re.compile("^prod$"): "catalog2",
        },
    )

    # All are added since their catalog was changed
    assert set(promotion_result.added) == {
        snapshot_b.table_info,
        snapshot_c.table_info,
        snapshot_d.table_info,
    }
    # All are removed since there were moved from their old catalog location
    # Note that C has a catalog set in the model definition of `catalog2` which is what we moved to so you might think
    # it shouldn't be removed, but its actual catalog was `catalog1` because of the previous override so therefore
    # it should be removed from `catalog1`.
    assert set(promotion_result.removed) == {
        snapshot_b.table_info,
        snapshot_c.table_info,
        snapshot_d.table_info,
    }
    # Make sure the removed suffix target correctly has the old catalog name set
    assert promotion_result.removed_environment_naming_info
    assert promotion_result.removed_environment_naming_info.catalog_name_override == "catalog1"


def test_promote_snapshots_parent_plan_id_mismatch(
    state_sync: EngineAdapterStateSync, make_snapshot: t.Callable
):
    snapshot = make_snapshot(
        SqlModel(
            name="a",
            query=parse_one("select 1, ds"),
        ),
    )
    snapshot.categorize_as(SnapshotChangeCategory.BREAKING)

    state_sync.push_snapshots([snapshot])
    promote_snapshots(state_sync, [snapshot], "prod")

    new_environment = Environment(
        name="prod",
        snapshots=[snapshot.table_info],
        start_at="2022-01-01",
        end_at="2022-01-01",
        plan_id="new_plan_id",
        previous_plan_id="test_plan_id",
    )

    stale_new_environment = Environment(
        name="prod",
        snapshots=[snapshot.table_info],
        start_at="2022-01-01",
        end_at="2022-01-01",
        plan_id="stale_new_plan_id",
        previous_plan_id="test_plan_id",
    )

    state_sync.promote(new_environment)

    with pytest.raises(
        SQLMeshError,
        match=r".*is no longer valid.*",
    ):
        state_sync.promote(stale_new_environment)


def test_promote_environment_expired(state_sync: EngineAdapterStateSync, make_snapshot: t.Callable):
    snapshot = make_snapshot(
        SqlModel(
            name="a",
            query=parse_one("select 1, ds"),
        ),
    )
    snapshot.categorize_as(SnapshotChangeCategory.BREAKING)

    state_sync.push_snapshots([snapshot])
    promote_snapshots(state_sync, [snapshot], "dev")
    state_sync.finalize(state_sync.get_environment("dev"))
    state_sync.invalidate_environment("dev")

    new_environment = Environment(
        name="dev",
        snapshots=[snapshot.table_info],
        start_at="2022-01-01",
        end_at="2022-01-01",
        plan_id="new_plan_id",
        previous_plan_id=None,  # No previous plan ID since it's technically a new environment
        expiration_ts=now_timestamp() + 3600,
    )
    assert new_environment.expiration_ts

    # This call shouldn't fail.
    promotion_result = state_sync.promote(new_environment)
    assert promotion_result.added == [snapshot.table_info]
    assert promotion_result.removed == []
    assert promotion_result.removed_environment_naming_info is None

    state_sync.finalize(new_environment)

    new_environment.previous_plan_id = new_environment.plan_id
    new_environment.plan_id = "another_plan_id"
    promotion_result = state_sync.promote(new_environment)
    #  Should be empty since the environment is no longer expired and nothing has changed
    assert promotion_result.added == []
    assert promotion_result.removed == []
    assert promotion_result.removed_environment_naming_info is None


def test_promote_snapshots_no_gaps(state_sync: EngineAdapterStateSync, make_snapshot: t.Callable):
    model = SqlModel(
        name="a",
        query=parse_one("select 1, ds"),
        kind=IncrementalByTimeRangeKind(time_column="ds"),
        start="2022-01-01",
    )

    snapshot = make_snapshot(model, version="a")
    snapshot.change_category = SnapshotChangeCategory.BREAKING
    state_sync.push_snapshots([snapshot])
    state_sync.add_interval(snapshot, "2022-01-01", "2022-01-02")
    promote_snapshots(state_sync, [snapshot], "prod", no_gaps=True)

    new_snapshot_same_version = make_snapshot(model, version="a")
    new_snapshot_same_version.change_category = SnapshotChangeCategory.INDIRECT_NON_BREAKING
    new_snapshot_same_version.fingerprint = snapshot.fingerprint.copy(
        update={"data_hash": "new_snapshot_same_version"}
    )
    state_sync.push_snapshots([new_snapshot_same_version])
    state_sync.add_interval(new_snapshot_same_version, "2022-01-03", "2022-01-03")
    promote_snapshots(state_sync, [new_snapshot_same_version], "prod", no_gaps=True)

    new_snapshot_missing_interval = make_snapshot(model, version="b")
    new_snapshot_missing_interval.change_category = SnapshotChangeCategory.BREAKING
    new_snapshot_missing_interval.fingerprint = snapshot.fingerprint.copy(
        update={"data_hash": "new_snapshot_missing_interval"}
    )
    state_sync.push_snapshots([new_snapshot_missing_interval])
    state_sync.add_interval(new_snapshot_missing_interval, "2022-01-01", "2022-01-02")
    with pytest.raises(
        SQLMeshError,
        match=r"Detected gaps in snapshot.*",
    ):
        promote_snapshots(state_sync, [new_snapshot_missing_interval], "prod", no_gaps=True)

    new_snapshot_same_interval = make_snapshot(model, version="c")
    new_snapshot_same_interval.change_category = SnapshotChangeCategory.BREAKING
    new_snapshot_same_interval.fingerprint = snapshot.fingerprint.copy(
        update={"data_hash": "new_snapshot_same_interval"}
    )
    state_sync.push_snapshots([new_snapshot_same_interval])
    state_sync.add_interval(new_snapshot_same_interval, "2022-01-01", "2022-01-03")
    promote_snapshots(state_sync, [new_snapshot_same_interval], "prod", no_gaps=True)

    # We should skip the gaps check if the snapshot is not representative.
    promote_snapshots(
        state_sync,
        [new_snapshot_missing_interval],
        "prod",
        no_gaps=True,
        no_gaps_snapshot_names=set(),
    )


@time_machine.travel("2023-01-08 16:00:00 UTC", tick=False)
def test_promote_snapshots_no_gaps_lookback(
    state_sync: EngineAdapterStateSync, make_snapshot: t.Callable
):
    model = SqlModel(
        name="a",
        cron="@hourly",
        query=parse_one("select 1, ds"),
        kind=IncrementalByTimeRangeKind(time_column="ds", lookback=1),
        start="2023-01-01",
    )

    snapshot = make_snapshot(model, version="a")
    snapshot.change_category = SnapshotChangeCategory.BREAKING
    state_sync.push_snapshots([snapshot])
    state_sync.add_interval(snapshot, "2023-01-01", "2023-01-08 15:00:00")
    promote_snapshots(state_sync, [snapshot], "prod", no_gaps=True)

    assert now_timestamp() == to_timestamp("2023-01-08 16:00:00")

    new_snapshot_same_version = make_snapshot(model, version="b")
    new_snapshot_same_version.change_category = SnapshotChangeCategory.BREAKING
    new_snapshot_same_version.fingerprint = snapshot.fingerprint.copy(
        update={"data_hash": "new_snapshot_same_version"}
    )
    state_sync.push_snapshots([new_snapshot_same_version])
    state_sync.add_interval(new_snapshot_same_version, "2023-01-01", "2023-01-08 15:00:00")
    promote_snapshots(state_sync, [new_snapshot_same_version], "prod", no_gaps=True)


def test_finalize(state_sync: EngineAdapterStateSync, make_snapshot: t.Callable):
    snapshot_a = make_snapshot(
        SqlModel(
            name="a",
            query=parse_one("select 1, ds"),
        ),
    )
    snapshot_a.categorize_as(SnapshotChangeCategory.BREAKING)

    state_sync.push_snapshots([snapshot_a])
    promote_snapshots(state_sync, [snapshot_a], "prod")

    env = state_sync.get_environment("prod")
    assert env
    state_sync.finalize(env)

    env = state_sync.get_environment("prod")
    assert env
    assert env.finalized_ts is not None

    env.plan_id = "different_plan_id"
    with pytest.raises(
        SQLMeshError,
        match=r"Plan 'different_plan_id' is no longer valid for the target environment 'prod'.*",
    ):
        state_sync.finalize(env)


def test_start_date_gap(state_sync: EngineAdapterStateSync, make_snapshot: t.Callable):
    model = SqlModel(
        name="a",
        query=parse_one("select 1, ds"),
        start="2022-01-01",
        kind=IncrementalByTimeRangeKind(time_column="ds"),
        cron="@daily",
    )

    snapshot = make_snapshot(model, version="a")
    snapshot.change_category = SnapshotChangeCategory.BREAKING
    state_sync.push_snapshots([snapshot])
    state_sync.add_interval(snapshot, "2022-01-01", "2022-01-03")
    promote_snapshots(state_sync, [snapshot], "prod")

    model = SqlModel(
        name="a",
        query=parse_one("select 1, ds"),
        start="2022-01-02",
        kind=IncrementalByTimeRangeKind(time_column="ds"),
        cron="@daily",
    )

    snapshot = make_snapshot(model, version="b")
    snapshot.change_category = SnapshotChangeCategory.BREAKING
    state_sync.push_snapshots([snapshot])
    state_sync.add_interval(snapshot, "2022-01-03", "2022-01-04")
    with pytest.raises(
        SQLMeshError,
        match=r"Detected gaps in snapshot.*",
    ):
        promote_snapshots(state_sync, [snapshot], "prod", no_gaps=True)

    state_sync.add_interval(snapshot, "2022-01-02", "2022-01-03")
    promote_snapshots(state_sync, [snapshot], "prod", no_gaps=True)


def test_delete_expired_environments(state_sync: EngineAdapterStateSync, make_snapshot: t.Callable):
    snapshot = make_snapshot(
        SqlModel(
            name="a",
            query=parse_one("select a, ds"),
        ),
    )
    snapshot.categorize_as(SnapshotChangeCategory.BREAKING)

    state_sync.push_snapshots([snapshot])

    now_ts = now_timestamp()

    env_a = Environment(
        name="test_environment_a",
        snapshots=[snapshot.table_info],
        start_at="2022-01-01",
        end_at="2022-01-01",
        plan_id="test_plan_id",
        previous_plan_id="test_plan_id",
        expiration_ts=now_ts - 1000,
    )
    state_sync.promote(env_a)

    env_b = env_a.copy(update={"name": "test_environment_b", "expiration_ts": now_ts + 1000})
    state_sync.promote(env_b)

    env_a = Environment(**json.loads(env_a.json()))
    env_b = Environment(**json.loads(env_b.json()))

    assert state_sync.get_environment(env_a.name) == env_a
    assert state_sync.get_environment(env_b.name) == env_b

    deleted_environments = state_sync.delete_expired_environments()
    assert deleted_environments == [env_a]

    assert state_sync.get_environment(env_a.name) is None
    assert state_sync.get_environment(env_b.name) == env_b


def test_delete_expired_snapshots(state_sync: EngineAdapterStateSync, make_snapshot: t.Callable):
    now_ts = now_timestamp()

    snapshot = make_snapshot(
        SqlModel(
            name="a",
            query=parse_one("select a, ds"),
        ),
    )
    snapshot.ttl = "in 10 seconds"
    snapshot.categorize_as(SnapshotChangeCategory.BREAKING)
    snapshot.updated_ts = now_ts - 15000

    new_snapshot = make_snapshot(
        SqlModel(
            name="a",
            query=parse_one("select a, b, ds"),
        ),
    )
    new_snapshot.ttl = "in 10 seconds"
    new_snapshot.categorize_as(SnapshotChangeCategory.FORWARD_ONLY)
    new_snapshot.version = snapshot.version
    new_snapshot.updated_ts = now_ts - 11000

    all_snapshots = [snapshot, new_snapshot]
    state_sync.push_snapshots(all_snapshots)
    assert set(state_sync.get_snapshots(all_snapshots)) == {
        snapshot.snapshot_id,
        new_snapshot.snapshot_id,
    }

    assert state_sync.delete_expired_snapshots() == [
        SnapshotTableCleanupTask(snapshot=snapshot.table_info, dev_table_only=True),
        SnapshotTableCleanupTask(snapshot=new_snapshot.table_info, dev_table_only=False),
    ]

    assert not state_sync.get_snapshots(all_snapshots)


def test_delete_expired_snapshots_seed(
    state_sync: EngineAdapterStateSync, make_snapshot: t.Callable
):
    now_ts = now_timestamp()

    snapshot = make_snapshot(
        SeedModel(
            name="a",
            kind=SeedKind(path="./path/to/seed"),
            seed=Seed(content="header\n1\n2"),
            column_hashes={"header": "hash"},
            depends_on=set(),
        ),
    )
    snapshot.ttl = "in 10 seconds"
    snapshot.categorize_as(SnapshotChangeCategory.BREAKING)
    snapshot.updated_ts = now_ts - 15000

    all_snapshots = [snapshot]
    state_sync.push_snapshots(all_snapshots)
    assert set(state_sync.get_snapshots(all_snapshots)) == {snapshot.snapshot_id}

    assert state_sync.delete_expired_snapshots() == [
        SnapshotTableCleanupTask(snapshot=snapshot.table_info, dev_table_only=False),
    ]

    assert not state_sync.get_snapshots(all_snapshots)


def test_delete_expired_snapshots_batching(
    state_sync: EngineAdapterStateSync, make_snapshot: t.Callable
):
    state_sync.SNAPSHOT_BATCH_SIZE = 1
    now_ts = now_timestamp()

    snapshot_a = make_snapshot(
        SqlModel(
            name="a",
            query=parse_one("select a, ds"),
        ),
    )
    snapshot_a.ttl = "in 10 seconds"
    snapshot_a.categorize_as(SnapshotChangeCategory.BREAKING)
    snapshot_a.updated_ts = now_ts - 15000

    snapshot_b = make_snapshot(
        SqlModel(
            name="b",
            query=parse_one("select a, b, ds"),
        ),
    )
    snapshot_b.ttl = "in 10 seconds"
    snapshot_b.categorize_as(SnapshotChangeCategory.BREAKING)
    snapshot_b.updated_ts = now_ts - 11000

    all_snapshots = [snapshot_a, snapshot_b]
    state_sync.push_snapshots(all_snapshots)
    assert set(state_sync.get_snapshots(all_snapshots)) == {
        snapshot_a.snapshot_id,
        snapshot_b.snapshot_id,
    }

    assert state_sync.delete_expired_snapshots() == [
        SnapshotTableCleanupTask(snapshot=snapshot_a.table_info, dev_table_only=False),
        SnapshotTableCleanupTask(snapshot=snapshot_b.table_info, dev_table_only=False),
    ]

    assert not state_sync.get_snapshots(all_snapshots)


def test_delete_expired_snapshots_promoted(
    state_sync: EngineAdapterStateSync, make_snapshot: t.Callable, mocker: MockerFixture
):
    now_ts = now_timestamp()

    snapshot = make_snapshot(
        SqlModel(
            name="a",
            query=parse_one("select a, ds"),
        ),
    )
    snapshot.ttl = "in 10 seconds"
    snapshot.categorize_as(SnapshotChangeCategory.BREAKING)
    snapshot.updated_ts = now_ts - 15000

    state_sync.push_snapshots([snapshot])

    env = Environment(
        name="test_environment",
        snapshots=[snapshot.table_info],
        start_at="2022-01-01",
        end_at="2022-01-01",
        plan_id="test_plan_id",
        previous_plan_id="test_plan_id",
    )
    state_sync.promote(env)

    all_snapshots = [snapshot]
    assert not state_sync.delete_expired_snapshots()
    assert set(state_sync.get_snapshots(all_snapshots)) == {snapshot.snapshot_id}

    env.snapshots_ = []
    state_sync.promote(env)

    now_timestamp_mock = mocker.patch("sqlmesh.core.state_sync.engine_adapter.now_timestamp")
    now_timestamp_mock.return_value = now_timestamp() + 11000

    assert state_sync.delete_expired_snapshots() == [
        SnapshotTableCleanupTask(snapshot=snapshot.table_info, dev_table_only=False)
    ]
    assert not state_sync.get_snapshots(all_snapshots)


def test_delete_expired_snapshots_dev_table_cleanup_only(
    state_sync: EngineAdapterStateSync, make_snapshot: t.Callable
):
    now_ts = now_timestamp()

    snapshot = make_snapshot(
        SqlModel(
            name="a",
            query=parse_one("select a, ds"),
        ),
    )
    snapshot.ttl = "in 10 seconds"
    snapshot.categorize_as(SnapshotChangeCategory.BREAKING)
    snapshot.updated_ts = now_ts - 15000

    new_snapshot = make_snapshot(
        SqlModel(
            name="a",
            query=parse_one("select a, b, ds"),
        ),
    )
    new_snapshot.ttl = "in 10 seconds"
    new_snapshot.categorize_as(SnapshotChangeCategory.FORWARD_ONLY)
    new_snapshot.version = snapshot.version
    new_snapshot.updated_ts = now_ts - 5000

    all_snapshots = [snapshot, new_snapshot]
    state_sync.push_snapshots(all_snapshots)
    assert set(state_sync.get_snapshots(all_snapshots)) == {
        snapshot.snapshot_id,
        new_snapshot.snapshot_id,
    }

    assert state_sync.delete_expired_snapshots() == [
        SnapshotTableCleanupTask(snapshot=snapshot.table_info, dev_table_only=True)
    ]

    assert set(state_sync.get_snapshots(all_snapshots)) == {new_snapshot.snapshot_id}


def test_delete_expired_snapshots_shared_dev_table(
    state_sync: EngineAdapterStateSync, make_snapshot: t.Callable
):
    now_ts = now_timestamp()

    snapshot = make_snapshot(
        SqlModel(
            name="a",
            query=parse_one("select a, ds"),
        ),
    )
    snapshot.ttl = "in 10 seconds"
    snapshot.categorize_as(SnapshotChangeCategory.BREAKING)
    snapshot.updated_ts = now_ts - 15000

    new_snapshot = make_snapshot(
        SqlModel(
            name="a",
            query=parse_one("select a, b, ds"),
        ),
    )
    new_snapshot.ttl = "in 10 seconds"
    new_snapshot.categorize_as(SnapshotChangeCategory.FORWARD_ONLY)
    new_snapshot.version = snapshot.version
    new_snapshot.dev_version = snapshot.dev_version_get_or_generate()
    new_snapshot.updated_ts = now_ts - 5000

    all_snapshots = [snapshot, new_snapshot]
    state_sync.push_snapshots(all_snapshots)
    assert set(state_sync.get_snapshots(all_snapshots)) == {
        snapshot.snapshot_id,
        new_snapshot.snapshot_id,
    }

    assert not state_sync.delete_expired_snapshots()  # No dev table cleanup
    assert set(state_sync.get_snapshots(all_snapshots)) == {new_snapshot.snapshot_id}


def test_delete_expired_snapshots_ignore_ttl(
    state_sync: EngineAdapterStateSync, make_snapshot: t.Callable
):
    snapshot_a = make_snapshot(
        SqlModel(
            name="a",
            query=parse_one("select a, ds"),
        )
    )
    snapshot_a.categorize_as(SnapshotChangeCategory.NON_BREAKING)

    snapshot_b = make_snapshot(
        SqlModel(
            name="a",
            query=parse_one("select a, b, ds"),
        ),
        version="2",
    )
    snapshot_b.categorize_as(SnapshotChangeCategory.NON_BREAKING)

    snapshot_c = make_snapshot(
        SqlModel(
            name="a",
            query=parse_one("select a, b, c, ds"),
        ),
    )
    snapshot_c.categorize_as(SnapshotChangeCategory.NON_BREAKING)

    state_sync.push_snapshots([snapshot_a, snapshot_b, snapshot_c])

    env = Environment(
        name="test_environment",
        snapshots=[snapshot_a.table_info, snapshot_b.table_info],
        start_at="2022-01-01",
        end_at="2022-01-01",
        plan_id="test_plan_id",
        previous_plan_id="test_plan_id",
    )
    state_sync.promote(env)

    # default TTL = 1 week, nothing to clean up yet if we take TTL into account
    assert not state_sync.delete_expired_snapshots()

    # If we ignore TTL, only snapshot_c should get cleaned up because snapshot_a and snapshot_b are part of an environment
    assert snapshot_a.table_info != snapshot_b.table_info != snapshot_c.table_info
    assert state_sync.delete_expired_snapshots(ignore_ttl=True) == [
        SnapshotTableCleanupTask(snapshot=snapshot_c.table_info, dev_table_only=False)
    ]


def test_environment_start_as_timestamp(
    state_sync: EngineAdapterStateSync, make_snapshot: t.Callable
):
    snapshot = make_snapshot(
        SqlModel(
            name="a",
            query=parse_one("select a, ds"),
        ),
    )
    snapshot.categorize_as(SnapshotChangeCategory.BREAKING)

    state_sync.push_snapshots([snapshot])

    now_ts = now_timestamp()

    env = Environment(
        name="test_environment_a",
        snapshots=[snapshot.table_info],
        start_at=now_ts,
        end_at=None,
        plan_id="test_plan_id",
        previous_plan_id="test_plan_id",
        expiration_ts=now_ts - 1000,
    )
    state_sync.promote(env)

    stored_env = state_sync.get_environment(env.name)
    assert stored_env
    assert stored_env.start_at == to_datetime(now_ts).replace(tzinfo=None).isoformat(sep=" ")


def test_unpause_snapshots(state_sync: EngineAdapterStateSync, make_snapshot: t.Callable):
    snapshot = make_snapshot(
        SqlModel(
            name="test_snapshot",
            query=parse_one("select 1, ds"),
            cron="@daily",
        ),
    )
    snapshot.categorize_as(SnapshotChangeCategory.BREAKING)
    snapshot.version = "a"

    assert not snapshot.unpaused_ts
    state_sync.push_snapshots([snapshot])

    unpaused_dt = "2022-01-01"
    state_sync.unpause_snapshots([snapshot], unpaused_dt)

    actual_snapshot = state_sync.get_snapshots([snapshot])[snapshot.snapshot_id]
    assert actual_snapshot.unpaused_ts
    assert actual_snapshot.unpaused_ts == to_timestamp(unpaused_dt)

    new_snapshot = make_snapshot(
        SqlModel(name="test_snapshot", query=parse_one("select 2, ds"), cron="@daily")
    )
    new_snapshot.categorize_as(SnapshotChangeCategory.FORWARD_ONLY)
    new_snapshot.version = "a"

    assert not new_snapshot.unpaused_ts
    state_sync.push_snapshots([new_snapshot])
    state_sync.unpause_snapshots([new_snapshot], unpaused_dt)

    actual_snapshots = state_sync.get_snapshots([snapshot, new_snapshot])
    assert not actual_snapshots[snapshot.snapshot_id].unpaused_ts
    assert actual_snapshots[new_snapshot.snapshot_id].unpaused_ts == to_timestamp(unpaused_dt)

    assert actual_snapshots[snapshot.snapshot_id].unrestorable
    assert not actual_snapshots[new_snapshot.snapshot_id].unrestorable


def test_unpause_snapshots_hourly(state_sync: EngineAdapterStateSync, make_snapshot: t.Callable):
    snapshot = make_snapshot(
        SqlModel(
            name="test_snapshot",
            query=parse_one("select 1, ds"),
            cron="@hourly",
        ),
    )
    snapshot.categorize_as(SnapshotChangeCategory.BREAKING)
    snapshot.version = "a"

    assert not snapshot.unpaused_ts
    state_sync.push_snapshots([snapshot])

    # Unpaused timestamp not aligned with cron
    unpaused_dt = "2022-01-01 01:22:33"
    state_sync.unpause_snapshots([snapshot], unpaused_dt)

    actual_snapshot = state_sync.get_snapshots([snapshot])[snapshot.snapshot_id]
    assert actual_snapshot.unpaused_ts
    assert actual_snapshot.unpaused_ts == to_timestamp("2022-01-01 01:00:00")

    new_snapshot = make_snapshot(
        SqlModel(
            name="test_snapshot",
            query=parse_one("select 2, ds"),
            cron="@daily",
            interval_unit="hour",
        )
    )
    new_snapshot.categorize_as(SnapshotChangeCategory.FORWARD_ONLY)
    new_snapshot.version = "a"

    assert not new_snapshot.unpaused_ts
    state_sync.push_snapshots([new_snapshot])
    state_sync.unpause_snapshots([new_snapshot], unpaused_dt)

    actual_snapshots = state_sync.get_snapshots([snapshot, new_snapshot])
    assert not actual_snapshots[snapshot.snapshot_id].unpaused_ts
    assert actual_snapshots[new_snapshot.snapshot_id].unpaused_ts == to_timestamp(
        "2022-01-01 01:00:00"
    )


def test_unrestorable_snapshot(state_sync: EngineAdapterStateSync, make_snapshot: t.Callable):
    snapshot = make_snapshot(
        SqlModel(
            name="test_snapshot",
            query=parse_one("select 1, ds"),
            cron="@daily",
        ),
    )
    snapshot.categorize_as(SnapshotChangeCategory.BREAKING)
    snapshot.version = "a"

    assert not snapshot.unpaused_ts
    state_sync.push_snapshots([snapshot])

    unpaused_dt = "2022-01-01"
    state_sync.unpause_snapshots([snapshot], unpaused_dt)

    actual_snapshot = state_sync.get_snapshots([snapshot])[snapshot.snapshot_id]
    assert actual_snapshot.unpaused_ts
    assert actual_snapshot.unpaused_ts == to_timestamp(unpaused_dt)

    new_indirect_non_breaking_snapshot = make_snapshot(
        SqlModel(name="test_snapshot", query=parse_one("select 2, ds"), cron="@daily")
    )
    new_indirect_non_breaking_snapshot.categorize_as(SnapshotChangeCategory.INDIRECT_NON_BREAKING)
    new_indirect_non_breaking_snapshot.version = "a"

    assert not new_indirect_non_breaking_snapshot.unpaused_ts
    state_sync.push_snapshots([new_indirect_non_breaking_snapshot])
    state_sync.unpause_snapshots([new_indirect_non_breaking_snapshot], unpaused_dt)

    actual_snapshots = state_sync.get_snapshots([snapshot, new_indirect_non_breaking_snapshot])
    assert not actual_snapshots[snapshot.snapshot_id].unpaused_ts
    assert actual_snapshots[
        new_indirect_non_breaking_snapshot.snapshot_id
    ].unpaused_ts == to_timestamp(unpaused_dt)

    assert not actual_snapshots[snapshot.snapshot_id].unrestorable
    assert not actual_snapshots[new_indirect_non_breaking_snapshot.snapshot_id].unrestorable

    new_forward_only_snapshot = make_snapshot(
        SqlModel(name="test_snapshot", query=parse_one("select 3, ds"), cron="@daily")
    )
    new_forward_only_snapshot.categorize_as(SnapshotChangeCategory.FORWARD_ONLY)
    new_forward_only_snapshot.version = "a"

    assert not new_forward_only_snapshot.unpaused_ts
    state_sync.push_snapshots([new_forward_only_snapshot])
    state_sync.unpause_snapshots([new_forward_only_snapshot], unpaused_dt)

    actual_snapshots = state_sync.get_snapshots(
        [snapshot, new_indirect_non_breaking_snapshot, new_forward_only_snapshot]
    )
    assert not actual_snapshots[snapshot.snapshot_id].unpaused_ts
    assert not actual_snapshots[new_indirect_non_breaking_snapshot.snapshot_id].unpaused_ts
    assert actual_snapshots[new_forward_only_snapshot.snapshot_id].unpaused_ts == to_timestamp(
        unpaused_dt
    )

    assert actual_snapshots[snapshot.snapshot_id].unrestorable
    assert actual_snapshots[new_indirect_non_breaking_snapshot.snapshot_id].unrestorable
    assert not actual_snapshots[new_forward_only_snapshot.snapshot_id].unrestorable


def test_unpause_snapshots_remove_intervals(
    state_sync: EngineAdapterStateSync, make_snapshot: t.Callable
):
    snapshot = make_snapshot(
        SqlModel(
            name="test_snapshot",
            query=parse_one("select 1, ds"),
            cron="@daily",
        ),
        version="a",
    )
    snapshot.categorize_as(SnapshotChangeCategory.BREAKING)
    snapshot.version = "a"
    state_sync.push_snapshots([snapshot])
    state_sync.add_interval(snapshot, "2023-01-01", "2023-01-05")

    new_snapshot = make_snapshot(
        SqlModel(name="test_snapshot", query=parse_one("select 2, ds"), cron="@daily"),
        version="a",
    )
    new_snapshot.categorize_as(SnapshotChangeCategory.FORWARD_ONLY)
    new_snapshot.version = "a"
    new_snapshot.effective_from = "2023-01-03"
    state_sync.push_snapshots([new_snapshot])
    state_sync.add_interval(snapshot, "2023-01-06", "2023-01-06")
    state_sync.unpause_snapshots([new_snapshot], "2023-01-06")

    actual_snapshots = state_sync.get_snapshots([snapshot, new_snapshot])
    assert actual_snapshots[new_snapshot.snapshot_id].intervals == [
        (to_timestamp("2023-01-01"), to_timestamp("2023-01-03")),
    ]
    assert actual_snapshots[snapshot.snapshot_id].intervals == [
        (to_timestamp("2023-01-01"), to_timestamp("2023-01-03")),
    ]


def test_unpause_snapshots_remove_intervals_disabled_restatement(
    state_sync: EngineAdapterStateSync, make_snapshot: t.Callable
):
    kind = dict(name="INCREMENTAL_BY_TIME_RANGE", time_column="ds", disable_restatement=True)
    snapshot = make_snapshot(
        SqlModel(
            name="test_snapshot",
            query=parse_one("select 1, ds"),
            cron="@daily",
            kind=kind,
        ),
        version="a",
    )
    snapshot.categorize_as(SnapshotChangeCategory.BREAKING)
    snapshot.version = "a"
    state_sync.push_snapshots([snapshot])
    state_sync.add_interval(snapshot, "2023-01-01", "2023-01-05")

    new_snapshot = make_snapshot(
        SqlModel(name="test_snapshot", query=parse_one("select 2, ds"), cron="@daily", kind=kind),
        version="a",
    )
    new_snapshot.categorize_as(SnapshotChangeCategory.FORWARD_ONLY)
    new_snapshot.version = "a"
    new_snapshot.effective_from = "2023-01-03"
    state_sync.push_snapshots([new_snapshot])
    state_sync.add_interval(snapshot, "2023-01-06", "2023-01-06")
    state_sync.unpause_snapshots([new_snapshot], "2023-01-06")

    actual_snapshots = state_sync.get_snapshots([snapshot, new_snapshot])
    assert actual_snapshots[new_snapshot.snapshot_id].intervals == [
        (to_timestamp("2023-01-01"), to_timestamp("2023-01-03")),
    ]
    # The intervals shouldn't have been removed because restatement is disabled
    assert actual_snapshots[snapshot.snapshot_id].intervals == [
        (to_timestamp("2023-01-01"), to_timestamp("2023-01-07")),
    ]


def test_version_schema(state_sync: EngineAdapterStateSync, tmp_path) -> None:
    from sqlmesh import __version__ as SQLMESH_VERSION

    # fresh install should not raise
    assert state_sync.get_versions() == Versions(
        schema_version=SCHEMA_VERSION,
        sqlglot_version=SQLGLOT_VERSION,
        sqlmesh_version=SQLMESH_VERSION,
    )

    # Start with a clean slate.
    state_sync = EngineAdapterStateSync(
        create_engine_adapter(duckdb.connect, "duckdb"), schema=c.SQLMESH, context_path=tmp_path
    )

    with pytest.raises(
        SQLMeshError,
        match=rf"SQLMesh \(local\) is using version '{SCHEMA_VERSION}' which is ahead of '0'",
    ):
        state_sync.get_versions()

    state_sync.migrate(default_catalog=None)

    # migration version is behind, always raise
    state_sync._update_versions(schema_version=SCHEMA_VERSION + 1)
    error = (
        rf"SQLMesh \(local\) is using version '{SCHEMA_VERSION}' which is behind '{SCHEMA_VERSION + 1}' \(remote\). "
        rf"""Please upgrade SQLMesh \('pip install --upgrade "sqlmesh=={SQLMESH_VERSION}"' command\)."""
    )

    with pytest.raises(SQLMeshError, match=error):
        state_sync.get_versions()

    # should no longer raise
    state_sync.get_versions(validate=False)

    # migration version is ahead, only raise when validate is true
    state_sync._update_versions(schema_version=SCHEMA_VERSION - 1)
    with pytest.raises(
        SQLMeshError,
        match=rf"SQLMesh \(local\) is using version '{SCHEMA_VERSION}' which is ahead of '{SCHEMA_VERSION - 1}'",
    ):
        state_sync.get_versions()
    state_sync.get_versions(validate=False)


def test_version_sqlmesh(state_sync: EngineAdapterStateSync) -> None:
    from sqlmesh import __version__ as SQLMESH_VERSION
    from sqlmesh import __version_tuple__ as SQLMESH_VERSION_TUPLE

    # patch version sqlmesh doesn't matter
    major, minor, patch, *_ = SQLMESH_VERSION_TUPLE
    new_patch = (
        f"dev{int(patch[3:]) + 1}"  # type: ignore
        if isinstance(patch, str) and patch.startswith("dev")
        else f"{int(patch) + 1}"
    )
    sqlmesh_version_patch_bump = f"{major}.{minor}.{new_patch}"
    state_sync._update_versions(sqlmesh_version=sqlmesh_version_patch_bump)
    state_sync.get_versions(validate=False)

    # sqlmesh version is behind
    sqlmesh_version_minor_bump = f"{major}.{int(minor) + 1}.{patch}"
    error = (
        rf"SQLMesh \(local\) is using version '{SQLMESH_VERSION}' which is behind '{sqlmesh_version_minor_bump}' \(remote\). "
        rf"""Please upgrade SQLMesh \('pip install --upgrade "sqlmesh=={sqlmesh_version_minor_bump}"' command\)."""
    )
    state_sync._update_versions(sqlmesh_version=sqlmesh_version_minor_bump)
    with pytest.raises(SQLMeshError, match=error):
        state_sync.get_versions()
    state_sync.get_versions(validate=False)

    # sqlmesh version is ahead
    sqlmesh_version_minor_decrease = f"{major}.{int(minor) - 1}.{patch}"
    error = rf"SQLMesh \(local\) is using version '{SQLMESH_VERSION}' which is ahead of '{sqlmesh_version_minor_decrease}'"
    state_sync._update_versions(sqlmesh_version=sqlmesh_version_minor_decrease)
    with pytest.raises(SQLMeshError, match=error):
        state_sync.get_versions()
    state_sync.get_versions(validate=False)


def test_version_sqlglot(state_sync: EngineAdapterStateSync) -> None:
    # patch version sqlglot doesn't matter
    major, minor, patch, *_ = SQLGLOT_VERSION.split(".")
    sqlglot_version = f"{major}.{minor}.{int(patch) + 1}"
    state_sync._update_versions(sqlglot_version=sqlglot_version)
    state_sync.get_versions(validate=False)

    # sqlglot version is behind
    sqlglot_version = f"{major}.{int(minor) + 1}.{patch}"
    error = (
        rf"SQLGlot \(local\) is using version '{SQLGLOT_VERSION}' which is behind '{sqlglot_version}' \(remote\). "
        rf"""Please upgrade SQLGlot \('pip install --upgrade "sqlglot=={sqlglot_version}"' command\)."""
    )
    state_sync._update_versions(sqlglot_version=sqlglot_version)
    with pytest.raises(SQLMeshError, match=error):
        state_sync.get_versions()
    state_sync.get_versions(validate=False)

    # sqlglot version is ahead
    sqlglot_version = f"{major}.{int(minor) - 1}.{patch}"
    error = rf"SQLGlot \(local\) is using version '{SQLGLOT_VERSION}' which is ahead of '{sqlglot_version}'"
    state_sync._update_versions(sqlglot_version=sqlglot_version)
    with pytest.raises(SQLMeshError, match=error):
        state_sync.get_versions()
    state_sync.get_versions(validate=False)


def test_empty_versions() -> None:
    for empty_versions in (
        Versions(),
        Versions(schema_version=None, sqlglot_version=None, sqlmesh_version=None),
    ):
        assert empty_versions.schema_version == 0
        assert empty_versions.sqlglot_version == "0.0.0"
        assert empty_versions.sqlmesh_version == "0.0.0"


def test_migrate(state_sync: EngineAdapterStateSync, mocker: MockerFixture, tmp_path) -> None:
    from sqlmesh import __version__ as SQLMESH_VERSION

    migrate_rows_mock = mocker.patch("sqlmesh.core.state_sync.EngineAdapterStateSync._migrate_rows")
    backup_state_mock = mocker.patch("sqlmesh.core.state_sync.EngineAdapterStateSync._backup_state")
    state_sync.migrate(default_catalog=None)
    migrate_rows_mock.assert_not_called()
    backup_state_mock.assert_not_called()

    # Start with a clean slate.
    state_sync = EngineAdapterStateSync(
        create_engine_adapter(duckdb.connect, "duckdb"), schema=c.SQLMESH, context_path=tmp_path
    )

    state_sync.migrate(default_catalog=None)
    migrate_rows_mock.assert_called_once()
    backup_state_mock.assert_called_once()
    assert state_sync.get_versions() == Versions(
        schema_version=SCHEMA_VERSION,
        sqlglot_version=SQLGLOT_VERSION,
        sqlmesh_version=SQLMESH_VERSION,
    )

    assert (
        state_sync.engine_adapter.fetchone(
            "SELECT COUNT(*) FROM sqlmesh._snapshots WHERE ttl_ms IS NULL"
        )[0]  # type: ignore
        == 0
    )


def test_rollback(state_sync: EngineAdapterStateSync, mocker: MockerFixture) -> None:
    with pytest.raises(
        SQLMeshError,
        match="There are no prior migrations to roll back to.",
    ):
        state_sync.rollback()

    restore_table_spy = mocker.spy(state_sync, "_restore_table")
    state_sync._backup_state()

    state_sync.rollback()
    calls = {(a.sql(), b.sql()) for (a, b), _ in restore_table_spy.call_args_list}
    assert (
        f"{state_sync.schema}._snapshots",
        f"{state_sync.schema}._snapshots_backup",
    ) in calls
    assert (
        f"{state_sync.schema}._environments",
        f"{state_sync.schema}._environments_backup",
    ) in calls
    assert (
        f"{state_sync.schema}._versions",
        f"{state_sync.schema}._versions_backup",
    ) in calls
    assert not state_sync.engine_adapter.table_exists(f"{state_sync.schema}._snapshots_backup")
    assert not state_sync.engine_adapter.table_exists(f"{state_sync.schema}._environments_backup")
    assert not state_sync.engine_adapter.table_exists(f"{state_sync.schema}._versions_backup")


def test_first_migration_failure(duck_conn, mocker: MockerFixture, tmp_path) -> None:
    state_sync = EngineAdapterStateSync(
        create_engine_adapter(lambda: duck_conn, "duckdb"), schema=c.SQLMESH, context_path=tmp_path
    )
    mocker.patch.object(state_sync, "_migrate_rows", side_effect=Exception("mocked error"))
    with pytest.raises(
        SQLMeshError,
        match="SQLMesh migration failed.",
    ):
        state_sync.migrate(default_catalog=None)
    assert not state_sync.engine_adapter.table_exists(state_sync.snapshots_table)
    assert not state_sync.engine_adapter.table_exists(state_sync.environments_table)
    assert not state_sync.engine_adapter.table_exists(state_sync.versions_table)
    assert not state_sync.engine_adapter.table_exists(state_sync.intervals_table)


def test_migrate_rows(state_sync: EngineAdapterStateSync, mocker: MockerFixture) -> None:
    delete_versions(state_sync)

    state_sync.engine_adapter.replace_query(
        "sqlmesh._snapshots",
        pd.read_json("tests/fixtures/migrations/snapshots.json"),
        columns_to_types={
            "name": exp.DataType.build("text"),
            "identifier": exp.DataType.build("text"),
            "version": exp.DataType.build("text"),
            "snapshot": exp.DataType.build("text"),
        },
    )

    state_sync.engine_adapter.replace_query(
        "sqlmesh._environments",
        pd.read_json("tests/fixtures/migrations/environments.json"),
        columns_to_types={
            "name": exp.DataType.build("text"),
            "snapshots": exp.DataType.build("text"),
            "start_at": exp.DataType.build("text"),
            "end_at": exp.DataType.build("text"),
            "plan_id": exp.DataType.build("text"),
            "previous_plan_id": exp.DataType.build("text"),
            "expiration_ts": exp.DataType.build("bigint"),
        },
    )

    state_sync.engine_adapter.drop_table("sqlmesh._seeds")
    state_sync.engine_adapter.drop_table("sqlmesh._intervals")

    old_snapshots = state_sync.engine_adapter.fetchdf("select * from sqlmesh._snapshots")
    old_environments = state_sync.engine_adapter.fetchdf("select * from sqlmesh._environments")

    state_sync.migrate(default_catalog=None, skip_backup=True)

    new_snapshots = state_sync.engine_adapter.fetchdf("select * from sqlmesh._snapshots")
    new_environments = state_sync.engine_adapter.fetchdf("select * from sqlmesh._environments")

    assert len(old_snapshots) * 2 == len(new_snapshots)
    assert len(old_environments) == len(new_environments)

    start = "2023-01-01"
    end = "2023-01-07"

    assert not missing_intervals(
        state_sync.get_snapshots(
            t.cast(Environment, state_sync.get_environment("staging")).snapshots
        ).values(),
        start=start,
        end=end,
    )

    dev_snapshots = state_sync.get_snapshots(
        t.cast(Environment, state_sync.get_environment("dev")).snapshots
    ).values()

    assert all(s.migrated for s in dev_snapshots)
    assert all(s.change_category is not None for s in dev_snapshots)

    assert not missing_intervals(dev_snapshots, start=start, end=end)

    assert not missing_intervals(dev_snapshots, start="2023-01-08", end="2023-01-10") == 8

    all_snapshot_ids = [
        SnapshotId(name=name, identifier=identifier)
        for name, identifier in state_sync.engine_adapter.fetchall(
            "SELECT name, identifier FROM sqlmesh._snapshots"
        )
    ]
    for s in state_sync.get_snapshots(all_snapshot_ids).values():
        if not s.is_symbolic:
            assert s.intervals

    customer_revenue_by_day = new_snapshots.loc[
        new_snapshots["name"] == '"sushi"."customer_revenue_by_day"'
    ].iloc[0]
    assert json.loads(customer_revenue_by_day["snapshot"])["node"]["query"].startswith(
        "JINJA_QUERY_BEGIN"
    )


def test_backup_state(state_sync: EngineAdapterStateSync, mocker: MockerFixture) -> None:
    state_sync.engine_adapter.replace_query(
        "sqlmesh._snapshots",
        pd.read_json("tests/fixtures/migrations/snapshots.json"),
        columns_to_types={
            "name": exp.DataType.build("text"),
            "identifier": exp.DataType.build("text"),
            "version": exp.DataType.build("text"),
            "snapshot": exp.DataType.build("text"),
        },
    )

    state_sync._backup_state()
    pd.testing.assert_frame_equal(
        state_sync.engine_adapter.fetchdf("select * from sqlmesh._snapshots"),
        state_sync.engine_adapter.fetchdf("select * from sqlmesh._snapshots_backup"),
    )


def test_restore_snapshots_table(state_sync: EngineAdapterStateSync) -> None:
    snapshot_columns_to_types = {
        "name": exp.DataType.build("text"),
        "identifier": exp.DataType.build("text"),
        "version": exp.DataType.build("text"),
        "snapshot": exp.DataType.build("text"),
    }
    state_sync.engine_adapter.replace_query(
        "sqlmesh._snapshots",
        pd.read_json("tests/fixtures/migrations/snapshots.json"),
        columns_to_types=snapshot_columns_to_types,
    )

    old_snapshots = state_sync.engine_adapter.fetchdf("select * from sqlmesh._snapshots")
    old_snapshots_count = state_sync.engine_adapter.fetchone(
        "select count(*) from sqlmesh._snapshots"
    )
    assert old_snapshots_count == (12,)
    state_sync._backup_state()

    state_sync.engine_adapter.delete_from("sqlmesh._snapshots", "TRUE")
    snapshots_count = state_sync.engine_adapter.fetchone("select count(*) from sqlmesh._snapshots")
    assert snapshots_count == (0,)
    state_sync._restore_table(
        table_name="sqlmesh._snapshots",
        backup_table_name="sqlmesh._snapshots_backup",
    )

    new_snapshots = state_sync.engine_adapter.fetchdf("select * from sqlmesh._snapshots")
    pd.testing.assert_frame_equal(
        old_snapshots,
        new_snapshots,
    )


def test_seed_hydration(
    state_sync: EngineAdapterStateSync,
    make_snapshot: t.Callable,
):
    snapshot = make_snapshot(
        SeedModel(
            name="a",
            kind=SeedKind(path="./path/to/seed"),
            seed=Seed(content="header\n1\n2"),
            column_hashes={"header": "hash"},
            depends_on=set(),
        )
    )
    snapshot.categorize_as(SnapshotChangeCategory.BREAKING)

    state_sync.push_snapshots([snapshot])

    assert snapshot.model.is_hydrated
    assert snapshot.model.seed.content == "header\n1\n2"

    state_sync._snapshot_cache.clear()
    stored_snapshot = state_sync.get_snapshots([snapshot.snapshot_id])[snapshot.snapshot_id]
    assert isinstance(stored_snapshot.model, SeedModel)
    assert not stored_snapshot.model.is_hydrated
    assert stored_snapshot.model.seed.content == ""


def test_nodes_exist(state_sync: EngineAdapterStateSync, make_snapshot: t.Callable):
    snapshot = make_snapshot(
        SqlModel(
            name="a",
            query=parse_one("select 1, ds"),
        )
    )

    snapshot.categorize_as(SnapshotChangeCategory.BREAKING)

    assert not state_sync.nodes_exist([snapshot.name])

    state_sync.push_snapshots([snapshot])

    assert state_sync.nodes_exist([snapshot.name]) == {snapshot.name}


def test_invalidate_environment(state_sync: EngineAdapterStateSync, make_snapshot: t.Callable):
    snapshot = make_snapshot(
        SqlModel(
            name="a",
            query=parse_one("select a, ds"),
        ),
    )
    snapshot.categorize_as(SnapshotChangeCategory.BREAKING)

    state_sync.push_snapshots([snapshot])

    original_expiration_ts = now_timestamp() + 100000

    env = Environment(
        name="test_environment",
        snapshots=[snapshot.table_info],
        start_at="2022-01-01",
        end_at="2022-01-01",
        plan_id="test_plan_id",
        previous_plan_id="test_plan_id",
        expiration_ts=original_expiration_ts,
    )
    state_sync.promote(env)

    assert not state_sync.delete_expired_environments()
    state_sync.invalidate_environment("test_environment")

    stored_env = state_sync.get_environment("test_environment")
    assert stored_env
    assert stored_env.expiration_ts and stored_env.expiration_ts < original_expiration_ts

    deleted_environments = state_sync.delete_expired_environments()
    assert len(deleted_environments) == 1
    assert deleted_environments[0].name == "test_environment"

    with pytest.raises(SQLMeshError, match="Cannot invalidate the production environment."):
        state_sync.invalidate_environment("prod")


def test_cache(state_sync, make_snapshot, mocker):
    cache = CachingStateSync(state_sync, ttl=10)

    snapshot = make_snapshot(
        SqlModel(
            name="a",
            query=parse_one("select 'a', 'ds'"),
        ),
    )
    snapshot.categorize_as(SnapshotChangeCategory.BREAKING)

    now_timestamp = mocker.patch("sqlmesh.core.state_sync.cache.now_timestamp")
    now_timestamp.return_value = to_timestamp("2023-01-01 00:00:00")

    # prime the cache with a cached missing snapshot
    assert not cache.get_snapshots([snapshot.snapshot_id])

    # item is cached and shouldn't hit state sync
    with patch.object(state_sync, "get_snapshots") as mock:
        assert not cache.get_snapshots([snapshot.snapshot_id])
        mock.assert_not_called()

    # prime the cache with a real snapshot
    cache.push_snapshots([snapshot])
    assert cache.get_snapshots([snapshot.snapshot_id]) == {snapshot.snapshot_id: snapshot}

    # cache hit
    with patch.object(state_sync, "get_snapshots") as mock:
        assert cache.get_snapshots([snapshot.snapshot_id]) == {snapshot.snapshot_id: snapshot}
        mock.assert_not_called()

    # clear the cache by adding intervals
    cache.add_interval(snapshot, "2020-01-01", "2020-01-01")
    with patch.object(state_sync, "get_snapshots") as mock:
        assert not cache.get_snapshots([snapshot.snapshot_id])
        mock.assert_called()

    # clear the cache by removing intervals
    cache.remove_intervals([(snapshot, snapshot.inclusive_exclusive("2020-01-01", "2020-01-01"))])

    # prime the cache
    assert cache.get_snapshots([snapshot.snapshot_id]) == {snapshot.snapshot_id: snapshot}

    # cache hit half way
    now_timestamp.return_value = to_timestamp("2023-01-01 00:00:05")
    with patch.object(state_sync, "get_snapshots") as mock:
        assert cache.get_snapshots([snapshot.snapshot_id])
        mock.assert_not_called()

    # no cache hit
    now_timestamp.return_value = to_timestamp("2023-01-01 00:00:11")
    with patch.object(state_sync, "get_snapshots") as mock:
        assert not cache.get_snapshots([snapshot.snapshot_id])
        mock.assert_called()


def test_cleanup_expired_views(
    mocker: MockerFixture, state_sync: EngineAdapterStateSync, make_snapshot: t.Callable
):
    adapter = mocker.MagicMock()
    adapter.dialect = None
    snapshot_a = make_snapshot(SqlModel(name="catalog.schema.a", query=parse_one("select 1, ds")))
    snapshot_a.categorize_as(SnapshotChangeCategory.BREAKING)
    snapshot_b = make_snapshot(SqlModel(name="catalog.schema.b", query=parse_one("select 1, ds")))
    snapshot_b.categorize_as(SnapshotChangeCategory.BREAKING)
    # Make sure that we don't drop schemas from external models
    snapshot_external_model = make_snapshot(
        ExternalModel(name="catalog.external_schema.external_table", kind=ModelKindName.EXTERNAL)
    )
    snapshot_external_model.categorize_as(SnapshotChangeCategory.BREAKING)
    schema_environment = Environment(
        name="test_environment",
        suffix_target=EnvironmentSuffixTarget.SCHEMA,
        snapshots=[
            snapshot_a.table_info,
            snapshot_b.table_info,
            snapshot_external_model.table_info,
        ],
        start_at="2022-01-01",
        end_at="2022-01-01",
        plan_id="test_plan_id",
        previous_plan_id="test_plan_id",
        catalog_name_override="catalog_override",
    )
    snapshot_c = make_snapshot(SqlModel(name="catalog.schema.c", query=parse_one("select 1, ds")))
    snapshot_c.categorize_as(SnapshotChangeCategory.BREAKING)
    snapshot_d = make_snapshot(SqlModel(name="catalog.schema.d", query=parse_one("select 1, ds")))
    snapshot_d.categorize_as(SnapshotChangeCategory.BREAKING)
    table_environment = Environment(
        name="test_environment",
        suffix_target=EnvironmentSuffixTarget.TABLE,
        snapshots=[
            snapshot_c.table_info,
            snapshot_d.table_info,
            snapshot_external_model.table_info,
        ],
        start_at="2022-01-01",
        end_at="2022-01-01",
        plan_id="test_plan_id",
        previous_plan_id="test_plan_id",
        catalog_name_override="catalog_override",
    )
    cleanup_expired_views(adapter, [schema_environment, table_environment])
    assert adapter.drop_schema.called
    assert adapter.drop_view.called
    assert adapter.drop_schema.call_args_list == [
        call(
            schema_("schema__test_environment", "catalog_override"),
            ignore_if_not_exists=True,
            cascade=True,
        )
    ]
    assert sorted(adapter.drop_view.call_args_list) == [
        call("catalog_override.schema.c__test_environment", ignore_if_not_exists=True),
        call("catalog_override.schema.d__test_environment", ignore_if_not_exists=True),
    ]


def test_max_interval_end_per_model(
    state_sync: EngineAdapterStateSync, make_snapshot: t.Callable
) -> None:
    snapshot_a = make_snapshot(
        SqlModel(
            name="a",
            cron="@daily",
            query=parse_one("select 1, ds"),
        ),
    )
    snapshot_a.categorize_as(SnapshotChangeCategory.BREAKING)

    snapshot_b = make_snapshot(
        SqlModel(
            name="b",
            cron="@daily",
            query=parse_one("select 2, ds"),
        ),
    )
    snapshot_b.categorize_as(SnapshotChangeCategory.BREAKING)

    state_sync.push_snapshots([snapshot_a, snapshot_b])

    state_sync.add_interval(snapshot_a, "2023-01-01", "2023-01-01")
    state_sync.add_interval(snapshot_a, "2023-01-02", "2023-01-02")
    state_sync.add_interval(snapshot_a, "2023-01-03", "2023-01-03")
    state_sync.add_interval(snapshot_b, "2023-01-01", "2023-01-01")
    state_sync.add_interval(snapshot_b, "2023-01-02", "2023-01-02")

    environment_name = "test_max_interval_end_for_environment"

    assert state_sync.max_interval_end_per_model(environment_name) == {}
    assert state_sync.max_interval_end_per_model(environment_name, {snapshot_a.name}) == {}

    state_sync.promote(
        Environment(
            name=environment_name,
            snapshots=[snapshot_a.table_info, snapshot_b.table_info],
            start_at="2023-01-01",
            end_at="2023-01-03",
            plan_id="test_plan_id",
            previous_finalized_snapshots=[snapshot_b.table_info],
        )
    )

    assert state_sync.max_interval_end_per_model(environment_name, {snapshot_a.name}) == {
        snapshot_a.name: to_timestamp("2023-01-04")
    }

    assert state_sync.max_interval_end_per_model(environment_name, {snapshot_b.name}) == {
        snapshot_b.name: to_timestamp("2023-01-03")
    }

    assert state_sync.max_interval_end_per_model(
        environment_name, {snapshot_a.name, snapshot_b.name}
    ) == {
        snapshot_a.name: to_timestamp("2023-01-04"),
        snapshot_b.name: to_timestamp("2023-01-03"),
    }

    assert state_sync.max_interval_end_per_model(environment_name) == {
        snapshot_a.name: to_timestamp("2023-01-04"),
        snapshot_b.name: to_timestamp("2023-01-03"),
    }

    assert state_sync.max_interval_end_per_model(environment_name, {"missing"}) == {}
    assert state_sync.max_interval_end_per_model(environment_name, set()) == {}


def test_max_interval_end_per_model_with_pending_restatements(
    state_sync: EngineAdapterStateSync, make_snapshot: t.Callable
) -> None:
    snapshot = make_snapshot(
        SqlModel(
            name="a",
            cron="@daily",
            query=parse_one("select 1, ds"),
        ),
    )
    snapshot.categorize_as(SnapshotChangeCategory.BREAKING)

    state_sync.push_snapshots([snapshot])

    state_sync.add_interval(snapshot, "2023-01-01", "2023-01-01")
    state_sync.add_interval(snapshot, "2023-01-02", "2023-01-02")
    state_sync.add_interval(snapshot, "2023-01-03", "2023-01-03")
    # Add a pending restatement interval
    state_sync.add_snapshots_intervals(
        [
            SnapshotIntervals(
                name=snapshot.name,
                identifier=snapshot.identifier,
                version=snapshot.version,
                intervals=[],
                dev_intervals=[],
                pending_restatement_intervals=[
                    (to_timestamp("2023-01-04"), to_timestamp("2023-01-05"))
                ],
            )
        ]
    )

    snapshot = state_sync.get_snapshots([snapshot.snapshot_id])[snapshot.snapshot_id]
    assert snapshot.intervals == [(to_timestamp("2023-01-01"), to_timestamp("2023-01-04"))]
    assert snapshot.pending_restatement_intervals == [
        (to_timestamp("2023-01-04"), to_timestamp("2023-01-05"))
    ]

    environment_name = "test_max_interval_end_for_environment"

    state_sync.promote(
        Environment(
            name=environment_name,
            snapshots=[snapshot.table_info],
            start_at="2023-01-01",
            end_at="2023-01-03",
            plan_id="test_plan_id",
            previous_finalized_snapshots=[],
        )
    )

    assert state_sync.max_interval_end_per_model(environment_name) == {
        snapshot.name: to_timestamp("2023-01-04")
    }


def test_max_interval_end_per_model_ensure_finalized_snapshots(
    state_sync: EngineAdapterStateSync, make_snapshot: t.Callable
) -> None:
    snapshot_a = make_snapshot(
        SqlModel(
            name="a",
            cron="@daily",
            query=parse_one("select 1, ds"),
        ),
    )
    snapshot_a.categorize_as(SnapshotChangeCategory.BREAKING)

    snapshot_b = make_snapshot(
        SqlModel(
            name="b",
            cron="@daily",
            query=parse_one("select 2, ds"),
        ),
    )
    snapshot_b.categorize_as(SnapshotChangeCategory.BREAKING)

    state_sync.push_snapshots([snapshot_a, snapshot_b])

    state_sync.add_interval(snapshot_a, "2023-01-01", "2023-01-01")
    state_sync.add_interval(snapshot_a, "2023-01-02", "2023-01-02")
    state_sync.add_interval(snapshot_a, "2023-01-03", "2023-01-03")
    state_sync.add_interval(snapshot_b, "2023-01-01", "2023-01-01")
    state_sync.add_interval(snapshot_b, "2023-01-02", "2023-01-02")

    environment_name = "test_max_interval_end_for_environment"

    assert state_sync.max_interval_end_per_model(environment_name) == {}
    assert state_sync.max_interval_end_per_model(environment_name, {snapshot_a.name}) == {}

    state_sync.promote(
        Environment(
            name=environment_name,
            snapshots=[snapshot_a.table_info, snapshot_b.table_info],
            start_at="2023-01-01",
            end_at="2023-01-03",
            plan_id="test_plan_id",
            previous_finalized_snapshots=[snapshot_b.table_info],
        )
    )

    assert (
        state_sync.max_interval_end_per_model(
            environment_name, {snapshot_a.name}, ensure_finalized_snapshots=True
        )
        == {}
    )

    assert state_sync.max_interval_end_per_model(
        environment_name, {snapshot_b.name}, ensure_finalized_snapshots=True
    ) == {snapshot_b.name: to_timestamp("2023-01-03")}

    assert state_sync.max_interval_end_per_model(
        environment_name, {snapshot_a.name, snapshot_b.name}, ensure_finalized_snapshots=True
    ) == {snapshot_b.name: to_timestamp("2023-01-03")}

    assert state_sync.max_interval_end_per_model(
        environment_name, ensure_finalized_snapshots=True
    ) == {snapshot_b.name: to_timestamp("2023-01-03")}

    assert (
        state_sync.max_interval_end_per_model(
            environment_name, {"missing"}, ensure_finalized_snapshots=True
        )
        == {}
    )
    assert state_sync.max_interval_end_per_model(environment_name, set()) == {}


def test_get_snapshots(mocker):
    mock = mocker.MagicMock()
    cache = CachingStateSync(mock)
    cache.get_snapshots([])
    mock.get_snapshots.assert_not_called()


def test_snapshot_batching(state_sync, mocker, make_snapshot):
    mock = mocker.Mock()

    state_sync.SNAPSHOT_BATCH_SIZE = 2
    state_sync.engine_adapter = mock

    snapshot_a = make_snapshot(SqlModel(name="a", query=parse_one("select 1")), "1")
    snapshot_b = make_snapshot(SqlModel(name="a", query=parse_one("select 2")), "2")
    snapshot_c = make_snapshot(SqlModel(name="a", query=parse_one("select 3")), "3")

    state_sync.delete_snapshots(
        (
            snapshot_a,
            snapshot_b,
            snapshot_c,
        )
    )
    calls = mock.delete_from.call_args_list
    identifiers = sorted([snapshot_a.identifier, snapshot_b.identifier, snapshot_c.identifier])
    assert mock.delete_from.call_args_list == [
        call(
            exp.to_table("sqlmesh._snapshots"),
            where=parse_one(
                f"(name, identifier) in (('\"a\"', '{identifiers[0]}'), ('\"a\"', '{identifiers[1]}'))"
            ),
        ),
        call(
            exp.to_table("sqlmesh._snapshots"),
            where=parse_one(f"(name, identifier) in (('\"a\"', '{identifiers[2]}'))"),
        ),
    ]

    mock.fetchall.side_effect = [
        [
            [
                make_snapshot(
                    SqlModel(name="a", query=parse_one("select 1")),
                ).json(),
                "a",
                "1",
                "1",
                1,
                1,
                False,
                None,
            ],
            [
                make_snapshot(
                    SqlModel(name="a", query=parse_one("select 2")),
                ).json(),
                "a",
                "2",
                "2",
                1,
                1,
                False,
                None,
            ],
        ],
        [
            [
                make_snapshot(
                    SqlModel(name="a", query=parse_one("select 3")),
                ).json(),
                "a",
                "3",
                "3",
                1,
                1,
                False,
                None,
            ],
        ],
    ]

    snapshots = state_sync._get_snapshots(
        (
            SnapshotId(name="a", identifier="1"),
            SnapshotId(name="a", identifier="2"),
            SnapshotId(name="a", identifier="3"),
        ),
        hydrate_intervals=False,
    )
    assert len(snapshots) == 3
    calls = mock.fetchall.call_args_list
    assert len(calls) == 2


def test_seed_model_metadata_update(
    state_sync: EngineAdapterStateSync,
    make_snapshot: t.Callable,
):
    model = SeedModel(
        name="a",
        kind=SeedKind(path="./path/to/seed"),
        seed=Seed(content="header\n1\n2"),
        column_hashes={"header": "hash"},
        depends_on=set(),
    )
    snapshot = make_snapshot(model)
    snapshot.categorize_as(SnapshotChangeCategory.BREAKING)

    state_sync.push_snapshots([snapshot])

    model = model.copy(update={"owner": "jen"})
    new_snapshot = make_snapshot(model)
    new_snapshot.previous_versions = snapshot.all_versions
    new_snapshot.categorize_as(SnapshotChangeCategory.FORWARD_ONLY)

    assert snapshot.fingerprint != new_snapshot.fingerprint
    assert snapshot.version == new_snapshot.version

    state_sync.push_snapshots([new_snapshot])
    assert len(state_sync.get_snapshots([new_snapshot, snapshot])) == 2


def test_snapshot_cache(
    state_sync: EngineAdapterStateSync, make_snapshot: t.Callable, mocker: MockerFixture
):
    cache_mock = mocker.Mock()
    state_sync._snapshot_cache = cache_mock

    snapshot = make_snapshot(SqlModel(name="a", query=parse_one("select 1")))
    cache_mock.get_or_load.return_value = ({snapshot.snapshot_id: snapshot}, {snapshot.snapshot_id})

    # Use _push_snapshots to bypass cache.
    state_sync._push_snapshots([snapshot])

    assert state_sync.get_snapshots([snapshot.snapshot_id]) == {snapshot.snapshot_id: snapshot}
    cache_mock.get_or_load.assert_called_once_with({snapshot.snapshot_id}, mocker.ANY)

    # Update the snapshot in the state and make sure this update is reflected on the cached instance.
    assert snapshot.unpaused_ts is None
    assert not snapshot.unrestorable
    state_sync._update_snapshots([snapshot.snapshot_id], unpaused_ts=1, unrestorable=True)
    new_snapshot = state_sync.get_snapshots([snapshot.snapshot_id])[snapshot.snapshot_id]
    assert new_snapshot.unpaused_ts == 1
    assert new_snapshot.unrestorable

    # If the record was deleted from the state, the cached version should not be returned.
    state_sync.delete_snapshots([snapshot.snapshot_id])
    assert state_sync.get_snapshots([snapshot.snapshot_id]) == {}


def test_update_auto_restatements(state_sync: EngineAdapterStateSync, make_snapshot: t.Callable):
    snapshot_a = make_snapshot(SqlModel(name="a", query=parse_one("select 1")), version="1")
    snapshot_b = make_snapshot(SqlModel(name="b", query=parse_one("select 2")), version="2")
    snapshot_c = make_snapshot(SqlModel(name="c", query=parse_one("select 3")), version="3")

    state_sync._push_snapshots([snapshot_a, snapshot_b, snapshot_c])

    next_auto_restatement_ts: t.Dict[SnapshotNameVersion, t.Optional[int]] = {
        snapshot_a.name_version: 1,
        snapshot_b.name_version: 2,
        snapshot_c.name_version: 3,
    }
    state_sync.update_auto_restatements(next_auto_restatement_ts)

    snapshots = state_sync.get_snapshots(
        [snapshot_a.snapshot_id, snapshot_b.snapshot_id, snapshot_c.snapshot_id]
    )
    assert snapshots[snapshot_a.snapshot_id].next_auto_restatement_ts == 1
    assert snapshots[snapshot_b.snapshot_id].next_auto_restatement_ts == 2
    assert snapshots[snapshot_c.snapshot_id].next_auto_restatement_ts == 3

    next_auto_restatement_ts = {
        snapshot_a.name_version: 4,
        snapshot_b.name_version: 5,
        snapshot_c.name_version: None,
    }
    state_sync.update_auto_restatements(next_auto_restatement_ts)

    snapshots = state_sync.get_snapshots(
        [snapshot_a.snapshot_id, snapshot_b.snapshot_id, snapshot_c.snapshot_id]
    )
    assert snapshots[snapshot_a.snapshot_id].next_auto_restatement_ts == 4
    assert snapshots[snapshot_b.snapshot_id].next_auto_restatement_ts == 5
    assert snapshots[snapshot_c.snapshot_id].next_auto_restatement_ts is None


@time_machine.travel("2020-01-05 00:00:00 UTC")
def test_compact_intervals_pending_restatement(
    state_sync: EngineAdapterStateSync,
    make_snapshot: t.Callable,
    get_snapshot_intervals: t.Callable,
) -> None:
    snapshot = make_snapshot(
        SqlModel(
            name="a",
            cron="@daily",
            query=parse_one("select 1, ds"),
        ),
        version="a",
    )

    state_sync.push_snapshots([snapshot])

    state_sync.add_interval(snapshot, "2020-01-01", "2020-01-01")
    state_sync.add_interval(snapshot, "2020-01-02", "2020-01-02")
    state_sync.add_interval(snapshot, "2020-01-03", "2020-01-03")
    state_sync.add_interval(snapshot, "2020-01-04", "2020-01-04")

    pending_restatement_intervals = [
        (to_timestamp("2020-01-03"), to_timestamp("2020-01-05")),
    ]
    state_sync.add_snapshots_intervals(
        [
            SnapshotIntervals(
                name=snapshot.name,
                identifier=snapshot.identifier,
                version=snapshot.version,
                intervals=[],
                dev_intervals=[],
                pending_restatement_intervals=pending_restatement_intervals,
            )
        ]
    )

    with time_machine.travel("2020-01-05 01:00:00 UTC"):
        # Backfill one of the pending restatement intervals.
        state_sync.add_interval(snapshot, "2020-01-03", "2020-01-03")
        assert get_snapshot_intervals(snapshot).intervals == [
            (to_timestamp("2020-01-01"), to_timestamp("2020-01-05")),
        ]
        assert get_snapshot_intervals(snapshot).pending_restatement_intervals == [
            (to_timestamp("2020-01-04"), to_timestamp("2020-01-05")),
        ]

        state_sync.compact_intervals()
        assert get_snapshot_intervals(snapshot).intervals == [
            (to_timestamp("2020-01-01"), to_timestamp("2020-01-05")),
        ]
        assert get_snapshot_intervals(snapshot).pending_restatement_intervals == [
            (to_timestamp("2020-01-04"), to_timestamp("2020-01-05")),
        ]

        # Make sure compaction is idempotent.
        state_sync.compact_intervals()
        assert get_snapshot_intervals(snapshot).intervals == [
            (to_timestamp("2020-01-01"), to_timestamp("2020-01-05")),
        ]
        assert get_snapshot_intervals(snapshot).pending_restatement_intervals == [
            (to_timestamp("2020-01-04"), to_timestamp("2020-01-05")),
        ]

    with time_machine.travel("2020-01-05 02:00:00 UTC"):
        # Backfill the remaining pending restatement interval.
        state_sync.add_interval(snapshot, "2020-01-04", "2020-01-04")
        assert get_snapshot_intervals(snapshot).intervals == [
            (to_timestamp("2020-01-01"), to_timestamp("2020-01-05")),
        ]
        assert get_snapshot_intervals(snapshot).pending_restatement_intervals == []

        state_sync.compact_intervals()
        assert get_snapshot_intervals(snapshot).intervals == [
            (to_timestamp("2020-01-01"), to_timestamp("2020-01-05")),
        ]
        assert get_snapshot_intervals(snapshot).pending_restatement_intervals == []

        # Make sure compaction is idempotent.
        state_sync.compact_intervals()
        assert get_snapshot_intervals(snapshot).intervals == [
            (to_timestamp("2020-01-01"), to_timestamp("2020-01-05")),
        ]
        assert get_snapshot_intervals(snapshot).pending_restatement_intervals == []


@time_machine.travel("2020-01-05 00:00:00 UTC")
def test_compact_intervals_pending_restatement_shared_version(
    state_sync: EngineAdapterStateSync,
    make_snapshot: t.Callable,
    get_snapshot_intervals: t.Callable,
) -> None:
    snapshot_a = make_snapshot(
        SqlModel(
            name="a",
            cron="@daily",
            query=parse_one("select 1, ds"),
        ),
        version="a",
    )
    snapshot_b = make_snapshot(
        SqlModel(
            name="a",
            cron="@daily",
            query=parse_one("select 2, ds"),
        ),
        version="a",
    )

    state_sync.push_snapshots([snapshot_a, snapshot_b])

    state_sync.add_interval(snapshot_a, "2020-01-01", "2020-01-01")
    state_sync.add_interval(snapshot_a, "2020-01-02", "2020-01-02")
    state_sync.add_interval(snapshot_a, "2020-01-03", "2020-01-03")
    state_sync.add_interval(snapshot_a, "2020-01-04", "2020-01-04")
    state_sync.add_interval(snapshot_a, "2020-01-05", "2020-01-05")
    state_sync.add_snapshots_intervals(
        [
            SnapshotIntervals(
                name=snapshot_a.name,
                identifier=snapshot_a.identifier,
                version=snapshot_a.version,
                intervals=[],
                dev_intervals=[],
                pending_restatement_intervals=[
                    (to_timestamp("2020-01-03"), to_timestamp("2020-01-06")),
                ],
            )
        ]
    )

    expected_intervals = [
        SnapshotIntervals(
            name=snapshot_a.name,
            identifier=snapshot_a.identifier,
            version=snapshot_a.version,
            intervals=[
                (to_timestamp("2020-01-01"), to_timestamp("2020-01-06")),
            ],
            dev_intervals=[],
            pending_restatement_intervals=[],
        ),
        SnapshotIntervals(
            name=snapshot_b.name,
            identifier=snapshot_b.identifier,
            version=snapshot_b.version,
            intervals=[
                (to_timestamp("2020-01-03"), to_timestamp("2020-01-04")),
            ],
            dev_intervals=[],
            pending_restatement_intervals=[
                (to_timestamp("2020-01-04"), to_timestamp("2020-01-06")),
            ],
        ),
    ]
    expected_intervals = sorted(expected_intervals, key=lambda x: (x.name, x.identifier))

    with time_machine.travel("2020-01-05 01:00:00 UTC"):
        # Add a new interval for the new snapshot
        state_sync.add_interval(snapshot_b, "2020-01-03", "2020-01-03")
        assert (
            sorted(
                state_sync._get_snapshot_intervals([snapshot_a, snapshot_b])[1],
                key=lambda x: (x.name, x.identifier),
            )
            == expected_intervals
        )
        snapshots = state_sync.get_snapshots([snapshot_a, snapshot_b])
        assert snapshots[snapshot_a.snapshot_id].pending_restatement_intervals == [
            (to_timestamp("2020-01-04"), to_timestamp("2020-01-06")),
        ]
        assert snapshots[snapshot_b.snapshot_id].pending_restatement_intervals == [
            (to_timestamp("2020-01-04"), to_timestamp("2020-01-06")),
        ]

        state_sync.compact_intervals()
        snapshots = state_sync.get_snapshots([snapshot_a, snapshot_b])
        assert snapshots[snapshot_a.snapshot_id].intervals == [
            (to_timestamp("2020-01-01"), to_timestamp("2020-01-06")),
        ]
        assert snapshots[snapshot_a.snapshot_id].pending_restatement_intervals == [
            (to_timestamp("2020-01-04"), to_timestamp("2020-01-06")),
        ]
        assert snapshots[snapshot_b.snapshot_id].pending_restatement_intervals == [
            (to_timestamp("2020-01-04"), to_timestamp("2020-01-06")),
        ]
        assert snapshots[snapshot_b.snapshot_id].intervals == [
            (to_timestamp("2020-01-01"), to_timestamp("2020-01-06")),
        ]

        state_sync.compact_intervals()
        snapshots = state_sync.get_snapshots([snapshot_a, snapshot_b])
        assert snapshots[snapshot_a.snapshot_id].intervals == [
            (to_timestamp("2020-01-01"), to_timestamp("2020-01-06")),
        ]
        assert snapshots[snapshot_a.snapshot_id].pending_restatement_intervals == [
            (to_timestamp("2020-01-04"), to_timestamp("2020-01-06")),
        ]
        assert snapshots[snapshot_b.snapshot_id].pending_restatement_intervals == [
            (to_timestamp("2020-01-04"), to_timestamp("2020-01-06")),
        ]
        assert snapshots[snapshot_b.snapshot_id].intervals == [
            (to_timestamp("2020-01-01"), to_timestamp("2020-01-06")),
        ]

    expected_intervals = [
        SnapshotIntervals(
            name=snapshot_a.name,
            identifier=snapshot_a.identifier,
            version=snapshot_a.version,
            intervals=[
                (to_timestamp("2020-01-01"), to_timestamp("2020-01-06")),
            ],
            dev_intervals=[],
            pending_restatement_intervals=[
                (to_timestamp("2020-01-05"), to_timestamp("2020-01-06")),
            ],
        ),
        SnapshotIntervals(
            name=snapshot_b.name,
            identifier=snapshot_b.identifier,
            version=snapshot_b.version,
            intervals=[
                (to_timestamp("2020-01-03"), to_timestamp("2020-01-04")),
            ],
            dev_intervals=[],
            pending_restatement_intervals=[],
        ),
    ]
    expected_intervals = sorted(expected_intervals, key=lambda x: (x.name, x.identifier))

    with time_machine.travel("2020-01-05 02:00:00 UTC"):
        # Add a new interval for the previous snapshot
        state_sync.add_interval(snapshot_a, "2020-01-04", "2020-01-04")
        assert (
            sorted(
                state_sync._get_snapshot_intervals([snapshot_a, snapshot_b])[1],
                key=lambda x: (x.name, x.identifier),
            )
            == expected_intervals
        )
        snapshots = state_sync.get_snapshots([snapshot_a, snapshot_b])
        assert snapshots[snapshot_a.snapshot_id].pending_restatement_intervals == [
            (to_timestamp("2020-01-05"), to_timestamp("2020-01-06")),
        ]
        assert snapshots[snapshot_b.snapshot_id].pending_restatement_intervals == [
            (to_timestamp("2020-01-05"), to_timestamp("2020-01-06")),
        ]

        state_sync.compact_intervals()
        snapshots = state_sync.get_snapshots([snapshot_a, snapshot_b])
        assert snapshots[snapshot_a.snapshot_id].intervals == [
            (to_timestamp("2020-01-01"), to_timestamp("2020-01-06")),
        ]
        assert snapshots[snapshot_a.snapshot_id].pending_restatement_intervals == [
            (to_timestamp("2020-01-05"), to_timestamp("2020-01-06")),
        ]
        assert snapshots[snapshot_b.snapshot_id].pending_restatement_intervals == [
            (to_timestamp("2020-01-05"), to_timestamp("2020-01-06")),
        ]
        assert snapshots[snapshot_b.snapshot_id].intervals == [
            (to_timestamp("2020-01-01"), to_timestamp("2020-01-06")),
        ]

    expected_intervals = [
        SnapshotIntervals(
            name=snapshot_a.name,
            identifier=snapshot_a.identifier,
            version=snapshot_a.version,
            intervals=[
                (to_timestamp("2020-01-01"), to_timestamp("2020-01-06")),
            ],
            dev_intervals=[],
            pending_restatement_intervals=[],
        ),
        SnapshotIntervals(
            name=snapshot_b.name,
            identifier=snapshot_b.identifier,
            version=snapshot_b.version,
            intervals=[
                (to_timestamp("2020-01-03"), to_timestamp("2020-01-04")),
                (to_timestamp("2020-01-05"), to_timestamp("2020-01-06")),
            ],
            dev_intervals=[],
            pending_restatement_intervals=[],
        ),
    ]
    expected_intervals = sorted(expected_intervals, key=lambda x: (x.name, x.identifier))

    with time_machine.travel("2020-01-05 03:00:00 UTC"):
        state_sync.add_interval(snapshot_b, "2020-01-05", "2020-01-05")
        assert (
            sorted(
                state_sync._get_snapshot_intervals([snapshot_a, snapshot_b])[1],
                key=lambda x: (x.name, x.identifier),
            )
            == expected_intervals
        )
        snapshots = state_sync.get_snapshots([snapshot_a, snapshot_b])
        assert snapshots[snapshot_a.snapshot_id].pending_restatement_intervals == []
        assert snapshots[snapshot_b.snapshot_id].pending_restatement_intervals == []

        state_sync.compact_intervals()
        snapshots = state_sync.get_snapshots([snapshot_a, snapshot_b])
        assert snapshots[snapshot_a.snapshot_id].pending_restatement_intervals == []
        assert snapshots[snapshot_a.snapshot_id].intervals == [
            (to_timestamp("2020-01-01"), to_timestamp("2020-01-06")),
        ]
        assert snapshots[snapshot_b.snapshot_id].pending_restatement_intervals == []
        assert snapshots[snapshot_b.snapshot_id].intervals == [
            (to_timestamp("2020-01-01"), to_timestamp("2020-01-06")),
        ]


<<<<<<< HEAD
def test_get_environments_summary(
    state_sync: EngineAdapterStateSync,
    make_snapshot: t.Callable,
) -> None:
    snapshot = make_snapshot(
        SqlModel(
            name="a",
            query=parse_one("select a, ds"),
        ),
    )
    snapshot.categorize_as(SnapshotChangeCategory.BREAKING)

    state_sync.push_snapshots([snapshot])

    now_ts = now_timestamp()
    env_a_ttl = now_ts - 1000

    env_a = Environment(
        name="test_environment_a",
        snapshots=[snapshot.table_info],
        start_at="2022-01-01",
        end_at="2022-01-01",
        plan_id="test_plan_id",
        previous_plan_id="test_plan_id",
        expiration_ts=env_a_ttl,
    )
    state_sync.promote(env_a)

    env_b_ttl = now_ts + 1000
    env_b = env_a.copy(update={"name": "test_environment_b", "expiration_ts": env_b_ttl})
    state_sync.promote(env_b)

    prod = Environment(
        name="prod",
        snapshots=[snapshot.table_info],
        start_at="2022-01-01",
        end_at="2022-01-01",
        plan_id="test_plan_id",
        previous_plan_id="test_plan_id",
    )
    state_sync.promote(prod)

    actual = state_sync.get_environments_summary()
    expected = {"prod": None, "test_environment_a": env_a_ttl, "test_environment_b": env_b_ttl}
    assert actual == expected


def test_get_environments_summary_only_prod(
    state_sync: EngineAdapterStateSync,
    make_snapshot: t.Callable,
) -> None:
    snapshot = make_snapshot(
        SqlModel(
            name="a",
            query=parse_one("select a, ds"),
        ),
    )
    snapshot.categorize_as(SnapshotChangeCategory.BREAKING)

    state_sync.push_snapshots([snapshot])

    prod = Environment(
        name="prod",
        snapshots=[snapshot.table_info],
        start_at="2022-01-01",
        end_at="2022-01-01",
        plan_id="test_plan_id",
        previous_plan_id="test_plan_id",
    )
    state_sync.promote(prod)
    actual = state_sync.get_environments_summary()
    expected = {"prod": None}
    assert actual == expected


def test_get_environments_summary_no_env(state_sync: EngineAdapterStateSync) -> None:
    assert state_sync.get_environments_summary() == {}
=======
@time_machine.travel("2020-01-05 00:00:00 UTC")
def test_compact_intervals_pending_restatement_many_snapshots_same_version(
    state_sync: EngineAdapterStateSync,
    make_snapshot: t.Callable,
    get_snapshot_intervals: t.Callable,
) -> None:
    snapshots = [
        make_snapshot(
            SqlModel(
                name="a",
                cron="@daily",
                query=parse_one(f"select {i}, ds"),
            ),
            version="a",
        )
        for i in range(100)
    ]

    state_sync.push_snapshots(snapshots)

    for snapshot in snapshots:
        state_sync.add_interval(snapshot, "2020-01-01", "2020-01-01")
        state_sync.add_interval(snapshot, "2020-01-02", "2020-01-02")
        state_sync.add_interval(snapshot, "2020-01-03", "2020-01-03")
        state_sync.add_interval(snapshot, "2020-01-04", "2020-01-04")

    pending_restatement_intervals = [
        (to_timestamp("2020-01-03"), to_timestamp("2020-01-05")),
    ]
    state_sync.add_snapshots_intervals(
        [
            SnapshotIntervals(
                name=snapshots[0].name,
                identifier=snapshots[0].identifier,
                version=snapshots[0].version,
                intervals=[],
                dev_intervals=[],
                pending_restatement_intervals=pending_restatement_intervals,
            )
        ]
    )

    # Because of the number of snapshots requiring compaction, some compacted records will have different creation
    # timestamps.
    state_sync.compact_intervals()

    assert state_sync.get_snapshots([snapshots[0].snapshot_id])[
        snapshots[0].snapshot_id
    ].pending_restatement_intervals == [
        (to_timestamp("2020-01-03"), to_timestamp("2020-01-05")),
    ]
>>>>>>> 92ee84f7
<|MERGE_RESOLUTION|>--- conflicted
+++ resolved
@@ -2856,7 +2856,6 @@
         ]
 
 
-<<<<<<< HEAD
 def test_get_environments_summary(
     state_sync: EngineAdapterStateSync,
     make_snapshot: t.Callable,
@@ -2934,7 +2933,8 @@
 
 def test_get_environments_summary_no_env(state_sync: EngineAdapterStateSync) -> None:
     assert state_sync.get_environments_summary() == {}
-=======
+
+
 @time_machine.travel("2020-01-05 00:00:00 UTC")
 def test_compact_intervals_pending_restatement_many_snapshots_same_version(
     state_sync: EngineAdapterStateSync,
@@ -2985,5 +2985,4 @@
         snapshots[0].snapshot_id
     ].pending_restatement_intervals == [
         (to_timestamp("2020-01-03"), to_timestamp("2020-01-05")),
-    ]
->>>>>>> 92ee84f7
+    ]