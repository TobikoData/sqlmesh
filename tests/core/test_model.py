# ruff: noqa: F811
import json
import typing as t
import re
from datetime import date, datetime
from pathlib import Path
from unittest.mock import patch, PropertyMock

import time_machine
import pandas as pd  # noqa: TID253
import pytest
from pytest_mock.plugin import MockerFixture
from sqlglot import exp, parse_one
from sqlglot.errors import ParseError
from sqlglot.schema import MappingSchema
from sqlmesh.cli.project_init import init_example_project, ProjectTemplate
from sqlmesh.core.environment import EnvironmentNamingInfo
from sqlmesh.core.model.kind import TimeColumn, ModelKindName, SeedKind

from sqlmesh import CustomMaterialization, CustomKind
from pydantic import model_validator, ValidationError
from sqlmesh.core import constants as c
from sqlmesh.core import dialect as d
from sqlmesh.core.console import get_console
from sqlmesh.core.audit import ModelAudit, load_audit
from sqlmesh.core.model.common import ParsableSql
from sqlmesh.core.config import (
    Config,
    DuckDBConnectionConfig,
    GatewayConfig,
    NameInferenceConfig,
    ModelDefaultsConfig,
    LinterConfig,
)
from sqlmesh.core import constants as c
from sqlmesh.core.context import Context, ExecutionContext
from sqlmesh.core.dialect import parse
from sqlmesh.core.engine_adapter.base import MERGE_SOURCE_ALIAS, MERGE_TARGET_ALIAS
from sqlmesh.core.engine_adapter.duckdb import DuckDBEngineAdapter
from sqlmesh.core.engine_adapter.shared import DataObjectType
from sqlmesh.core.macros import MacroEvaluator, macro
from sqlmesh.core.model import (
    CustomKind,
    PythonModel,
    FullKind,
    IncrementalByTimeRangeKind,
    IncrementalUnmanagedKind,
    IncrementalByUniqueKeyKind,
    ModelCache,
    ModelMeta,
    SeedKind,
    SqlModel,
    TimeColumn,
    ExternalKind,
    ViewKind,
    EmbeddedKind,
    SCDType2ByTimeKind,
    create_external_model,
    create_seed_model,
    create_sql_model,
    load_sql_based_model,
    load_sql_based_models,
    model,
)
from sqlmesh.core.model.common import parse_expression
from sqlmesh.core.model.kind import _ModelKind, ModelKindName, _model_kind_validator
from sqlmesh.core.model.seed import CsvSettings
from sqlmesh.core.node import IntervalUnit, _Node, DbtNodeInfo
from sqlmesh.core.signal import signal
from sqlmesh.core.snapshot import Snapshot, SnapshotChangeCategory
from sqlmesh.utils.date import TimeLike, to_datetime, to_ds, to_timestamp
from sqlmesh.utils.errors import ConfigError, SQLMeshError, LinterError
from sqlmesh.utils.jinja import JinjaMacroRegistry, MacroInfo, MacroExtractor
from sqlmesh.utils.metaprogramming import Executable, SqlValue
from sqlmesh.core.macros import RuntimeStage
from tests.utils.test_helpers import use_terminal_console


def missing_schema_warning_msg(model, deps):
    deps = ", ".join(f"'{dep}'" for dep in sorted(deps))
    return (
        f"SELECT * cannot be expanded due to missing schema(s) for model(s): {deps}. "
        f"Run `sqlmesh create_external_models` and / or make sure that the model '{model}' "
        "can be rendered at parse time."
    )


def test_load(assert_exp_eq):
    expressions = d.parse(
        """
        MODEL (
            name db.table,
            dialect spark,
            owner owner_name,
            storage_format iceberg,
            partitioned_by d,
            clustered_by e,
            kind INCREMENTAL_BY_TIME_RANGE(
                time_column a,
            ),
            tags [tag_foo, tag_bar],
            grain [a, b],
            references (
                f,
                g
            ),
        );

        @DEF(x, 1);
        @DEF(y, @x + 1);
        CACHE TABLE x AS SELECT 1;
        ADD JAR 's3://my_jar.jar';

        SELECT
            1::int AS a,
            CAST(2 AS double) AS b,
            c::bool,
            1::int AS d, -- d
            CAST(2 AS double) AS e, --e
            f::bool, --f
            @y::int AS g,
        FROM
            db.other_table t1
            LEFT JOIN
            db.table t2
            ON
                t1.a = t2.a;

        DROP TABLE x;
    """
    )

    model = load_sql_based_model(expressions)
    assert model.name == "db.table"
    assert model.owner == "owner_name"
    assert model.dialect == "spark"
    assert model.table_format is None
    assert model.storage_format == "iceberg"
    assert [col.sql() for col in model.partitioned_by] == ['"a"', '"d"']
    assert [col.sql() for col in model.clustered_by] == ['"e"']
    assert model.columns_to_types == {
        "a": exp.DataType.build("int"),
        "b": exp.DataType.build("double"),
        "c": exp.DataType.build("boolean"),
        "d": exp.DataType.build("int"),
        "e": exp.DataType.build("double"),
        "f": exp.DataType.build("boolean"),
        "g": exp.DataType.build("int"),
    }
    assert model.annotated
    assert model.view_name == "table"
    assert model.macro_definitions == [d.parse_one("@DEF(x, 1)"), d.parse_one("@DEF(y, @x + 1)")]
    assert list(model.pre_statements) == [
        d.parse_one("@DEF(x, 1)"),
        d.parse_one("@DEF(y, @x + 1)"),
        d.parse_one("CACHE TABLE x AS SELECT 1"),
        d.parse_one("ADD JAR 's3://my_jar.jar'", dialect="spark"),
    ]
    assert list(model.post_statements) == [
        d.parse_one("DROP TABLE x"),
    ]
    assert model.depends_on == {'"db"."other_table"'}

    assert (
        model.render_query().sql(pretty=True, dialect="spark")
        == """SELECT
  CAST(1 AS INT) AS `a`,
  CAST(2 AS DOUBLE) AS `b`,
  CAST(`c` AS BOOLEAN) AS `c`,
  CAST(1 AS INT) AS `d`, /* d */
  CAST(2 AS DOUBLE) AS `e`, /* e */
  CAST(`f` AS BOOLEAN) AS `f`, /* f */
  CAST(1 + 1 AS INT) AS `g`
FROM `db`.`other_table` AS `t1`
LEFT JOIN `db`.`table` AS `t2`
  ON `t1`.`a` = `t2`.`a`"""
    )

    assert model.tags == ["tag_foo", "tag_bar"]
    assert [r.dict() for r in model.all_references] == [
        {"model_name": "db.table", "expression": d.parse_one("[a, b]"), "unique": True},
        {"model_name": "db.table", "expression": d.parse_one("f"), "unique": True},
        {"model_name": "db.table", "expression": d.parse_one("g"), "unique": True},
    ]


def test_model_multiple_select_statements():
    # Make sure the load_model raises an exception for model with multiple select statements.
    expressions = d.parse(
        """
        MODEL (
            name db.table,
            dialect spark,
            owner owner_name,
        );

        SELECT 1, ds;
        SELECT 2, ds;
        """
    )
    with pytest.raises(ConfigError, match=r"^Only one SELECT.*"):
        load_sql_based_model(expressions)


def test_model_validation(tmp_path):
    expressions = d.parse(
        f"""
        MODEL (
            name db.table,
            kind FULL,
        );

        SELECT
          y::int,
          x::int AS y
        FROM db.ext
        """
    )

    ctx = Context(
        config=Config(linter=LinterConfig(enabled=True, rules=["noambiguousprojections"])),
        paths=tmp_path,
    )
    ctx.upsert_model(load_sql_based_model(expressions, default_catalog="memory"))

    errors = ctx.lint_models(["db.table"], raise_on_error=False)
    assert errors, "Expected NoAmbiguousProjections violation"
    assert errors[0].violation_msg == "Found duplicate outer select name 'y'"

    expressions = d.parse(
        """
        MODEL (
            name db.table,
            kind FULL,
        );

        SELECT a, a UNION SELECT c, c
        """
    )

    ctx.upsert_model(load_sql_based_model(expressions, default_catalog="memory"))

    errors = ctx.lint_models(["db.table"], raise_on_error=False)
    assert errors, "Expected NoAmbiguousProjections violation"
    assert errors[0].violation_msg == "Found duplicate outer select name 'a'"

    expressions = d.parse(
        f"""
        MODEL (
            name db.table,
            kind FULL,
        );

        SELECT * FROM db.table
        """
    )

    model = load_sql_based_model(expressions)
    with pytest.raises(ConfigError) as ex:
        model.validate_definition()

    assert "require inferrable column types" in str(ex.value)


def test_model_union_query(sushi_context, assert_exp_eq):
    expressions = d.parse(
        """
        MODEL (
            name db.table,
            kind FULL,
        );

        SELECT a, b UNION SELECT c, c
        """
    )

    load_sql_based_model(expressions)

    expressions = d.parse(
        """
        MODEL (
            name sushi.test,
            kind FULL,
        );

        @union('all', sushi.marketing, sushi.marketing)
        """
    )
    sushi_context.upsert_model(load_sql_based_model(expressions, default_catalog="memory"))
    assert_exp_eq(
        sushi_context.get_model("sushi.test").render_query(),
        """SELECT
  CAST("marketing"."customer_id" AS INT) AS "customer_id",
  CAST("marketing"."status" AS TEXT) AS "status",
  CAST("marketing"."updated_at" AS TIMESTAMPNTZ) AS "updated_at",
  CAST("marketing"."valid_from" AS TIMESTAMP) AS "valid_from",
  CAST("marketing"."valid_to" AS TIMESTAMP) AS "valid_to"
FROM "memory"."sushi"."marketing" AS "marketing"
UNION ALL
SELECT
  CAST("marketing"."customer_id" AS INT) AS "customer_id",
  CAST("marketing"."status" AS TEXT) AS "status",
  CAST("marketing"."updated_at" AS TIMESTAMPNTZ) AS "updated_at",
  CAST("marketing"."valid_from" AS TIMESTAMP) AS "valid_from",
  CAST("marketing"."valid_to" AS TIMESTAMP) AS "valid_to"
FROM "memory"."sushi"."marketing" AS "marketing"
        """,
    )


@time_machine.travel("1996-02-10 00:00:00 UTC")
@pytest.mark.parametrize(
    "test_id, condition, union_type, table_count, expected_result",
    [
        # Test case 1: Basic conditional union - True condition
        (
            "test_1",
            "@get_date() == '1996-02-10'",
            "'all'",
            2,
            lambda expected_select: f"{expected_select}\nUNION ALL\n{expected_select}\n",
        ),
        # Test case 2: False condition - should return just first table
        (
            "test_2",
            "@get_date() > '1996-02-10'",
            "'all'",
            2,
            lambda expected_select: f"{expected_select}\n",
        ),
        # Test case 3: Multiple tables in union
        (
            "test_3",
            "@get_date() == '1996-02-10'",
            "'all'",
            3,
            lambda expected_select: f"{expected_select}\nUNION ALL\n{expected_select}\nUNION ALL\n{expected_select}\n",
        ),
        # Test case 4: DISTINCT type
        (
            "test_4",
            "@get_date() == '1996-02-10'",
            "'distinct'",
            2,
            lambda expected_select: f"{expected_select}\nUNION\n{expected_select}\n",
        ),
        # Test case 5: Complex condition
        (
            "test_5",
            "@get_date() = '1996-02-10' and 1=1 or @get_date() > '1996-02-10'",
            "'distinct'",
            2,
            lambda expected_select: f"{expected_select}\nUNION\n{expected_select}\n",
        ),
        # Test case 6: Missing union type (defaults to ALL)
        (
            "test_6",
            "@get_date() == '1996-02-10'",
            "",
            2,
            lambda expected_select: f"{expected_select}\nUNION ALL\n{expected_select}\n",
        ),
        # Test case 7: Missing union type AND condition
        (
            "test_7",
            "",
            "",
            2,
            lambda expected_select: f"{expected_select}\nUNION ALL\n{expected_select}\n",
        ),
        # Test case 8: Missing union type AND condition multiple tables
        (
            "test_8",
            "",
            "",
            3,
            lambda expected_select: f"{expected_select}\nUNION ALL\n{expected_select}\n\nUNION ALL\n{expected_select}\n",
        ),
        # Test case 9: Missing union type AND condition one table
        (
            "test_9",
            "",
            "",
            1,
            lambda expected_select: f"{expected_select}",
        ),
        # Test case 10: Union type with one table
        (
            "test_10",
            "",
            "'distinct'",
            1,
            lambda expected_select: f"{expected_select}",
        ),
        # Test case 11: Condition with one table
        (
            "test_9",
            "True",
            "",
            1,
            lambda expected_select: f"{expected_select}",
        ),
    ],
)
def test_model_union_conditional(
    sushi_context, assert_exp_eq, test_id, condition, union_type, table_count, expected_result
):
    @macro()
    def get_date(evaluator):
        from sqlmesh.utils.date import now

        return f"'{now().date()}'"

    expected_select = """SELECT
  CAST("marketing"."customer_id" AS INT) AS "customer_id",
  CAST("marketing"."status" AS TEXT) AS "status",
  CAST("marketing"."updated_at" AS TIMESTAMPNTZ) AS "updated_at",
  CAST("marketing"."valid_from" AS TIMESTAMP) AS "valid_from",
  CAST("marketing"."valid_to" AS TIMESTAMP) AS "valid_to"
FROM "memory"."sushi"."marketing" AS "marketing"
"""

    # Create tables argument list based on table_count
    tables = ", ".join(["sushi.marketing"] * table_count)

    # Handle the missing union_type case
    union_type_arg = f", {union_type}" if union_type else ""

    expressions = d.parse(
        f"""
        MODEL (
            name sushi.{test_id},
            kind FULL,
        );

        @union({condition}{union_type_arg}, {tables})
        """
    )
    sushi_context.upsert_model(load_sql_based_model(expressions, default_catalog="memory"))

    assert_exp_eq(
        sushi_context.get_model(f"sushi.{test_id}").render_query(),
        expected_result(expected_select),
    )


@use_terminal_console
def test_model_qualification(tmp_path: Path):
    with patch.object(get_console(), "log_warning") as mock_logger:
        expressions = d.parse(
            """
            MODEL (
                name db.table,
                kind FULL,
            );

            SELECT a
            """
        )

        ctx = Context(
            config=Config(linter=LinterConfig(enabled=True, warn_rules=["ALL"])), paths=tmp_path
        )
        ctx.upsert_model(load_sql_based_model(expressions))
        ctx.plan_builder("dev")

        assert (
            """Column '"a"' could not be resolved for model '"db"."table"', the column may not exist or is ambiguous."""
            in mock_logger.call_args[0][0]
        )


@use_terminal_console
def test_model_missing_audits(tmp_path: Path):
    with patch.object(get_console(), "log_warning") as mock_logger:
        expressions = d.parse(
            """
            MODEL (
                name db.table,
                kind FULL,
            );

            SELECT a
            """
        )

        ctx = Context(
            config=Config(linter=LinterConfig(enabled=True, warn_rules=["nomissingaudits"])),
            paths=tmp_path,
        )
        ctx.upsert_model(load_sql_based_model(expressions))
        ctx.plan_builder("plan")

        assert (
            """Model `audits` must be configured to test data quality."""
            in mock_logger.call_args[0][0]
        )


def test_project_is_set_in_standalone_audit(tmp_path: Path) -> None:
    init_example_project(tmp_path, engine_type="duckdb", template=ProjectTemplate.EMPTY)

    db_path = str(tmp_path / "db.db")
    db_connection = DuckDBConnectionConfig(database=db_path)

    config = Config(
        project="test",
        gateways={"gw": GatewayConfig(connection=db_connection)},
        model_defaults=ModelDefaultsConfig(dialect="duckdb"),
    )

    model = tmp_path / "models" / "some_model.sql"
    model.parent.mkdir(parents=True, exist_ok=True)
    model.write_text("MODEL (name m); SELECT 1 AS c")

    audit = tmp_path / "audits" / "a_standalone_audit.sql"
    audit.parent.mkdir(parents=True, exist_ok=True)
    audit.write_text("AUDIT (name a, standalone true); SELECT * FROM m WHERE c <= 0")

    context = Context(paths=tmp_path, config=config)
    context.plan(no_prompts=True, auto_apply=True)

    model = tmp_path / "models" / "some_model.sql"
    model.parent.mkdir(parents=True, exist_ok=True)
    model.write_text("MODEL (name m); SELECT 2 AS c")

    assert context.fetchdf(
        "select snapshot -> 'node' -> 'project' AS standalone_audit_project "
        """from sqlmesh._snapshots where (snapshot -> 'node' -> 'source_type')::text = '"audit"'"""
    ).to_dict()["standalone_audit_project"] == {0: '"test"'}
    assert context.load().standalone_audits["a"].project == "test"


@pytest.mark.parametrize(
    "partition_by_input, partition_by_output, output_dialect, expected_exception",
    [
        ("a", ["`a`"], "bigquery", None),
        ("(a, b)", ["`a`", "`b`"], "bigquery", None),
        ("TIMESTAMP_TRUNC(`a`, DAY)", ["TIMESTAMP_TRUNC(`a`, DAY)"], "bigquery", None),
        ("e", "", "bigquery", ConfigError),
        ("(a, e)", "", "bigquery", ConfigError),
        ("(a, a)", "", "bigquery", ConfigError),
        ("(day(a),b)", ['DAY("a")', '"b"'], "trino", None),
    ],
)
def test_partitioned_by(
    partition_by_input, partition_by_output, output_dialect, expected_exception
):
    expressions = d.parse(
        f"""
        MODEL (
            name db.table,
            dialect bigquery,
            owner owner_name,
            partitioned_by {partition_by_input},
            clustered_by (c, d),
            kind INCREMENTAL_BY_TIME_RANGE(
                time_column a,
            ),
        );

        SELECT 1::int AS a, 2::int AS b, 3 AS c, 4 as d;
    """
    )

    model = load_sql_based_model(expressions)
    assert model.clustered_by == [exp.to_column('"c"'), exp.to_column('"d"')]
    if expected_exception:
        with pytest.raises(expected_exception):
            model.validate_definition()
    else:
        model.validate_definition()
        assert [
            col.sql(dialect=output_dialect) for col in model.partitioned_by
        ] == partition_by_output


def test_opt_out_of_time_column_in_partitioned_by():
    expressions = d.parse(
        """
        MODEL (
            name db.table,
            dialect bigquery,
            partitioned_by b,
            kind INCREMENTAL_BY_TIME_RANGE(
                time_column a,
                partition_by_time_column false
            ),
        );

        SELECT 1::int AS a, 2::int AS b;
    """
    )

    model = load_sql_based_model(expressions)
    assert model.partitioned_by == [exp.to_column('"b"')]


def test_model_no_name():
    expressions = d.parse(
        """
        MODEL (
            dialect bigquery,
        );

        SELECT 1::int AS a, 2::int AS b;
    """
    )

    with pytest.raises(ConfigError) as ex:
        load_sql_based_model(expressions)
    assert (
        str(ex.value)
        == "Please add the required 'name' field to the MODEL block at the top of the file.\n\nLearn more at https://sqlmesh.readthedocs.io/en/stable/concepts/models/overview"
    )


def test_model_field_name_suggestions():
    # top-level field
    expressions = d.parse(
        """
        MODEL (
            name db.table,
            dialects bigquery,
        );

        SELECT 1::int AS a, 2::int AS b;
    """
    )

    with pytest.raises(ConfigError) as ex:
        load_sql_based_model(expressions)
    assert (
        str(ex.value)
        == "Invalid field name present in the MODEL block: 'dialects'. Did you mean 'dialect'?"
    )

    # kind field
    expressions = d.parse(
        """
        MODEL (
            name db.table,
            kind INCREMENTAL_BY_TIME_RANGE(
                time_column a,
                batch_sizes 1
            ),
        );

        SELECT 1::int AS a, 2::int AS b;
    """
    )

    with pytest.raises(ConfigError) as ex:
        load_sql_based_model(expressions)
    assert (
        str(ex.value)
        == "Invalid field name present in the MODEL block 'kind INCREMENTAL_BY_TIME_RANGE' field: 'batch_sizes'. Did you mean 'batch_size'?"
    )

    # multiple fields
    expressions = d.parse(
        """
        MODEL (
            name db.table,
            dialects bigquery,
            descriptions 'a',
            asdfasdf true
        );

        SELECT 1::int AS a, 2::int AS b;
    """
    )

    with pytest.raises(ConfigError) as ex:
        load_sql_based_model(expressions)
    ex_str = str(ex.value)
    # field order is non-deterministic, so we can't test the output string directly
    assert "Invalid field names present in the MODEL block: " in ex_str
    assert "'descriptions'" in ex_str
    assert "'dialects'" in ex_str
    assert "'asdfasdf'" in ex_str
    assert "- descriptions: Did you mean 'description'?" in ex_str
    assert "- dialects: Did you mean 'dialect'?" in ex_str
    assert "- asdfasdf: Did you mean " not in ex_str


def test_model_required_field_missing():
    expressions = d.parse(
        """
        MODEL (
            name db.table,
            kind INCREMENTAL_BY_TIME_RANGE (),
        );

        SELECT 1::int AS a, 2::int AS b;
    """
    )

    with pytest.raises(ConfigError) as ex:
        load_sql_based_model(expressions)
    assert (
        str(ex.value)
        == "Please add required field 'time_column' to the MODEL block 'kind INCREMENTAL_BY_TIME_RANGE' field."
    )


def test_no_model_statement(tmp_path: Path):
    # No name inference => MODEL (...) is required
    expressions = d.parse("SELECT 1 AS x")
    with pytest.raises(
        ConfigError,
        match="Please add a MODEL block at the top of the file. Example:",
    ):
        load_sql_based_model(expressions)

    # Name inference is enabled => MODEL (...) not required
    init_example_project(tmp_path, engine_type="duckdb")

    test_sql_file = tmp_path / "models/test_schema/test_model.sql"
    test_sql_file.parent.mkdir(parents=True, exist_ok=True)
    test_sql_file.write_text("SELECT 1 AS c")

    config = Config(
        model_defaults=ModelDefaultsConfig(dialect="duckdb"),
        model_naming=NameInferenceConfig(infer_names=True),
    )
    context = Context(paths=tmp_path, config=config)

    model = context.get_model("test_schema.test_model")
    assert isinstance(model, SqlModel)
    assert model.name == "test_schema.test_model"


def test_unordered_model_statements():
    expressions = d.parse(
        """
        SELECT 1 AS x;

        MODEL (
            name db.table,
            dialect spark,
            owner owner_name
        );
    """
    )

    with pytest.raises(ConfigError) as ex:
        load_sql_based_model(expressions)
    assert "Please add a MODEL block at the top of the file. Example:" in str(ex.value)


def test_no_query():
    expressions = d.parse(
        """
        MODEL (
            name db.table,
            dialect spark,
            owner owner_name
        );

        @DEF(x, 1)
        """
    )

    with pytest.raises(ConfigError) as ex:
        model = load_sql_based_model(expressions, path=Path("test_location"))
        model.validate_definition()

    assert "Model query needs to be a SELECT or a UNION, got @DEF(x, 1)." in str(ex.value)


def test_single_macro_as_query(assert_exp_eq):
    @macro()
    def select_query(evaluator, *projections):
        return exp.select(*[f'{p} AS "{p}"' for p in projections])

    expressions = d.parse(
        """
        MODEL (
            name test
        );

        @SELECT_QUERY(1, 2, 3)
        """
    )
    model = load_sql_based_model(expressions)
    assert_exp_eq(
        model.render_query(),
        """
        SELECT
          1 AS "1",
          2 AS "2",
          3 AS "3"
        """,
    )


def test_partition_key_is_missing_in_query():
    expressions = d.parse(
        """
        MODEL (
            name db.table,
            dialect spark,
            owner owner_name,
            kind INCREMENTAL_BY_TIME_RANGE(
              time_column a
            ),
            partitioned_by (b, c, d)
        );

        SELECT 1::int AS a, 2::int AS b;
    """
    )

    model = load_sql_based_model(expressions)
    with pytest.raises(ConfigError) as ex:
        model.validate_definition()
    assert "['c', 'd'] are missing" in str(ex.value)


def test_cluster_key_is_missing_in_query():
    expressions = d.parse(
        """
        MODEL (
            name db.table,
            dialect spark,
            owner owner_name,
            kind INCREMENTAL_BY_TIME_RANGE(
              time_column a
            ),
            clustered_by (b, c, d)
        );

        SELECT 1::int AS a, 2::int AS b;
    """
    )

    model = load_sql_based_model(expressions)
    with pytest.raises(ConfigError) as ex:
        model.validate_definition()
    assert "['c', 'd'] are missing" in str(ex.value)


def test_partition_key_and_select_star():
    expressions = d.parse(
        """
        MODEL (
            name db.table,
            dialect spark,
            owner owner_name,
            kind INCREMENTAL_BY_TIME_RANGE(
              time_column a
            ),
            partitioned_by (b, c, d)
        );

        SELECT * FROM tbl;
    """
    )

    load_sql_based_model(expressions)


def test_json_serde():
    expressions = parse(
        """
        MODEL (
            name test_model,
            kind INCREMENTAL_BY_TIME_RANGE(
                time_column ds
            ),
            owner test_owner,
            dialect spark,
            cron '@daily',
            storage_format parquet,
            partitioned_by a,
            physical_properties (
                key_a = 'value_a',
                'key_b' = 1,
                key_c = true,
                "key_d" = 2.0,
            ),
        );

        @DEF(key, 'value');

        SELECT a, ds FROM `tbl`
    """
    )

    model = load_sql_based_model(expressions)

    model_json = model.json()
    model_json_parsed = json.loads(model.json())
    assert model_json_parsed["kind"]["dialect"] == "spark"
    assert model_json_parsed["kind"]["time_column"]["column"] == "`ds`"
    assert model_json_parsed["partitioned_by"] == ["`a`"]

    deserialized_model = SqlModel.parse_raw(model_json)

    assert deserialized_model.dict() == model.dict()

    expressions = parse(
        """
        MODEL (
            name test_model,
            kind FULL,
            dialect duckdb,
        );

        SELECT
          x ~ y AS c
        """
    )

    model = load_sql_based_model(expressions)
    model_json = model.json()
    model_json_parsed = json.loads(model.json())

    assert (
        SqlModel.parse_obj(model_json_parsed).render_query().sql("duckdb")
        == 'SELECT REGEXP_FULL_MATCH("x", "y") AS "c"'
    )


def test_scd_type_2_by_col_serde():
    expressions = parse(
        """
        MODEL(
            name test_model,
            KIND SCD_TYPE_2_BY_COLUMN (
                unique_key a,
                columns *,
            ),
            cron '@daily',
            owner 'reakman',
            grain a,
            dialect bigquery
        );

        SELECT a, ds FROM `tbl`
    """,
        default_dialect="bigquery",
    )

    model = load_sql_based_model(expressions)

    model_json = model.json()
    model_json_parsed = json.loads(model.json())
    assert model_json_parsed["kind"]["dialect"] == "bigquery"
    assert model_json_parsed["kind"]["unique_key"] == ["`a`"]
    assert model_json_parsed["kind"]["columns"] == ["*"]
    # Bigquery converts TIMESTAMP -> DATETIME
    assert model_json_parsed["kind"]["time_data_type"] == "DATETIME"

    deserialized_model = SqlModel.parse_raw(model_json)
    assert deserialized_model.dict() == model.dict()


def test_column_descriptions(sushi_context, assert_exp_eq):
    assert sushi_context.models[
        '"memory"."sushi"."customer_revenue_by_day"'
    ].column_descriptions == {
        "customer_id": "Customer id",
        "country code": "Customer country code, used for testing spaces",
        "revenue": "Revenue from orders made by this customer",
        "event_date": "Date",
    }

    expressions = d.parse(
        """
        MODEL (
            name db.table,
            kind FULL,
        );

        SELECT
          -- this is the id column, used in ...
          id::int, -- primary key
          foo::int, -- bar
        FROM table
    """
    )
    model = load_sql_based_model(expressions, default_catalog="memory")

    assert_exp_eq(
        model.query,
        """
        SELECT
          -- this is the id column, used in ...
          id::int, -- primary key
          foo::int, -- bar
        FROM table
        """,
    )
    assert model.column_descriptions == {"id": "primary key", "foo": "bar"}


def test_model_jinja_macro_reference_extraction():
    @macro()
    def test_macro(**kwargs) -> None:
        pass

    expressions = d.parse(
        """
        MODEL (
            name db.table,
            dialect spark,
            owner owner_name,
        );

        JINJA_STATEMENT_BEGIN;
        {{ test_macro() }}
        JINJA_END;

        SELECT 1 AS x;
    """
    )
    model = load_sql_based_model(expressions)
    assert "test_macro" in model.python_env


def test_model_pre_post_statements():
    macro.registry().pop("foo", None)

    @macro()
    def foo(**kwargs) -> None:
        pass

    expressions = d.parse(
        """
        MODEL (
            name db.table,
            dialect spark,
            owner owner_name,
        );

        @foo();

        JINJA_STATEMENT_BEGIN;
        CREATE TABLE x{{ 1 + 1 }};
        JINJA_END;

        SELECT 1 AS x;

        @foo(bar='x', val=@this);

        DROP TABLE x2;
    """
    )
    model = load_sql_based_model(expressions)

    expected_pre = [
        *d.parse("@foo()"),
        d.jinja_statement("CREATE TABLE x{{ 1 + 1 }};"),
    ]
    assert model.pre_statements == expected_pre

    expected_post = d.parse("@foo(bar='x', val=@this); DROP TABLE x2;")
    assert model.post_statements == expected_post

    assert model.query == d.parse("SELECT 1 AS x")[0]

    @macro()
    def multiple_statements(evaluator, t1_value=exp.Literal.number(1)):
        return [f"CREATE TABLE t1 AS SELECT {t1_value} AS c", "CREATE TABLE t2 AS SELECT 2 AS c"]

    expressions = d.parse(
        """
        MODEL (name db.table);

        SELECT 1 AS col;

        @multiple_statements()
        """
    )
    model = load_sql_based_model(expressions)

    expected_post = d.parse(
        'CREATE TABLE "t1" AS SELECT 1 AS "c"; CREATE TABLE "t2" AS SELECT 2 AS "c"'
    )
    assert model.render_post_statements() == expected_post
    assert "exp" in model.python_env


@pytest.mark.parametrize("model_kind", ["FULL", "VIEW"])
def test_model_pre_post_statements_start_end_are_always_available(model_kind: str):
    macro.registry().pop("foo", None)
    macro.registry().pop("bar", None)

    @macro()
    def foo(evaluator: MacroEvaluator, start: str, end: str) -> str:
        return f"'{start}, {end}'"

    @macro()
    def bar(evaluator: MacroEvaluator, start: int, end: int) -> str:
        return f"'{start}, {end}'"

    expressions = d.parse(
        f"""
        MODEL (
            name db.table,
            kind {model_kind},
        );

        @foo(@start_ds, @end_ds);

        SELECT 1 AS x;

        @bar(@start_millis, @end_millis);
    """
    )
    model = load_sql_based_model(expressions)

    start = "2025-01-01"
    end = "2025-01-02"

    assert model.render_pre_statements(start=start, end=end) == [
        exp.Literal.string(f"{start}, {end}")
    ]
    assert model.render_post_statements(start=start, end=end) == [
        exp.Literal.string(f"{to_timestamp(start)}, {to_timestamp('2025-01-03') - 1}")
    ]


def test_seed_hydration():
    expressions = d.parse(
        """
        MODEL (
            name db.seed,
            kind SEED (
              path '../seeds/waiter_names.csv',
              batch_size 100,
            )
        );
    """
    )

    model = load_sql_based_model(expressions, path=Path("./examples/sushi/models/test_model.sql"))
    assert model.is_hydrated
    assert not model.derived_columns_to_types

    column_hashes = model.column_hashes

    dehydrated_model = model.to_dehydrated()
    assert not dehydrated_model.is_hydrated
    assert dehydrated_model.column_hashes == column_hashes
    assert dehydrated_model.derived_columns_to_types == {
        "id": exp.DataType.build("bigint"),
        "name": exp.DataType.build("text"),
    }
    assert dehydrated_model.seed.content == ""

    hydrated_model = dehydrated_model.to_hydrated(model.seed.content)
    assert hydrated_model.is_hydrated
    assert hydrated_model.column_hashes == column_hashes
    assert hydrated_model.seed.content == model.seed.content
    assert hydrated_model.column_hashes_ is None


def test_seed():
    expressions = d.parse(
        """
        MODEL (
            name db.seed,
            kind SEED (
              path '../seeds/waiter_names.csv',
              batch_size 100,
            )
        );
    """
    )

    model = load_sql_based_model(expressions, path=Path("./examples/sushi/models/test_model.sql"))

    assert isinstance(model.kind, SeedKind)
    assert model.kind.path == "../seeds/waiter_names.csv"
    assert model.kind.batch_size == 100
    assert model.seed is not None
    assert len(model.seed.content) > 0

    assert model.columns_to_types == {
        "id": exp.DataType.build("bigint"),
        "name": exp.DataType.build("text"),
    }

    assert model.batch_size is None


def test_seed_model_creation_error():
    expressions = d.parse(
        """
        MODEL (
            name db.seed,
            kind SEED (
              path 'gibberish',
            )
        );
    """
    )
    with pytest.raises(FileNotFoundError, match="No such file or directory"):
        load_sql_based_model(expressions)


def test_seed_provided_columns():
    expressions = d.parse(
        """
        MODEL (
            name db.seed,
            kind SEED (
              path '../seeds/waiter_names.csv',
              batch_size 100,
            ),
            columns (
              id double,
              alias varchar
            )
        );
    """
    )

    model = load_sql_based_model(expressions, path=Path("./examples/sushi/models/test_model.sql"))

    assert isinstance(model.kind, SeedKind)
    assert model.kind.path == "../seeds/waiter_names.csv"
    assert model.kind.batch_size == 100
    assert model.seed is not None
    assert len(model.seed.content) > 0

    assert model.columns_to_types == {
        "id": exp.DataType.build("double"),
        "alias": exp.DataType.build("varchar"),
    }


def test_seed_case_sensitive_columns(tmp_path):
    model_csv_path = (tmp_path / "model.csv").absolute()

    with open(model_csv_path, "w", encoding="utf-8") as fd:
        fd.write(
            """camelCaseId,camelCaseBool,camelCaseString,normalisedCaseDate,camelCaseTimestamp
1,false,Alice,2022-01-01,2022-01-01
"""
        )

    expressions = d.parse(
        f"""
        MODEL (
            name db.seed,
            dialect postgres,
            kind SEED (
              path '{str(model_csv_path)}',
            ),
            columns (
              "camelCaseId" int,
              "camelCaseBool" boolean,
              "camelCaseString" text,
              "camelCaseTimestamp" timestamp
            )
        );
    """
    )

    model = load_sql_based_model(expressions, path=Path("./examples/sushi/models/test_model.sql"))

    assert isinstance(model.kind, SeedKind)
    assert model.seed is not None
    assert len(model.seed.content) > 0
    assert model.columns_to_types == {
        "camelCaseId": exp.DataType.build("int"),
        "camelCaseBool": exp.DataType.build("boolean"),
        "camelCaseString": exp.DataType.build("text"),
        "camelCaseTimestamp": exp.DataType.build("TIMESTAMP"),
    }
    df = next(model.render(context=None))

    assert df["camelCaseId"].dtype == "int64"
    assert df["camelCaseId"].iloc[0] == 1

    assert df["camelCaseBool"].dtype == "bool"
    assert not df["camelCaseBool"].iloc[0]

    assert df["camelCaseString"].dtype == "object"
    assert df["camelCaseString"].iloc[0] == "Alice"

    assert df["normalisedcasedate"].dtype == "object"
    assert df["normalisedcasedate"].iloc[0] == "2022-01-01"

    assert df["camelCaseTimestamp"].dtype == "datetime64[ns]"
    assert df["camelCaseTimestamp"].iloc[0] == pd.Timestamp("2022-01-01 00:00:00")


def test_seed_csv_settings():
    expressions = d.parse(
        """
        MODEL (
            name db.seed,
            kind SEED (
              path '../seeds/waiter_names.csv',
              batch_size 100,
              csv_settings (
                quotechar = '''',
                escapechar = '\\',
                keep_default_na = false,
                na_values = (id = [1, '2', false, null], alias = ('foo'))
              ),
            ),
            columns (
              id double,
              alias varchar
            )
        );
    """
    )

    model = load_sql_based_model(expressions, path=Path("./examples/sushi/models/test_model.sql"))

    assert isinstance(model.kind, SeedKind)
    assert model.kind.csv_settings == CsvSettings(
        quotechar="'",
        escapechar="\\",
        na_values={"id": [1, "2", False, None], "alias": ["foo"]},
        keep_default_na=False,
    )
    assert model.kind.data_hash_values == [
        "SEED",
        "'",
        "\\",
        "{'id': [1, '2', False, None], 'alias': ['foo']}",
        "False",
    ]

    expressions = d.parse(
        """
        MODEL (
            name db.seed,
            kind SEED (
              path '../seeds/waiter_names.csv',
              csv_settings (
                na_values = ('#N/A', 'other')
              ),
            ),
        );
    """
    )

    model = load_sql_based_model(expressions, path=Path("./examples/sushi/models/test_model.sql"))

    assert isinstance(model.kind, SeedKind)
    assert model.kind.csv_settings == CsvSettings(na_values=["#N/A", "other"])
    assert model.kind.data_hash_values == ["SEED", "['#N/A', 'other']"]


def test_seed_marker_substitution():
    expressions = d.parse(
        """
        MODEL (
            name db.seed,
            kind SEED (
              path '$root/seeds/waiter_names.csv',
              batch_size 100,
            )
        );
    """
    )

    model = load_sql_based_model(
        expressions,
        path=Path("./examples/sushi/models/test_model.sql"),
        module_path=Path("./examples/sushi"),
    )

    assert isinstance(model.kind, SeedKind)
    assert model.kind.path == str(Path("examples/sushi/seeds/waiter_names.csv"))
    assert model.seed is not None
    assert len(model.seed.content) > 0


def test_seed_pre_post_statements():
    macro.registry().pop("bar", None)

    @macro()
    def bar(**kwargs) -> None:
        pass

    expressions = d.parse(
        """
        MODEL (
            name db.seed,
            kind SEED (
              path '../seeds/waiter_names.csv',
              batch_size 100,
            )
        );

        @bar();

        JINJA_STATEMENT_BEGIN;
        CREATE TABLE x{{ 1 + 1 }};
        JINJA_END;

        @INSERT_SEED();

        @bar(foo='x', val=@this);

        DROP TABLE x2;
    """
    )

    model = load_sql_based_model(expressions, path=Path("./examples/sushi/models/test_model.sql"))

    expected_pre = [
        *d.parse("@bar()"),
        d.jinja_statement("CREATE TABLE x{{ 1 + 1 }};"),
    ]
    assert model.pre_statements == expected_pre

    expected_post = [
        *d.parse("@bar(foo='x', val=@this)"),
        *d.parse("DROP TABLE x2;"),
    ]
    assert model.post_statements == expected_post


def test_seed_pre_statements_only():
    expressions = d.parse(
        """
        MODEL (
            name db.seed,
            kind SEED (
              path '../seeds/waiter_names.csv',
              batch_size 100,
            )
        );

        JINJA_STATEMENT_BEGIN;
        CREATE TABLE x{{ 1 + 1 }};
        JINJA_END;

        DROP TABLE x2;
    """
    )

    model = load_sql_based_model(expressions, path=Path("./examples/sushi/models/test_model.sql"))

    expected_pre = [
        d.jinja_statement("CREATE TABLE x{{ 1 + 1 }};"),
        *d.parse("DROP TABLE x2;"),
    ]
    assert model.pre_statements == expected_pre
    assert not model.post_statements


def test_seed_on_virtual_update_statements():
    expressions = d.parse(
        """
        MODEL (
            name db.seed,
            kind SEED (
              path '../seeds/waiter_names.csv',
              batch_size 100,
            )
        );

        JINJA_STATEMENT_BEGIN;
        CREATE TABLE x{{ 1 + 1 }};
        JINJA_END;

        ON_VIRTUAL_UPDATE_BEGIN;
        JINJA_STATEMENT_BEGIN;
        GRANT SELECT ON VIEW {{ this_model }} TO ROLE dev_role;
        JINJA_END;
        DROP TABLE x2;
        ON_VIRTUAL_UPDATE_END;

    """
    )

    model = load_sql_based_model(expressions, path=Path("./examples/sushi/models/test_model.sql"))

    assert model.pre_statements == [d.jinja_statement("CREATE TABLE x{{ 1 + 1 }};")]
    assert model.on_virtual_update == [
        d.jinja_statement("GRANT SELECT ON VIEW {{ this_model }} TO ROLE dev_role;"),
        *d.parse("DROP TABLE x2;"),
    ]


def test_seed_model_custom_types(tmp_path):
    model_csv_path = (tmp_path / "model.csv").absolute()

    with open(model_csv_path, "w", encoding="utf-8") as fd:
        fd.write(
            """key,ds_date,ds_timestamp,b_a,b_b,i,i_str,empty_date
123,2022-01-01,2022-01-01,false,0,321,321,
"""
        )

    model = create_seed_model(
        "test_db.test_model",
        SeedKind(path=str(model_csv_path)),
        columns={
            "key": "string",
            "ds_date": "date",
            "ds_timestamp": "timestamp",
            "b_a": "boolean",
            "b_b": "boolean",
            "i": "int",
            "i_str": "text",
            "empty_date": "date",
        },
    )

    df = next(model.render(context=None))

    assert df["ds_date"].dtype == "object"
    assert df["ds_date"].iloc[0] == date(2022, 1, 1)

    assert df["ds_timestamp"].dtype == "datetime64[ns]"
    assert df["ds_timestamp"].iloc[0] == pd.Timestamp("2022-01-01 00:00:00")

    assert df["key"].dtype == "object"
    assert df["key"].iloc[0] == "123"

    assert df["b_a"].dtype == "bool"
    assert not df["b_a"].iloc[0]

    assert df["b_b"].dtype == "bool"
    assert not df["b_b"].iloc[0]

    assert df["i"].dtype == "int64"
    assert df["i"].iloc[0] == 321

    assert df["i_str"].dtype == "object"
    assert df["i_str"].iloc[0] == "321"

    assert df["empty_date"].dtype == "object"
    assert df["empty_date"].iloc[0] is None


def test_seed_with_special_characters_in_column(tmp_path, assert_exp_eq):
    config = Config(model_defaults=ModelDefaultsConfig(dialect="duckdb"))
    context = Context(config=config)

    model_csv_path = (tmp_path / "model.csv").absolute()
    with open(model_csv_path, "w", encoding="utf-8") as fd:
        fd.write("col.\tcol!@#$\n123\tfoo")

    expressions = d.parse(
        f"""
        MODEL (
            name memory.test_db.test_model,
            kind SEED (
              path '{model_csv_path}',
              csv_settings (
                delimiter = '\\t'
              )
            ),
        );
    """
    )

    context.upsert_model(load_sql_based_model(expressions))
    assert_exp_eq(
        context.render("memory.test_db.test_model").sql(),
        "SELECT "
        'CAST("col." AS BIGINT) AS "col.", '
        'CAST("col!@#$" AS TEXT) AS "col!@#$" '
        """FROM (VALUES (123, 'foo')) AS t("col.", "col!@#$")""",
    )


def test_python_model_jinja_pre_post_statements():
    macros = """
    {% macro test_macro(v) %}{{ v }}{% endmacro %}
    {% macro extra_macro(v) %}{{ v + 1 }}{% endmacro %}
    """

    jinja_macros = JinjaMacroRegistry()
    jinja_macros.add_macros(MacroExtractor().extract(macros))

    @model(
        "db.test_model",
        kind="full",
        columns={"id": "string", "name": "string"},
        pre_statements=[
            "JINJA_STATEMENT_BEGIN;\n{% set table_name = 'x' %}\nCREATE OR REPLACE TABLE {{table_name}}{{ 1 + 1 }};\nJINJA_END;"
        ],
        post_statements=[
            "JINJA_STATEMENT_BEGIN;\nCREATE INDEX {{test_macro('idx')}} ON db.test_model(id);\nJINJA_END;",
            parse_one("DROP TABLE x2;"),
        ],
    )
    def model_with_statements(context, **kwargs):
        return pd.DataFrame(
            [
                {
                    "id": context.var("1"),
                    "name": context.var("var"),
                }
            ]
        )

    python_model = model.get_registry()["db.test_model"].model(
        module_path=Path("."), path=Path("."), dialect="duckdb", jinja_macros=jinja_macros
    )

    assert len(jinja_macros.root_macros) == 2
    assert len(python_model.jinja_macros.root_macros) == 1
    assert "test_macro" in python_model.jinja_macros.root_macros
    assert "extra_macro" not in python_model.jinja_macros.root_macros

    expected_pre = [
        d.jinja_statement(
            "{% set table_name = 'x' %}\nCREATE OR REPLACE TABLE {{table_name}}{{ 1 + 1 }};"
        ),
    ]
    assert python_model.pre_statements == expected_pre
    assert python_model.render_pre_statements()[0].sql() == 'CREATE OR REPLACE TABLE "x2"'

    expected_post = [
        d.jinja_statement("CREATE INDEX {{test_macro('idx')}} ON db.test_model(id);"),
        *d.parse("DROP TABLE x2;"),
    ]
    assert python_model.post_statements == expected_post
    assert (
        python_model.render_post_statements()[0].sql()
        == 'CREATE INDEX "idx" ON "db"."test_model"("id" NULLS LAST)'
    )
    assert python_model.render_post_statements()[1].sql() == 'DROP TABLE "x2"'


def test_audits():
    expressions = d.parse(
        """
        MODEL (
            name db.seed,
            audits (
                audit_a,
                audit_b(key='value'),
                audit_c(key=@start_ds)
            ),
            tags (foo)
        );
        SELECT 1, ds;
    """
    )

    audit_definitions = {
        audit_name: load_audit(
            d.parse(f"AUDIT (name {audit_name}); SELECT 1 WHERE FALSE"), dialect="duckdb"
        )
        for audit_name in ("audit_a", "audit_b", "audit_c")
    }

    model = load_sql_based_model(
        expressions,
        path=Path("./examples/sushi/models/test_model.sql"),
        audit_definitions=audit_definitions,
    )
    assert model.audits == [
        ("audit_a", {}),
        ("audit_b", {"key": exp.Literal.string("value")}),
        ("audit_c", {"key": d.MacroVar(this="start_ds")}),
    ]
    assert model.tags == ["foo"]


def test_enable_audits_from_model_defaults():
    expressions = d.parse(
        """
        MODEL (
            name db.audit_model,
        );
        SELECT 1 as id;

        AUDIT (
    name assert_positive_order_ids,
    );
    SELECT *
    FROM @this_model
    WHERE
    id < 0;
    """
    )

    model_defaults = ModelDefaultsConfig(dialect="duckdb", audits=["assert_positive_order_ids"])

    model = load_sql_based_model(
        expressions,
        path=Path("./examples/sushi/models/test_model.sql"),
        defaults=model_defaults.dict(),
    )

    assert len(model.audits) == 1

    config = Config(model_defaults=model_defaults)
    assert config.model_defaults.audits[0] == ("assert_positive_order_ids", {}) == model.audits[0]

    audits_with_args = model.audits_with_args
    assert len(audits_with_args) == 1
    audit, args = audits_with_args[0]
    assert type(audit) == ModelAudit
    assert args == {}
    assert audit.query.sql() == "SELECT * FROM @this_model WHERE id < 0"


def test_description(sushi_context):
    assert sushi_context.models['"memory"."sushi"."orders"'].description == "Table of sushi orders."


def test_model_defaults_statements_merge():
    model_defaults = ModelDefaultsConfig(
        dialect="duckdb",
        pre_statements=[
            "SET enable_progress_bar = true",
            "CREATE TEMP TABLE default_temp AS SELECT 1",
        ],
        post_statements=[
            "DROP TABLE IF EXISTS default_temp",
            "grant select on @this_model to group reporter",
        ],
        on_virtual_update=["ANALYZE"],
    )

    # Create a model with its own statements as well
    expressions = parse(
        """
    MODEL (
        name test_model,
        kind FULL
    );

    CREATE TEMP TABLE model_temp AS SELECT 2;

    SELECT * FROM test_table;

    DROP TABLE IF EXISTS model_temp;

    ON_VIRTUAL_UPDATE_BEGIN;
    UPDATE stats_table SET last_update = CURRENT_TIMESTAMP;
    ON_VIRTUAL_UPDATE_END;
    """
    )

    model = load_sql_based_model(
        expressions,
        path=Path("./test_model.sql"),
        defaults=model_defaults.dict(),
    )

    # Check that pre_statements contains both default and model-specific statements
    assert len(model.pre_statements) == 3
    assert model.pre_statements[0].sql() == "SET enable_progress_bar = TRUE"
    assert model.pre_statements[1].sql() == "CREATE TEMPORARY TABLE default_temp AS SELECT 1"
    assert model.pre_statements[2].sql() == "CREATE TEMPORARY TABLE model_temp AS SELECT 2"

    # Check that post_statements contains both default and model-specific statements
    assert len(model.post_statements) == 3
    assert model.post_statements[0].sql() == "DROP TABLE IF EXISTS default_temp"
    assert model.post_statements[1].sql() == "GRANT SELECT ON @this_model TO GROUP reporter"
    assert model.post_statements[2].sql() == "DROP TABLE IF EXISTS model_temp"

    # Check that the query is rendered correctly with @this_model resolved to table name
    assert (
        model.render_post_statements()[1].sql()
        == 'GRANT SELECT ON "test_model" TO GROUP "reporter"'
    )

    # Check that on_virtual_update contains both default and model-specific statements
    assert len(model.on_virtual_update) == 2
    assert model.on_virtual_update[0].sql() == "ANALYZE"
    assert (
        model.on_virtual_update[1].sql()
        == "UPDATE stats_table SET last_update = CURRENT_TIMESTAMP()"
    )


def test_model_defaults_statements_integration():
    config = Config(
        model_defaults=ModelDefaultsConfig(
            dialect="postgres",
            pre_statements=["SET memory_limit = '10GB'"],
            post_statements=["VACUUM ANALYZE"],
            on_virtual_update=["GRANT SELECT ON @this_model TO GROUP public"],
        )
    )

    expressions = parse(
        """
    MODEL (
        name test_model,
        kind FULL
    );

    SELECT * FROM source_table;
    """
    )

    model = load_sql_based_model(
        expressions,
        path=Path("./test_model.sql"),
        defaults=config.model_defaults.dict(),
    )

    # Verify defaults were applied
    assert len(model.pre_statements) == 1
    assert model.pre_statements[0].sql() == "SET memory_limit = '10GB'"

    assert len(model.post_statements) == 1
    assert isinstance(model.post_statements[0], exp.Command)

    assert len(model.on_virtual_update) == 1
    assert model.on_virtual_update[0].sql() == "GRANT SELECT ON @this_model TO GROUP public"
    assert (
        model.render_on_virtual_update()[0].sql()
        == 'GRANT SELECT ON "test_model" TO GROUP "public"'
    )


def test_render_definition():
    expressions = d.parse(
        """
        MODEL (
            name db.table,
            owner owner_name,
            cron_tz 'America/Los_Angeles',
            dialect spark,
            kind INCREMENTAL_BY_TIME_RANGE (
                time_column (`a`, 'yyyymmdd'),
                partition_by_time_column TRUE,
                forward_only FALSE,
                disable_restatement FALSE,
                on_destructive_change 'ERROR',
                on_additive_change 'ALLOW'
            ),
            storage_format iceberg,
            partitioned_by `a`,
            grains (
                [a, b],
                c
            ),
            references (
                [a, b],
                c
            ),
        );

        @DEF(x, 1);
        CACHE TABLE x AS SELECT 1;
        ADD JAR 's3://my_jar.jar';

        SELECT
            1::int AS a,
            CAST(2 AS double) AS b,
            c::bool,
            1::int AS d, -- d
            CAST(2 AS double) AS e, --e
            f::bool, --f
            @test_macro(1),
        FROM
            db.other_table t1
            LEFT JOIN
            db.table t2
            ON
                t1.a = t2.a;

        @IF( @runtime_stage = 'creating', create index db_table_idx on db.table(a) );
    """
    )

    model = load_sql_based_model(
        expressions,
        python_env={
            "test_macro": Executable(payload="def test_macro(evaluator, v):\n    return v"),
        },
        default_catalog="catalog",
    )

    # Should not include the macro implementation.
    assert d.format_model_expressions(
        model.render_definition(include_python=False)
    ) == d.format_model_expressions(expressions)

    # Should include the macro implementation.
    assert "def test_macro(evaluator, v):" in d.format_model_expressions(model.render_definition())


def test_render_definition_with_defaults():
    query = """
        SELECT
            1::int AS a,
            CAST(2 AS double) AS b,
        FROM
            db.other_table t1
            LEFT JOIN
            db.table t2
            ON
                t1.a = t2.a
        """

    expressions = d.parse(
        f"""
        MODEL (
            name db.table,
            owner owner_name,
            dialect spark,
            kind VIEW,
        );

        {query}
        """
    )

    model = load_sql_based_model(
        expressions,
        default_catalog="catalog",
    )

    expected_expressions = d.parse(
        f"""
        MODEL (
            name db.table,
            owner owner_name,
            cron '@daily',
            dialect spark,
            kind VIEW (
                materialized FALSE
            ),
            virtual_environment_mode 'full',
            grants_target_layer 'virtual'
        );

        {query}
        """
    )

    # Should not include the macro implementation.
    assert d.format_model_expressions(
        model.render_definition(include_python=False, include_defaults=True)
    ) == d.format_model_expressions(expected_expressions)


def test_render_definition_with_grants():
    from sqlmesh.core.model.meta import GrantsTargetLayer

    expressions = d.parse(
        """
        MODEL (
            name test.grants_model,
            kind FULL,
            grants (
                'select' = ['user1', 'user2'],
                'insert' = ['admin'],
                'roles/bigquery.dataViewer' = ['user:data_eng@mycompany.com']
            ),
            grants_target_layer all,
        );
        SELECT 1 as id
        """
    )
    model = load_sql_based_model(expressions)
    assert model.grants_target_layer == GrantsTargetLayer.ALL
    assert model.grants == {
        "select": ["user1", "user2"],
        "insert": ["admin"],
        "roles/bigquery.dataViewer": ["user:data_eng@mycompany.com"],
    }

    rendered = model.render_definition(include_defaults=True)
    rendered_text = d.format_model_expressions(rendered)
    assert "grants_target_layer 'all'" in rendered_text
    assert re.search(
        r"grants\s*\("
        r"\s*'select'\s*=\s*ARRAY\('user1',\s*'user2'\),"
        r"\s*'insert'\s*=\s*ARRAY\('admin'\),"
        r"\s*'roles/bigquery.dataViewer'\s*=\s*ARRAY\('user:data_eng@mycompany.com'\)"
        r"\s*\)",
        rendered_text,
    )

    model_with_grants = create_sql_model(
        name="test_grants_programmatic",
        query=d.parse_one("SELECT 1 as id"),
        grants={"select": ["user1", "user2"], "insert": ["admin"]},
        grants_target_layer=GrantsTargetLayer.ALL,
    )
    assert model_with_grants.grants == {"select": ["user1", "user2"], "insert": ["admin"]}
    assert model_with_grants.grants_target_layer == GrantsTargetLayer.ALL
    rendered_text = d.format_model_expressions(
        model_with_grants.render_definition(include_defaults=True)
    )
    assert "grants_target_layer 'all'" in rendered_text
    assert re.search(
        r"grants\s*\("
        r"\s*'select'\s*=\s*ARRAY\('user1',\s*'user2'\),"
        r"\s*'insert'\s*=\s*ARRAY\('admin'\)"
        r"\s*\)",
        rendered_text,
    )

    virtual_expressions = d.parse(
        """
        MODEL (
            name test.virtual_grants_model,
            kind FULL,
            grants_target_layer virtual
        );
        SELECT 1 as id
        """
    )
    virtual_model = load_sql_based_model(virtual_expressions)
    assert virtual_model.grants_target_layer == GrantsTargetLayer.VIRTUAL

    default_expressions = d.parse(
        """
        MODEL (
            name test.default_grants_model,
            kind FULL
        );
        SELECT 1 as id
        """
    )
    default_model = load_sql_based_model(default_expressions)
    assert default_model.grants_target_layer == GrantsTargetLayer.VIRTUAL  # default value


def test_render_definition_partitioned_by():
    # no parenthesis in definition, no parenthesis when rendered
    model = load_sql_based_model(
        d.parse(
            f"""
        MODEL (
            name db.table,
            kind FULL,
            partitioned_by a
        );

        select 1 as a;
        """
        )
    )

    assert model.partitioned_by == [exp.column("a", quoted=True)]
    assert (
        model.render_definition()[0].sql(pretty=True)
        == """MODEL (
  name db.table,
  kind FULL,
  partitioned_by "a"
)"""
    )

    # single column wrapped in parenthesis in defintion, no parenthesis in rendered
    model = load_sql_based_model(
        d.parse(
            f"""
        MODEL (
            name db.table,
            kind FULL,
            partitioned_by (a)
        );

        select 1 as a;
        """
        )
    )

    assert model.partitioned_by == [exp.column("a", quoted=True)]
    assert (
        model.render_definition()[0].sql(pretty=True)
        == """MODEL (
  name db.table,
  kind FULL,
  partitioned_by "a"
)"""
    )

    # multiple columns wrapped in parenthesis in definition, parenthesis in rendered
    model = load_sql_based_model(
        d.parse(
            f"""
        MODEL (
            name db.table,
            kind FULL,
            partitioned_by (a, b)
        );

        select 1 as a, 2 as b;
        """
        )
    )

    assert model.partitioned_by == [exp.column("a", quoted=True), exp.column("b", quoted=True)]
    assert (
        model.render_definition()[0].sql(pretty=True)
        == """MODEL (
  name db.table,
  kind FULL,
  partitioned_by ("a", "b")
)"""
    )

    # multiple columns not wrapped in parenthesis in the definition is an error
    with pytest.raises(ParseError, match=r"keyword: 'value' missing"):
        load_sql_based_model(
            d.parse(
                f"""
            MODEL (
                name db.table,
                kind FULL,
                partitioned_by a, b
            );

            select 1 as a, 2 as b;
            """
            )
        )

    # Iceberg transforms / functions
    model = load_sql_based_model(
        d.parse(
            f"""
        MODEL (
            name db.table,
            kind FULL,
            partitioned_by (day(a), truncate(b, 4), bucket(c, 3))
        );

        select 1 as a, 2 as b, 3 as c;
        """
        ),
        dialect="trino",
    )

    assert model.partitioned_by == [
        exp.Day(this=exp.column("a", quoted=True)),
        exp.PartitionByTruncate(
            this=exp.column("b", quoted=True), expression=exp.Literal.number(4)
        ),
        exp.PartitionedByBucket(
            this=exp.column("c", quoted=True), expression=exp.Literal.number(3)
        ),
    ]
    assert (
        model.render_definition()[0].sql(pretty=True)
        == """MODEL (
  name db.table,
  dialect trino,
  kind FULL,
  partitioned_by (DAY("a"), TRUNCATE("b", 4), BUCKET("c", 3))
)"""
    )


def test_render_definition_with_virtual_update_statements():
    # model has virtual update statements
    model = load_sql_based_model(
        d.parse(
            f"""
        MODEL (
            name db.table,
            kind FULL
        );

        select 1 as a;

        ON_VIRTUAL_UPDATE_BEGIN;
        GRANT SELECT ON VIEW @this_model TO ROLE role_name
        ON_VIRTUAL_UPDATE_END;
        """
        )
    )

    assert model.on_virtual_update == [
        exp.Grant(
            privileges=[exp.GrantPrivilege(this=exp.Var(this="SELECT"))],
            kind="VIEW",
            securable=exp.Table(this=d.MacroVar(this="this_model")),
            principals=[
                exp.GrantPrincipal(this=exp.Identifier(this="role_name", quoted=False), kind="ROLE")
            ],
        )
    ]
    assert (
        model.render_definition()[-1].sql(pretty=True)
        == """ON_VIRTUAL_UPDATE_BEGIN;
GRANT SELECT ON VIEW @this_model TO ROLE role_name;
ON_VIRTUAL_UPDATE_END;"""
    )


def test_render_definition_dbt_node_info():
    node_info = DbtNodeInfo(unique_id="model.db.table", name="table", fqn="db.table")
    model = load_sql_based_model(
        d.parse(
            f"""
        MODEL (
            name db.table,
            kind FULL
        );

        select 1 as a;
        """
        ),
        dbt_node_info=node_info,
    )

    assert model.dbt_node_info
    assert (
        model.render_definition()[0].sql(pretty=True)
        == """MODEL (
  name db.table,
  dbt_node_info (fqn := 'db.table', name := 'table', unique_id := 'model.db.table'),
  kind FULL
)"""
    )


def test_cron():
    daily = _Node(name="x", cron="@daily")
    assert to_datetime(daily.cron_prev("2020-01-01")) == to_datetime("2019-12-31")
    assert to_datetime(daily.cron_floor("2020-01-01")) == to_datetime("2020-01-01")
    assert to_timestamp(daily.cron_floor("2020-01-01 10:00:00")) == to_timestamp("2020-01-01")
    assert to_timestamp(daily.cron_next("2020-01-01 10:00:00")) == to_timestamp("2020-01-02")
    interval = daily.interval_unit
    assert to_datetime(interval.cron_prev("2020-01-01")) == to_datetime("2019-12-31")
    assert to_datetime(interval.cron_floor("2020-01-01")) == to_datetime("2020-01-01")
    assert to_timestamp(interval.cron_floor("2020-01-01 10:00:00")) == to_timestamp("2020-01-01")
    assert to_timestamp(interval.cron_next("2020-01-01 10:00:00")) == to_timestamp("2020-01-02")

    offset = _Node(name="x", cron="1 0 * * *")
    assert to_datetime(offset.cron_prev("2020-01-01")) == to_datetime("2019-12-31 00:01")
    assert to_datetime(offset.cron_floor("2020-01-01")) == to_datetime("2019-12-31 00:01")
    assert to_timestamp(offset.cron_floor("2020-01-01 10:00:00")) == to_timestamp(
        "2020-01-01 00:01"
    )
    assert to_timestamp(offset.cron_next("2020-01-01 10:00:00")) == to_timestamp("2020-01-02 00:01")
    interval = offset.interval_unit
    assert to_datetime(interval.cron_prev("2020-01-01")) == to_datetime("2019-12-31")
    assert to_datetime(interval.cron_floor("2020-01-01")) == to_datetime("2020-01-01")
    assert to_timestamp(interval.cron_floor("2020-01-01 10:00:00")) == to_timestamp("2020-01-01")
    assert to_timestamp(interval.cron_next("2020-01-01 10:00:00")) == to_timestamp("2020-01-02")

    hourly = _Node(name="x", cron="1 * * * *")
    assert to_timestamp(hourly.cron_prev("2020-01-01 10:00:00")) == to_timestamp(
        "2020-01-01 09:01:00"
    )
    assert to_timestamp(hourly.cron_prev("2020-01-01 10:02:00")) == to_timestamp(
        "2020-01-01 10:01:00"
    )
    assert to_timestamp(hourly.cron_floor("2020-01-01 10:01:00")) == to_timestamp(
        "2020-01-01 10:01:00"
    )
    interval = hourly.interval_unit
    assert to_timestamp(interval.cron_prev("2020-01-01 10:00:00")) == to_timestamp(
        "2020-01-01 09:00:00"
    )
    assert to_timestamp(interval.cron_prev("2020-01-01 10:01:00")) == to_timestamp(
        "2020-01-01 10:00:00"
    )
    assert to_timestamp(interval.cron_floor("2020-01-01 10:01:00")) == to_timestamp(
        "2020-01-01 10:00:00"
    )

    monthly = _Node(name="x", cron="0 0 2 * *")
    assert to_timestamp(monthly.cron_prev("2020-01-01 00:00:00")) == to_timestamp(
        "2019-12-02 00:00:00"
    )
    assert to_timestamp(monthly.cron_prev("2020-02-01 00:00:00")) == to_timestamp(
        "2020-01-02 00:00:00"
    )
    assert to_timestamp(monthly.cron_next("2020-01-01 00:00:00")) == to_timestamp(
        "2020-01-02 00:00:00"
    )
    assert to_timestamp(monthly.cron_next("2020-01-02 00:00:00")) == to_timestamp(
        "2020-02-02 00:00:00"
    )
    assert to_timestamp(monthly.cron_floor("2020-01-17 00:00:00")) == to_timestamp(
        "2020-01-02 00:00:00"
    )
    interval = monthly.interval_unit
    assert to_timestamp(interval.cron_prev("2020-01-01 00:00:00")) == to_timestamp(
        "2019-12-01 00:00:00"
    )
    assert to_timestamp(interval.cron_prev("2020-02-01 00:00:00")) == to_timestamp(
        "2020-01-01 00:00:00"
    )
    assert to_timestamp(interval.cron_next("2020-01-01 00:00:00")) == to_timestamp(
        "2020-02-01 00:00:00"
    )
    assert to_timestamp(interval.cron_floor("2020-01-17 00:00:00")) == to_timestamp(
        "2020-01-01 00:00:00"
    )

    yearly = ModelMeta(name="x", cron="0 0 1 2 *")
    assert to_timestamp(yearly.cron_prev("2020-01-01 00:00:00")) == to_timestamp(
        "2019-02-01 00:00:00"
    )
    assert to_timestamp(yearly.cron_next("2020-01-01 00:00:00")) == to_timestamp(
        "2020-02-01 00:00:00"
    )
    assert to_timestamp(yearly.cron_floor("2020-12-10 00:00:00")) == to_timestamp(
        "2020-02-01 00:00:00"
    )
    interval = yearly.interval_unit
    assert to_timestamp(interval.cron_prev("2020-01-01 00:00:00")) == to_timestamp(
        "2019-01-01 00:00:00"
    )
    assert to_timestamp(interval.cron_next("2020-01-01 00:00:00")) == to_timestamp(
        "2021-01-01 00:00:00"
    )
    assert to_timestamp(interval.cron_floor("2020-12-10 00:00:00")) == to_timestamp(
        "2020-01-01 00:00:00"
    )


def test_lookback():
    model = ModelMeta(
        name="x", cron="@hourly", kind=IncrementalByTimeRangeKind(time_column="ts", lookback=2)
    )
    assert to_timestamp(model.lookback_start("Jan 8 2020 04:00:00")) == to_timestamp(
        "Jan 8 2020 02:00:00"
    )

    model = ModelMeta(
        name="x", cron="@daily", kind=IncrementalByTimeRangeKind(time_column="ds", lookback=2)
    )
    assert to_timestamp(model.lookback_start("Jan 8 2020")) == to_timestamp("Jan 6 2020")

    model = ModelMeta(
        name="x", cron="0 0 1 * *", kind=IncrementalByTimeRangeKind(time_column="ds", lookback=2)
    )
    assert to_timestamp(model.lookback_start("April 1 2020")) == to_timestamp("Feb 1 2020")

    model = ModelMeta(
        name="x", cron="0 0 1 1 *", kind=IncrementalByTimeRangeKind(time_column="ds", lookback=2)
    )
    assert to_timestamp(model.lookback_start("Jan 1 2020")) == to_timestamp("Jan 1 2018")


def test_render_query(assert_exp_eq, sushi_context):
    model = SqlModel(
        name="test",
        cron="1 0 * * *",
        kind=IncrementalByTimeRangeKind(time_column=TimeColumn(column="y")),
        query=d.parse_one(
            """
        SELECT y
        FROM x
        WHERE
          y BETWEEN @start_date and @end_date AND
          y BETWEEN @start_ds and @end_ds
        """
        ),
    )
    assert_exp_eq(
        model.render_query(start="2020-10-28", end="2020-10-28"),
        """
        SELECT
          "y" AS "y"
        FROM "x" AS "x"
        WHERE
          "y" BETWEEN DATE_STR_TO_DATE('2020-10-28') AND DATE_STR_TO_DATE('2020-10-28')
          AND "y" BETWEEN '2020-10-28' AND '2020-10-28'
        """,
    )
    assert_exp_eq(
        model.render_query(start="2020-10-28", end="2020-10-28", table_mapping={"x": "x_mapped"}),
        """
        SELECT
          "y" AS "y"
        FROM "x_mapped" AS "x"
        WHERE
          "y" BETWEEN DATE_STR_TO_DATE('2020-10-28') AND DATE_STR_TO_DATE('2020-10-28')
          AND "y" BETWEEN '2020-10-28' AND '2020-10-28'
        """,
    )

    expressions = d.parse(
        """
        MODEL (
          name dummy.model,
          kind FULL,
          dialect postgres
        );

        SELECT COUNT(DISTINCT a) FILTER (WHERE b > 0) AS c FROM x
        """
    )
    model = load_sql_based_model(expressions, dialect="postgres")
    assert_exp_eq(
        model.render_query(),
        'SELECT COUNT(DISTINCT "a") FILTER (WHERE "b" > 0) AS "c" FROM "x" AS "x"',
    )

    assert_exp_eq(
        sushi_context.models['"memory"."sushi"."waiters"'].render_query().sql(),
        """
        SELECT DISTINCT
          CAST("o"."waiter_id" AS INT) AS "waiter_id",
          CAST("o"."event_date" AS DATE) AS "event_date"
        FROM "memory"."sushi"."orders" AS "o"
        WHERE
          "o"."event_date" <= CAST('1970-01-01' AS DATE) AND "o"."event_date" >= CAST('1970-01-01' AS DATE)
        """,
    )

    expressions = d.parse(
        """
        MODEL (
          name dummy.model,
          kind FULL,
          dialect duckdb
        );

        @DEF(x, ['1', '2', '3']);

        SELECT @x AS "x"
        """
    )
    model = load_sql_based_model(expressions, dialect="duckdb")
    assert model.render_query().sql("duckdb") == '''SELECT ['1', '2', '3'] AS "x"'''

    expressions = d.parse(
        """
        MODEL (
          name dummy.model,
          kind FULL
        );

        @DEF(area, r -> pi() * r * r);

        SELECT route, centroid, @area(route_radius) AS area
        """
    )
    model = load_sql_based_model(expressions)
    assert (
        model.render_query().sql()
        == 'SELECT "route" AS "route", "centroid" AS "centroid", PI() * "route_radius" * "route_radius" AS "area"'
    )

    expressions = d.parse(
        """
        MODEL (
          name dummy.model,
          kind FULL
        );

        @DEF(area, r -> pi() * r * r);
        @DEF(container_volume, (r, h) -> @area(@r) * h);

        SELECT container_id, @container_volume((cont_di / 2), cont_hi) AS area
        """
    )
    model = load_sql_based_model(expressions)
    assert (
        model.render_query().sql()
        == 'SELECT "container_id" AS "container_id", PI() * ("cont_di" / 2) * ("cont_di" / 2) * "cont_hi" AS "area"'
    )

    expressions = d.parse(
        """
        MODEL (
          name dummy.model,
          kind FULL
        );

        @DEF(times2, x -> x * 2);

        SELECT @times4(10) AS "i dont exist"
        """
    )
    model = load_sql_based_model(expressions)
    with pytest.raises(SQLMeshError, match=r"Macro 'times4' does not exist.*"):
        model.render_query()

    assert_exp_eq(
        sushi_context.models['"memory"."sushi"."top_waiters"'].render_query().sql(),
        """
        WITH "test_macros" AS (
          SELECT
            2 AS "lit_two",
            "waiter_revenue_by_day"."revenue" * 2.0 AS "sql_exp",
            CAST("waiter_revenue_by_day"."revenue" AS TEXT) AS "sql_lit"
          FROM "memory"."sushi"."waiter_revenue_by_day" AS "waiter_revenue_by_day"
        )
        SELECT
          CAST("waiter_revenue_by_day"."waiter_id" AS INT) AS "waiter_id",
          CAST("waiter_revenue_by_day"."revenue" AS DOUBLE) AS "revenue"
        FROM "memory"."sushi"."waiter_revenue_by_day" AS "waiter_revenue_by_day"
        WHERE
          "waiter_revenue_by_day"."event_date" = (
            SELECT
              MAX("waiter_revenue_by_day"."event_date") AS "_col_0"
            FROM "memory"."sushi"."waiter_revenue_by_day" AS "waiter_revenue_by_day"
          )
        ORDER BY
          "revenue" DESC
        LIMIT 10
        """,
    )


def test_time_column():
    expressions = d.parse(
        """
        MODEL (
            name db.table,
            kind INCREMENTAL_BY_TIME_RANGE(
                time_column ds
            )
        );

        SELECT col::text, ds::text
    """
    )
    model = load_sql_based_model(expressions)
    assert model.time_column.column == exp.to_column("ds", quoted=True)
    assert model.time_column.format == "%Y-%m-%d"
    assert model.time_column.expression == parse_one("(\"ds\", '%Y-%m-%d')")

    expressions = d.parse(
        """
        MODEL (
            name db.table,
            kind INCREMENTAL_BY_TIME_RANGE(
                time_column (ds)
            )
        );

        SELECT col::text, ds::text
    """
    )
    model = load_sql_based_model(expressions)
    assert model.time_column.column == exp.to_column("ds", quoted=True)
    assert model.time_column.format == "%Y-%m-%d"
    assert model.time_column.expression == d.parse_one("(\"ds\", '%Y-%m-%d')")

    expressions = d.parse(
        """
        MODEL (
            name db.table,
            dialect 'hive',
            kind INCREMENTAL_BY_TIME_RANGE(
                time_column (ds, 'yyyy-MM'),
            )
        );

        SELECT col::text, ds::text
    """
    )
    model = load_sql_based_model(expressions)
    assert model.time_column.column == exp.to_column("ds", quoted=True)
    assert model.time_column.format == "%Y-%m"
    assert model.time_column.expression == d.parse_one("(\"ds\", '%Y-%m')")


def test_default_time_column():
    expressions = d.parse(
        """
        MODEL (
            name db.table,
            kind INCREMENTAL_BY_TIME_RANGE(
                time_column ds
            )
        );

        SELECT col::text, ds::text
    """
    )
    model = load_sql_based_model(expressions, time_column_format="%Y")
    assert model.time_column.format == "%Y"

    expressions = d.parse(
        """
        MODEL (
            name db.table,
            kind INCREMENTAL_BY_TIME_RANGE(
                time_column (ds, "%Y")
            )
        );

        SELECT col::text, ds::text
    """
    )
    model = load_sql_based_model(expressions, time_column_format="%m")
    assert model.time_column.format == "%Y"

    expressions = d.parse(
        """
        MODEL (
            name db.table,
            dialect hive,
            kind INCREMENTAL_BY_TIME_RANGE(
                time_column (ds, "dd")
            )
        );

        SELECT col::text, ds::text
    """
    )
    model = load_sql_based_model(expressions, dialect="duckdb", time_column_format="%Y")
    assert model.time_column.format == "%d"


def test_convert_to_time_column():
    expressions = d.parse(
        """
        MODEL (
            name db.table,
            kind INCREMENTAL_BY_TIME_RANGE(
                time_column (ds)
            )
        );

        SELECT ds::text
    """
    )
    model = load_sql_based_model(expressions)
    assert model.convert_to_time_column("2022-01-01") == d.parse_one("'2022-01-01'")
    assert model.convert_to_time_column(to_datetime("2022-01-01")) == d.parse_one("'2022-01-01'")

    expressions = d.parse(
        """
        MODEL (
            name db.table,
            kind INCREMENTAL_BY_TIME_RANGE(
                time_column (ds, '%d/%m/%Y')
            )
        );

        SELECT ds::text
    """
    )
    model = load_sql_based_model(expressions)
    assert model.convert_to_time_column("2022-01-01") == d.parse_one("'01/01/2022'")

    expressions = d.parse(
        """
        MODEL (
            name db.table,
            kind INCREMENTAL_BY_TIME_RANGE(
                time_column (di, '%Y%m%d')
            )
        );

        SELECT di::int
    """
    )
    model = load_sql_based_model(expressions)
    assert model.convert_to_time_column("2022-01-01") == d.parse_one("20220101")

    expressions = d.parse(
        """
        MODEL (
            name db.table,
            kind INCREMENTAL_BY_TIME_RANGE(
                time_column (ds, '%Y%m%d')
            )
        );

        SELECT ds::date
    """
    )
    model = load_sql_based_model(expressions)
    assert model.convert_to_time_column("2022-01-01") == d.parse_one("CAST('2022-01-01' AS DATE)")

    expressions = d.parse(
        """
        MODEL (
            name db.table,
            kind INCREMENTAL_BY_TIME_RANGE(
                time_column ds
            )
        );

        SELECT ds::timestamp
    """
    )
    model = load_sql_based_model(expressions)
    assert model.convert_to_time_column("2022-01-01") == d.parse_one(
        "CAST('2022-01-01 00:00:00' AS TIMESTAMP)"
    )


def test_parse(assert_exp_eq):
    expressions = d.parse(
        """
        MODEL (
          name sushi.items,
          kind INCREMENTAL_BY_TIME_RANGE(
            time_column ds
          ),
          dialect '',
        );

        JINJA_QUERY_BEGIN;

        SELECT
          id::INT AS id,
          ds
        FROM x
        WHERE ds BETWEEN '{{ start_ds }}' AND @end_ds;

        JINJA_END;
    """
    )
    model = load_sql_based_model(expressions, dialect="hive")
    assert model.columns_to_types == {
        "ds": exp.DataType.build("unknown"),
        "id": exp.DataType.build("int"),
    }
    assert not model.annotated
    assert model.dialect == ""
    assert isinstance(model.query, d.JinjaQuery)
    assert isinstance(SqlModel.parse_raw(model.json()).query, d.JinjaQuery)
    assert_exp_eq(
        model.render_query(),
        """
      SELECT
        CAST("id" AS INT) AS "id",
        "ds" AS "ds"
      FROM "x" AS "x"
      WHERE
        "ds" BETWEEN '1970-01-01' AND '1970-01-01'
    """,
    )


CONST = "bar"


def test_python_model(assert_exp_eq) -> None:
    from functools import reduce

    @model(
        name="my_model",
        kind="full",
        columns={'"COL"': "int"},
        pre_statements=["CACHE TABLE x AS SELECT 1;"],
        post_statements=["DROP TABLE x;"],
        enabled=True,
    )
    def my_model(context, **kwargs):
        context.resolve_table("foo")
        context.resolve_table(model_name=CONST + ".baz")

        # This checks that built-in functions are serialized properly
        a = reduce(lambda x, y: x + y, [1, 2, 3, 4])  # noqa: F841

    m = model.get_registry()["my_model"].model(
        module_path=Path("."),
        path=Path("."),
        dialect="duckdb,normalization_strategy=LOWERCASE",
    )

    assert list(m.pre_statements) == [
        d.parse_one("CACHE TABLE x AS SELECT 1"),
    ]
    assert list(m.post_statements) == [
        d.parse_one("DROP TABLE x"),
    ]
    assert m.enabled
    assert m.dialect == "duckdb,normalization_strategy=lowercase"
    assert m.depends_on == {'"foo"', '"bar"."baz"'}
    assert m.columns_to_types == {"COL": exp.DataType.build("int")}
    assert_exp_eq(
        m.ctas_query(),
        """
SELECT
  CAST(NULL AS INT) AS "COL"
FROM (VALUES
  (1)) AS t(dummy)
WHERE
  FALSE
LIMIT 0
""",
    )


def test_python_model_depends_on() -> None:
    @model(
        name="model_with_depends_on",
        kind="full",
        columns={'"COL"': "int"},
        depends_on={"foo.bar"},
    )
    def my_model(context, **kwargs):
        context.resolve_table("foo")
        context.resolve_table(model_name=CONST + ".baz")

    m = model.get_registry()["model_with_depends_on"].model(
        module_path=Path("."),
        path=Path("."),
    )

    # We are not expecting the context.resolve_table() calls to be reflected in the
    # model's depends_on since we explicitly specified the depends_on argument.
    assert m.depends_on == {'"foo"."bar"'}


def test_python_model_variable_dependencies() -> None:
    @model(
        name="bla.test_model_var_dep",
        kind="full",
        columns={'"col"': "int"},
        depends_on={"@schema_name.table_name"},
    )
    def my_model(context, **kwargs):
        # Even though the argument is not statically resolvable, no error
        # is raised, because the `depends_on` property is present
        schema_name = context.var("schema_name")
        table = context.resolve_table(f"{schema_name}.table_name")

        return context.fetchdf(exp.select("*").from_(table))

    m = model.get_registry()["bla.test_model_var_dep"].model(
        module_path=Path("."),
        path=Path("."),
        variables={"schema_name": "foo"},
    )

    assert m.depends_on == {'"foo"."table_name"'}


def test_python_model_with_properties(make_snapshot):
    @model(
        name="python_model_prop",
        kind="full",
        columns={"some_col": "int"},
        session_properties={"some_string": "string_prop", "some_bool": True, "some_float": 1.0},
        physical_properties={"partition_expiration_days": 7},
        virtual_properties={"creatable_type": None},
    )
    def python_model_prop(context, **kwargs):
        context.resolve_table("foo")

    m = model.get_registry()["python_model_prop"].model(
        module_path=Path("."),
        path=Path("."),
        dialect="duckdb",
        defaults={
            "session_properties": {
                "some_string": "default_string",
                "default_value": "default_value",
            },
            "physical_properties": {
                "partition_expiration_days": 13,
                "creatable_type": "@IF(@model_kind_name != 'view', 'TRANSIENT', NULL)",
                "conditional_prop": "@IF(@model_kind_name == 'view', 'view_prop', NULL)",
            },
            "virtual_properties": {
                "creatable_type": "SECURE",
            },
        },
    )
    assert m.session_properties == {
        "some_string": "string_prop",
        "some_bool": True,
        "some_float": 1.0,
        "default_value": "default_value",
    }

    assert m.physical_properties == {
        "partition_expiration_days": exp.convert(7),
        "creatable_type": exp.maybe_parse(
            "@IF(@model_kind_name != 'view', 'TRANSIENT', NULL)", dialect="duckdb"
        ),
        "conditional_prop": exp.maybe_parse(
            "@IF(@model_kind_name == 'view', 'view_prop', NULL)", dialect="duckdb"
        ),
    }

    snapshot: Snapshot = make_snapshot(m)
    snapshot.categorize_as(SnapshotChangeCategory.BREAKING)

    # Rendering the properties will result to a TRANSIENT creatable_type and the removal of the conditional prop
    assert m.render_physical_properties(snapshots={m.fqn: snapshot}, python_env=m.python_env) == {
        "partition_expiration_days": exp.convert(7),
        "creatable_type": exp.convert("TRANSIENT"),
    }

    assert not m.virtual_properties


def test_python_models_returning_sql(assert_exp_eq) -> None:
    config = Config(model_defaults=ModelDefaultsConfig(dialect="snowflake"))
    context = Context(config=config)

    @model(
        name="model1",
        is_sql=True,
        description="A dummy model.",
        kind="full",
        dialect="snowflake",
        post_statements=["PUT file:///dir/tmp.csv @%table"],
    )
    def model1_entrypoint(evaluator: MacroEvaluator) -> exp.Select:
        return exp.select("x", "y").from_(exp.values([("1", 2), ("2", 3)], "_v", ["x", "y"]))

    @model(name="model2", is_sql=True, kind="full", dialect="snowflake")
    def model2_entrypoint(evaluator: MacroEvaluator) -> str:
        return "select * from model1"

    model1 = model.get_registry()["model1"].model(module_path=Path("."), path=Path("."))
    model2 = model.get_registry()["model2"].model(module_path=Path("."), path=Path("."))

    context.upsert_model(model1)
    context.upsert_model(model2)

    assert isinstance(model1, SqlModel)
    assert isinstance(model1.query, d.MacroFunc)
    assert model1.description == "A dummy model."
    assert model1.depends_on == set()
    assert_exp_eq(
        context.render("model1"),
        """
        SELECT
          "_V"."X" AS "X",
          "_V"."Y" AS "Y"
        FROM (VALUES ('1', 2), ('2', 3)) AS "_V"("X", "Y")
        """,
    )
    post_statement = context.get_model("model1").post_statements[0].sql(dialect="snowflake")  # type: ignore
    assert post_statement == "PUT file:///dir/tmp.csv @%table"

    assert isinstance(model2, SqlModel)
    assert isinstance(model2.query, d.MacroFunc)
    assert model2.depends_on == {'"MODEL1"'}
    assert_exp_eq(
        context.render(
            "model2",
            expand=[
                d.normalize_model_name("model1", context.default_catalog, context.config.dialect)
            ],
        ),
        """
        SELECT
          "MODEL1"."X" AS "X",
          "MODEL1"."Y" AS "Y"
        FROM (
          SELECT
            "_V"."X" AS "X",
            "_V"."Y" AS "Y"
          FROM (VALUES ('1', 2), ('2', 3)) AS "_V"("X", "Y")
        ) AS "MODEL1"
        """,
    )


def test_python_model_decorator_kind() -> None:
    # no kind specified -> default Full kind
    @model("default_kind", columns={'"COL"': "int"})
    def a_model(context):
        pass

    python_model = model.get_registry()["default_kind"].model(
        module_path=Path("."),
        path=Path("."),
    )

    assert isinstance(python_model.kind, FullKind)

    # string kind name specified
    @model("kind_string", kind="external", columns={'"COL"': "int"})
    def b_model(context):
        pass

    python_model = model.get_registry()["kind_string"].model(
        module_path=Path("."),
        path=Path("."),
    )

    assert isinstance(python_model.kind, ExternalKind)

    @model("kind_empty_dict", kind=dict(), columns={'"COL"': "int"})
    def my_model(context):
        pass

    # error if kind dict with no `name` key
    with pytest.raises(ConfigError, match="`kind` dictionary must contain a `name` key"):
        python_model = model.get_registry()["kind_empty_dict"].model(
            module_path=Path("."),
            path=Path("."),
        )

    @model("kind_dict_badname", kind=dict(name="test"), columns={'"COL"': "int"})
    def my_model_1(context):
        pass

    # error if kind dict with `name` key whose type is not a ModelKindName enum
    with pytest.raises(ConfigError, match="with a valid ModelKindName enum value"):
        python_model = model.get_registry()["kind_dict_badname"].model(
            module_path=Path("."),
            path=Path("."),
        )

    @model("kind_instance", kind=FullKind(), columns={'"COL"': "int"})
    def my_model_2(context):
        pass

    # warning if kind is ModelKind instance
    with patch.object(get_console(), "log_warning") as mock_logger:
        python_model = model.get_registry()["kind_instance"].model(
            module_path=Path("."),
            path=Path("."),
        )

        assert (
            mock_logger.call_args[0][0]
            == """Python model "kind_instance"'s `kind` argument was passed a SQLMesh `FullKind` object. This may result in unexpected behavior - provide a dictionary instead."""
        )

    # no warning with valid kind dict
    with patch.object(get_console(), "log_warning") as mock_logger:

        @model(
            "kind_valid_dict",
            kind=dict(
                name=ModelKindName.INCREMENTAL_BY_TIME_RANGE,
                time_column="ds",
                auto_restatement_cron="@hourly",
            ),
            columns={'"ds"': "date", '"COL"': "int"},
        )
        def my_model(context):
            pass

        python_model = model.get_registry()["kind_valid_dict"].model(
            module_path=Path("."),
            path=Path("."),
        )

        assert isinstance(python_model.kind, IncrementalByTimeRangeKind)

        assert not mock_logger.call_args


def test_python_model_decorator_auto_restatement_cron() -> None:
    @model(
        "auto_restatement_model",
        cron="@daily",
        kind=dict(
            name=ModelKindName.INCREMENTAL_BY_TIME_RANGE,
            time_column="ds",
            auto_restatement_cron="@hourly",
        ),
        columns={'"ds"': "date", '"COL"': "int"},
    )
    def my_model(context):
        pass

    python_model = model.get_registry()["auto_restatement_model"].model(
        module_path=Path("."),
        path=Path("."),
    )

    assert python_model.auto_restatement_cron == "@hourly"


def test_python_model_decorator_col_descriptions() -> None:
    # `columns` and `column_descriptions` column names are different cases, but name normalization makes both lower
    @model("col_descriptions", columns={"col": "int"}, column_descriptions={"COL": "a column"})
    def a_model(context):
        pass

    py_model = model.get_registry()["col_descriptions"].model(
        module_path=Path("."),
        path=Path("."),
    )

    assert py_model.columns_to_types.keys() == py_model.column_descriptions.keys()

    # error: `columns` and `column_descriptions` column names are different cases, quoting preserves case
    @model(
        "col_descriptions_quoted",
        columns={'"col"': "int"},
        column_descriptions={'"COL"': "a column"},
    )
    def b_model(context):
        pass

    with patch.object(get_console(), "log_warning") as mock_logger:
        py_model = model.get_registry()["col_descriptions_quoted"].model(
            module_path=Path("."),
            path=Path("."),
        )
        assert '"COL"' not in py_model.column_descriptions
        assert (
            mock_logger.mock_calls[0].args[0]
            == "In model 'col_descriptions_quoted', a description is provided for column 'COL' but it is not a column in the model."
        )


def test_python_model_unsupported_kind() -> None:
    kinds = {
        "seed": {"name": ModelKindName.SEED, "path": "."},
        "view": {"name": ModelKindName.VIEW},
        "managed": {"name": ModelKindName.MANAGED},
        "embedded": {"name": ModelKindName.EMBEDDED},
    }

    for kindname in kinds:

        @model(f"kind_{kindname}", kind=kinds[kindname], columns={'"COL"': "int"})
        def the_kind(context):
            pass

        with pytest.raises(
            SQLMeshError, match=r".*Cannot create Python model.*doesn't support Python models"
        ):
            model.get_registry()[f"kind_{kindname}"].model(
                module_path=Path("."),
                path=Path("."),
            ).validate_definition()


def test_star_expansion(assert_exp_eq) -> None:
    context = Context(config=Config())

    model1 = load_sql_based_model(
        d.parse(
            """
        MODEL (name db.model1, kind full);

        SELECT
            id::INT AS id,
            item_id::INT AS item_id,
            ds::TEXT AS ds,
        FROM
            (VALUES
                (1, 1, '2020-01-01'),
                (1, 2, '2020-01-01'),
                (2, 1, '2020-01-01'),
                (3, 3, '2020-01-03'),
                (4, 1, '2020-01-04'),
                (5, 1, '2020-01-05'),
                (6, 1, '2020-01-06'),
                (7, 1, '2020-01-07')
            ) AS t (id, item_id, ds)
        """
        ),
        default_catalog=context.default_catalog,
    )

    model2 = load_sql_based_model(
        d.parse(
            """
        MODEL (name db.model2, kind full);

        SELECT * FROM db.model1 AS model1
        """
        ),
        default_catalog=context.default_catalog,
    )

    model3 = load_sql_based_model(
        d.parse(
            """
            MODEL(name db.model3, kind full);

            SELECT * FROM db.model2 AS model2
        """
        ),
        default_catalog=context.default_catalog,
    )

    context.upsert_model(model1)
    context.upsert_model(model2)
    context.upsert_model(model3)

    assert_exp_eq(
        context.render("db.model2", expand=["db.model1"]),
        """
        SELECT
          "model1"."id" AS "id",
          "model1"."item_id" AS "item_id",
          "model1"."ds" AS "ds"
        FROM (
          SELECT
            CAST("t"."id" AS INT) AS "id",
            CAST("t"."item_id" AS INT) AS "item_id",
            CAST("t"."ds" AS TEXT) AS "ds"
          FROM (VALUES
            (1, 1, '2020-01-01'),
            (1, 2, '2020-01-01'),
            (2, 1, '2020-01-01'),
            (3, 3, '2020-01-03'),
            (4, 1, '2020-01-04'),
            (5, 1, '2020-01-05'),
            (6, 1, '2020-01-06'),
            (7, 1, '2020-01-07')) AS "t"("id", "item_id", "ds")
        ) AS "model1"
        """,
    )
    assert_exp_eq(
        context.render("db.model3", expand=["db.model1", "db.model2"]),
        """
        SELECT
          "model2"."id" AS "id",
          "model2"."item_id" AS "item_id",
          "model2"."ds" AS "ds"
        FROM (
          SELECT
            "model1"."id" AS "id",
            "model1"."item_id" AS "item_id",
            "model1"."ds" AS "ds"
          FROM (
            SELECT
              CAST("t"."id" AS INT) AS "id",
              CAST("t"."item_id" AS INT) AS "item_id",
              CAST("t"."ds" AS TEXT) AS "ds"
            FROM (VALUES
              (1, 1, '2020-01-01'),
              (1, 2, '2020-01-01'),
              (2, 1, '2020-01-01'),
              (3, 3, '2020-01-03'),
              (4, 1, '2020-01-04'),
              (5, 1, '2020-01-05'),
              (6, 1, '2020-01-06'),
              (7, 1, '2020-01-07')) AS "t"("id", "item_id", "ds")
          ) AS "model1"
        ) AS "model2"
        """,
    )

    snapshots = context.snapshots
    snapshots['"memory"."db"."model1"'].categorize_as(SnapshotChangeCategory.BREAKING)
    snapshots['"memory"."db"."model2"'].categorize_as(SnapshotChangeCategory.BREAKING)
    snapshots['"memory"."db"."model3"'].categorize_as(SnapshotChangeCategory.BREAKING)

    assert_exp_eq(
        snapshots['"memory"."db"."model2"'].model.render_query(snapshots=snapshots),
        f"""
            SELECT
              "model1"."id" AS "id",
              "model1"."item_id" AS "item_id",
              "model1"."ds" AS "ds"
            FROM "memory"."sqlmesh__db"."db__model1__{snapshots['"memory"."db"."model1"'].version}" AS "model1"
            """,
    )

    assert_exp_eq(
        context.models['"memory"."db"."model3"'].render_query(snapshots=snapshots),
        f"""
            SELECT
              "model2"."id" AS "id",
              "model2"."item_id" AS "item_id",
              "model2"."ds" AS "ds"
            FROM "memory"."sqlmesh__db"."db__model2__{snapshots['"memory"."db"."model2"'].version}" AS "model2"
            """,
    )


def test_case_sensitivity(assert_exp_eq):
    config = Config(model_defaults=ModelDefaultsConfig(dialect="snowflake"))
    context = Context(config=config)

    source = load_sql_based_model(
        d.parse(
            """
            MODEL (name example.source, kind EMBEDDED);

            SELECT 'id' AS "id", 'name' AS "name", 'payload' AS "payload"
            """
        ),
        dialect="snowflake",
        default_catalog=context.default_catalog,
    )

    # Ensure that when manually specifying dependencies, they're normalized correctly
    downstream = load_sql_based_model(
        d.parse(
            """
            MODEL (name example.model, kind FULL, depends_on [ExAmPlE.SoUrCe]);

            SELECT JSON_EXTRACT_PATH_TEXT("payload", 'field') AS "new_field", * FROM example.source
            """
        ),
        dialect="snowflake",
        default_catalog=context.default_catalog,
    )

    context.upsert_model(source)
    context.upsert_model(downstream)

    assert_exp_eq(
        context.render("example.model"),
        """
        SELECT
          JSON_EXTRACT_PATH_TEXT("SOURCE"."payload", 'field') AS "new_field",
          "SOURCE"."id" AS "id",
          "SOURCE"."name" AS "name",
          "SOURCE"."payload" AS "payload"
        FROM (
          SELECT
            'id' AS "id",
            'name' AS "name",
            'payload' AS "payload"
        ) AS "SOURCE"
        """,
    )

    model = load_sql_based_model(
        d.parse("MODEL (name test, dialect hive); SELECT 1 AS c"),
        dialect="snowflake",
    )
    assert model.dialect == "hive"


def test_batch_size_validation():
    expressions = d.parse(
        """
        MODEL (
            name db.seed,
            kind SEED (
              path '../seeds/waiter_names.csv',
              batch_size 100,
            ),
            columns (
              id double,
              alias varchar
            ),
            batch_size 100,
        );
    """
    )

    with pytest.raises(ConfigError):
        load_sql_based_model(expressions, path=Path("./examples/sushi/models/test_model.sql"))


def test_model_cache(tmp_path: Path, mocker: MockerFixture):
    cache = ModelCache(tmp_path)

    expressions = d.parse(
        """
        MODEL (
            name db.model_sql,
        );
        SELECT 1, ds;
    """
    )

    model = load_sql_based_model([e for e in expressions if e])

    assert cache.put([model], "test_model", "test_entry_a")
    assert cache.get("test_model", "test_entry_a")[0].dict() == model.dict()

    expressions = d.parse(
        """
        MODEL (
            name db.model_seed,
            kind SEED (
              path '../seeds/waiter_names.csv',
            ),
        );
    """
    )

    seed_model = load_sql_based_model(
        expressions, path=Path("./examples/sushi/models/test_model.sql")
    )

    assert not cache.put([seed_model], "test_model", "test_entry_b")


@pytest.mark.slow
def test_model_cache_gateway(tmp_path: Path, mocker: MockerFixture):
    init_example_project(tmp_path, engine_type="duckdb")

    db_path = str(tmp_path / "db.db")
    config = Config(
        gateways={
            "main": GatewayConfig(connection=DuckDBConnectionConfig(database=db_path)),
            "secondary": GatewayConfig(connection=DuckDBConnectionConfig()),
        },
        model_defaults=ModelDefaultsConfig(dialect="duckdb"),
    )
    Context(paths=tmp_path, config=config)

    patched_cache_put = mocker.patch("sqlmesh.utils.cache.FileCache.put")

    Context(paths=tmp_path, config=config)
    assert patched_cache_put.call_count == 0

    Context(paths=tmp_path, config=config, gateway="secondary")
    assert patched_cache_put.call_count == 2


@pytest.mark.slow
def test_model_cache_default_catalog(tmp_path: Path, mocker: MockerFixture):
    init_example_project(tmp_path, engine_type="duckdb")
    Context(paths=tmp_path)

    patched_cache_put = mocker.patch("sqlmesh.utils.cache.FileCache.put")

    Context(paths=tmp_path)
    assert patched_cache_put.call_count == 0

    with patch(
        "sqlmesh.core.engine_adapter.base.EngineAdapter.default_catalog",
        PropertyMock(return_value=None),
    ):
        Context(paths=tmp_path)
        assert patched_cache_put.call_count == 2


def test_model_ctas_query():
    expressions = d.parse(
        """
        MODEL (name `a-b-c.table`, kind FULL, dialect bigquery);
        SELECT 1 as a FROM x WHERE TRUE LIMIT 2
    """
    )

    assert (
        load_sql_based_model(expressions, dialect="bigquery").ctas_query().sql()
        == 'SELECT 1 AS "a" FROM "x" AS "x" WHERE TRUE AND FALSE LIMIT 0'
    )

    expressions = d.parse(
        """
        MODEL (name db.table, kind FULL);
        SELECT 1 as a FROM b
        """
    )

    assert (
        load_sql_based_model(expressions).ctas_query().sql()
        == 'SELECT 1 AS "a" FROM "b" AS "b" WHERE FALSE LIMIT 0'
    )

    expressions = d.parse(
        """
        MODEL (name `a-b-c.table`, kind FULL, dialect bigquery);
        SELECT 1 AS a FROM t UNION ALL SELECT 2 AS a FROM t UNION ALL SELECT 3 AS a FROM t UNION ALL SELECT 4 AS a FROM t
    """
    )

    assert (
        load_sql_based_model(expressions, dialect="bigquery").ctas_query().sql()
        == 'SELECT 1 AS "a" FROM "t" AS "t" WHERE FALSE UNION ALL SELECT 2 AS "a" FROM "t" AS "t" WHERE FALSE UNION ALL SELECT 3 AS "a" FROM "t" AS "t" WHERE FALSE UNION ALL SELECT 4 AS "a" FROM "t" AS "t" WHERE FALSE LIMIT 0'
    )

    expressions = d.parse(
        """
        MODEL (name `a-b-c.table`, kind FULL, dialect bigquery);
        SELECT 1 AS a FROM t UNION ALL SELECT 2 AS a FROM t
    """
    )

    assert (
        load_sql_based_model(expressions, dialect="bigquery").ctas_query().sql()
        == 'SELECT 1 AS "a" FROM "t" AS "t" WHERE FALSE UNION ALL SELECT 2 AS "a" FROM "t" AS "t" WHERE FALSE LIMIT 0'
    )

    expressions = d.parse(
        """
        MODEL (name `a-b-c.table`, kind FULL, dialect bigquery);
        SELECT 1 AS a FROM t UNION ALL SELECT 2 AS a FROM t ORDER BY 1
    """
    )

    assert (
        load_sql_based_model(expressions, dialect="bigquery").ctas_query().sql()
        == 'SELECT 1 AS "a" FROM "t" AS "t" WHERE FALSE UNION ALL SELECT 2 AS "a" FROM "t" AS "t" WHERE FALSE ORDER BY 1 LIMIT 0'
    )

    expressions = d.parse(
        """
        MODEL (name `a-b-c.table`, kind FULL, dialect bigquery);
        WITH RECURSIVE a AS (
            SELECT * FROM x
        ), b AS (
            SELECT * FROM a UNION ALL SELECT * FROM a
        )
        SELECT * FROM b

    """
    )

    assert (
        load_sql_based_model(expressions, dialect="bigquery").ctas_query().sql()
        == 'WITH RECURSIVE "a" AS (SELECT * FROM "x" AS "x" WHERE FALSE), "b" AS (SELECT * FROM "a" AS "a" WHERE FALSE UNION ALL SELECT * FROM "a" AS "a" WHERE FALSE) SELECT * FROM "b" AS "b" WHERE FALSE LIMIT 0'
    )

    expressions = d.parse(
        """
        MODEL (name `a-b-c.table`, kind FULL, dialect bigquery);
        WITH RECURSIVE a AS (
            SELECT * FROM (SELECT * FROM (SELECT * FROM x))
        ), b AS (
            SELECT * FROM a UNION ALL SELECT * FROM a
        )
        SELECT * FROM b

    """
    )

    assert (
        load_sql_based_model(expressions, dialect="bigquery").ctas_query().sql()
        == 'WITH RECURSIVE "a" AS (SELECT * FROM (SELECT * FROM (SELECT * FROM "x" AS "x" WHERE FALSE) AS "_q_0" WHERE FALSE) AS "_q_1" WHERE FALSE), "b" AS (SELECT * FROM "a" AS "a" WHERE FALSE UNION ALL SELECT * FROM "a" AS "a" WHERE FALSE) SELECT * FROM "b" AS "b" WHERE FALSE LIMIT 0'
    )

    expressions = d.parse(
        """
        MODEL (name `a-b-c.table`, kind FULL, dialect bigquery);
        WITH RECURSIVE a AS (
            WITH nested_a AS (
                SELECT * FROM (SELECT * FROM (SELECT * FROM x))
            )
            SELECT * FROM nested_a
        ), b AS (
            SELECT * FROM a UNION ALL SELECT * FROM a
        )
        SELECT * FROM b

    """
    )

    assert (
        load_sql_based_model(expressions, dialect="bigquery").ctas_query().sql()
        == 'WITH RECURSIVE "a" AS (WITH "nested_a" AS (SELECT * FROM (SELECT * FROM (SELECT * FROM "x" AS "x" WHERE FALSE) AS "_q_0" WHERE FALSE) AS "_q_1" WHERE FALSE) SELECT * FROM "nested_a" AS "nested_a" WHERE FALSE), "b" AS (SELECT * FROM "a" AS "a" WHERE FALSE UNION ALL SELECT * FROM "a" AS "a" WHERE FALSE) SELECT * FROM "b" AS "b" WHERE FALSE LIMIT 0'
    )


def test_is_breaking_change():
    model = create_external_model("a", columns={"a": "int", "limit": "int"})
    assert model.is_breaking_change(create_external_model("a", columns={"a": "int"})) is False
    assert model.is_breaking_change(create_external_model("a", columns={"a": "text"})) is None
    assert (
        model.is_breaking_change(create_external_model("a", columns={"a": "int", "limit": "int"}))
        is False
    )
    assert (
        model.is_breaking_change(
            create_external_model("a", columns={"a": "int", "limit": "int", "c": "int"})
        )
        is None
    )


def test_parse_expression_list_with_jinja():
    input = [
        "JINJA_STATEMENT_BEGIN;\n{{ log('log message') }}\nJINJA_END;",
        "GRANT SELECT ON TABLE foo TO DEV",
    ]
    assert input == [val.sql() for val in parse_expression(SqlModel, input, None)]


def test_no_depends_on_runtime_jinja_query():
    @macro()
    def runtime_macro(evaluator, **kwargs) -> None:
        from sqlmesh.utils.errors import ParsetimeAdapterCallError

        raise ParsetimeAdapterCallError("")

    expressions = d.parse(
        """
        MODEL (name db.table);

        JINJA_QUERY_BEGIN;
        SELECT {{ runtime_macro() }} as a FROM b
        JINJA_QUERY_END;
        """
    )

    model = load_sql_based_model(expressions)
    with pytest.raises(
        ConfigError,
        match=r"Dependencies must be provided explicitly for models that can be rendered only at runtime",
    ):
        model.validate_definition()


@use_terminal_console
def test_update_schema(tmp_path: Path):
    expressions = d.parse(
        """
        MODEL (name db.table);

        SELECT * FROM table_a JOIN table_b
        """
    )

    model = load_sql_based_model(expressions)
    schema = MappingSchema(normalize=False)

    # Even though the partial schema is applied, we won't optimize the model
    schema.add_table('"table_a"', {"a": exp.DataType.build("int")})
    model.update_schema(schema)
    assert model.mapping_schema == {'"table_a"': {"a": "INT"}}

    ctx = Context(
        config=Config(linter=LinterConfig(enabled=True, warn_rules=["ALL"])), paths=tmp_path
    )
    with patch.object(get_console(), "log_warning") as mock_logger:
        ctx.upsert_model(model)
        ctx.plan_builder("dev")
        assert (
            missing_schema_warning_msg('"db"."table"', ('"table_b"',))
            in mock_logger.call_args[0][0]
        )

    schema.add_table('"table_b"', {"b": exp.DataType.build("int")})
    model.update_schema(schema)
    assert model.mapping_schema == {
        '"table_a"': {"a": "INT"},
        '"table_b"': {"b": "INT"},
    }
    model.render_query(needs_optimization=True)


@use_terminal_console
def test_missing_schema_warnings(tmp_path: Path):
    full_schema = MappingSchema(
        {
            "a": {"x": exp.DataType.build("int")},
            "b": {"y": exp.DataType.build("int")},
        },
        normalize=False,
    )

    partial_schema = MappingSchema(
        {
            '"a"': {"x": exp.DataType.build("int")},
        },
    )

    console = get_console()

    ctx = Context(
        config=Config(linter=LinterConfig(enabled=True, warn_rules=["ALL"])), paths=tmp_path
    )

    # star, no schema, no deps
    with patch.object(console, "log_warning") as mock_logger:
        model = load_sql_based_model(d.parse("MODEL (name test); SELECT * FROM (SELECT 1 a) x"))
        model.render_query(needs_optimization=True)
        mock_logger.assert_not_called()

    # star, full schema
    with patch.object(console, "log_warning") as mock_logger:
        model = load_sql_based_model(d.parse("MODEL (name test); SELECT * FROM a CROSS JOIN b"))
        model.update_schema(full_schema)
        model.render_query(needs_optimization=True)
        mock_logger.assert_not_called()

    # star, partial schema
    with patch.object(console, "log_warning") as mock_logger:
        model = load_sql_based_model(d.parse("MODEL (name test); SELECT * FROM a CROSS JOIN b"))
        model.update_schema(partial_schema)
        ctx.upsert_model(model)
        ctx.plan_builder("dev")
        assert missing_schema_warning_msg('"test"', ('"b"',)) in mock_logger.call_args[0][0]

    # star, no schema
    with patch.object(console, "log_warning") as mock_logger:
        model = load_sql_based_model(d.parse("MODEL (name test); SELECT * FROM b JOIN a"))
        ctx.upsert_model(model)
        ctx.plan_builder("dev")
        assert missing_schema_warning_msg('"test"', ('"a"', '"b"')) in mock_logger.call_args[0][0]

    # no star, full schema
    with patch.object(console, "log_warning") as mock_logger:
        model = load_sql_based_model(
            d.parse("MODEL (name test); SELECT x::INT FROM a CROSS JOIN b")
        )
        model.update_schema(full_schema)
        model.render_query(needs_optimization=True)
        mock_logger.assert_not_called()

    # no star, partial schema
    with patch.object(console, "log_warning") as mock_logger:
        model = load_sql_based_model(
            d.parse("MODEL (name test); SELECT x::INT FROM a CROSS JOIN b")
        )
        model.update_schema(partial_schema)
        model.render_query(needs_optimization=True)
        mock_logger.assert_not_called()

    # no star, empty schema
    with patch.object(console, "log_warning") as mock_logger:
        model = load_sql_based_model(
            d.parse("MODEL (name test); SELECT x::INT FROM a CROSS JOIN b")
        )
        model.render_query(needs_optimization=True)
        mock_logger.assert_not_called()


def test_user_provided_depends_on():
    for l_delim, r_delim in (("(", ")"), ("[", "]")):
        expressions = d.parse(
            f"""
            MODEL (name db.table, depends_on {l_delim}table_b{r_delim});

            SELECT a FROM table_a
            """
        )

        model = load_sql_based_model(expressions)
        assert model.depends_on == {'"table_a"', '"table_b"'}, f"Delimiters {l_delim}, {r_delim}"


def test_check_schema_mapping_when_rendering_at_runtime(assert_exp_eq):
    expressions = d.parse(
        """
        MODEL (name db.table, depends_on [table_b]);

        SELECT * FROM table_a JOIN table_b
        """
    )

    model = load_sql_based_model(expressions)

    # Simulate a query that cannot be rendered at parse time.
    with patch.object(SqlModel, "render_query", return_value=None) as render_query_mock:
        assert not model.columns_to_types

        schema = MappingSchema(normalize=False)
        schema.add_table('"table_b"', {"b": exp.DataType.build("int")})
        model.update_schema(schema)

    assert '"table_b"' in model.mapping_schema
    assert model.depends_on == {'"table_b"'}

    render_query_mock.assert_called_once()

    # Simulate rendering at runtime.
    assert_exp_eq(
        model.render_query(), """SELECT * FROM "table_a" AS "table_a", "table_b" AS "table_b" """
    )


def test_model_normalization():
    expr = d.parse(
        """
        MODEL (
            name `project-1.db.tbl`,
            kind FULL,
            columns ( a STRUCT <`a` INT64> ),
            partitioned_by foo(`ds`),
            dialect bigquery,
            grain [id, ds]
        );
        SELECT * FROM project-1.db.raw
        """
    )

    model = SqlModel.parse_raw(load_sql_based_model(expr, depends_on={"project-2.db.raw"}).json())
    assert model.name == "`project-1.db.tbl`"
    assert model.columns_to_types["a"].sql(dialect="bigquery") == "STRUCT<`a` INT64>"
    assert model.partitioned_by[0].sql(dialect="bigquery") == "foo(`ds`)"
    # The values are quoted with double quotes instead of backticks because of how model name normalization works
    # since it normalizes values according to the target dialect but not the quotes
    assert model.depends_on == {'"project-1"."db"."raw"', '"project-2"."db"."raw"'}

    expr = d.parse(
        """
        MODEL (
            name foo,
            kind INCREMENTAL_BY_TIME_RANGE (
              time_column a
            ),
            columns (a int),
            partitioned_by foo("ds"),
            dialect snowflake,
            grain [id, ds],
            tags (pii, fact),
            clustered_by a
        );
        SELECT * FROM bla
        """
    )

    model = SqlModel.parse_raw(load_sql_based_model(expr).json())
    assert model.name == "foo"
    assert model.time_column.column == exp.to_column("A", quoted=True)
    assert model.columns_to_types["A"].sql(dialect="snowflake") == "INT"
    assert model.partitioned_by[0].sql(dialect="snowflake") == '"A"'
    assert model.partitioned_by[1].sql(dialect="snowflake") == 'FOO("ds")'
    assert model.tags == ["pii", "fact"]
    assert model.clustered_by == [exp.to_column('"A"')]
    assert model.depends_on == {'"BLA"'}

    # Check possible variations of unique_key definitions
    for key in ("""[a, COALESCE(b, ''), "c"]""", """(a, COALESCE(b, ''), "c")"""):
        expr = d.parse(
            f"""
            MODEL (
                name foo,
                kind INCREMENTAL_BY_UNIQUE_KEY (
                    unique_key {key}
                ),
                dialect snowflake
            );

            SELECT
              x.a AS a,
              x.b AS b,
              x."c" AS c
            FROM test.x AS x
            """
        )
        model = SqlModel.parse_raw(load_sql_based_model(expr).json())
        assert model.unique_key == [
            exp.column("A", quoted=True),
            exp.func("COALESCE", exp.column("B", quoted=True), "''"),
            exp.column("c", quoted=True),
        ]

    expr = d.parse(
        """
        MODEL (
            name foo,
            dialect snowflake,
            kind INCREMENTAL_BY_UNIQUE_KEY(unique_key a),
              audits (
                not_null(COLUMNS := id)
            ),
        );

        SELECT x.a AS a FROM test.x AS x
        """
    )
    model = SqlModel.parse_raw(load_sql_based_model(expr).json())
    assert model.unique_key == [exp.column("A", quoted=True)]
    # we should never normalize the model meta, additionally, we should force lower case
    assert model.audits[0][1] == {"columns": exp.column("id")}

    model = create_sql_model(
        "foo",
        parse_one("SELECT * FROM bla"),
        columns={"a": "int"},
        kind=IncrementalByTimeRangeKind(time_column=exp.column("a"), dialect="snowflake"),
        dialect="snowflake",
        grain=[exp.to_column("id"), exp.to_column("ds")],
        tags=["pii", "fact"],
        clustered_by=exp.to_column("a"),
    )
    assert model.name == "foo"
    assert model.time_column.column == exp.column("A", quoted=True)
    assert model.columns_to_types["A"].sql(dialect="snowflake") == "INT"
    assert model.tags == ["pii", "fact"]
    assert model.clustered_by == [exp.to_column('"A"')]
    assert model.depends_on == {'"BLA"'}

    model = create_sql_model(
        "foo",
        parse_one("SELECT * FROM bla"),
        kind=IncrementalByTimeRangeKind(time_column=exp.to_column("a")),
        dialect="snowflake",
        grain=[exp.to_column("id"), exp.to_column("ds")],
        tags=["pii", "fact"],
        clustered_by=[exp.column("a"), exp.column("b")],
    )
    assert model.clustered_by == [exp.to_column('"A"'), exp.to_column('"B"')]

    model = create_sql_model(
        "foo",
        parse_one("SELECT * FROM bla"),
        kind=IncrementalByTimeRangeKind(time_column=exp.to_column("a")),
        dialect="snowflake",
        grain=[exp.to_column("id"), exp.to_column("ds")],
        tags=["pii", "fact"],
        clustered_by=["a", "b"],
    )
    assert model.clustered_by == [exp.to_column('"A"'), exp.to_column('"B"')]


def test_incremental_unmanaged_validation():
    model = create_sql_model(
        "a",
        d.parse_one("SELECT a, ds FROM table_a"),
        kind=IncrementalUnmanagedKind(insert_overwrite=True),
    )

    with pytest.raises(
        ConfigError,
        match=r"Unmanaged incremental models with insert / overwrite enabled must specify the partitioned_by field.*",
    ):
        model.validate_definition()

    model = model.copy(update={"partitioned_by_": [exp.to_column("ds")]})
    model.validate_definition()


def test_incremental_unmanaged():
    expr = d.parse(
        """
        MODEL (
            name foo,
            kind INCREMENTAL_UNMANAGED
        );

        SELECT x.a AS a FROM test.x AS x
        """
    )

    model = load_sql_based_model(expressions=expr)

    assert isinstance(model.kind, IncrementalUnmanagedKind)
    assert not model.kind.insert_overwrite

    expr = d.parse(
        """
        MODEL (
            name foo,
            kind INCREMENTAL_UNMANAGED (
                insert_overwrite true
            ),
            partitioned_by a
        );

        SELECT x.a AS a FROM test.x AS x
        """
    )

    model = load_sql_based_model(expressions=expr)
    assert isinstance(model.kind, IncrementalUnmanagedKind)
    assert model.kind.insert_overwrite


def test_custom_interval_unit():
    assert (
        load_sql_based_model(
            d.parse("MODEL (name db.table, interval_unit FIVE_MINUTE); SELECT a FROM tbl;")
        ).interval_unit
        == IntervalUnit.FIVE_MINUTE
    )

    assert (
        load_sql_based_model(
            d.parse("MODEL (name db.table, interval_unit hour); SELECT a FROM tbl;")
        ).interval_unit
        == IntervalUnit.HOUR
    )

    assert (
        load_sql_based_model(
            d.parse("MODEL (name db.table, interval_unit Hour, cron '@daily'); SELECT a FROM tbl;")
        ).interval_unit
        == IntervalUnit.HOUR
    )

    assert (
        load_sql_based_model(
            d.parse("MODEL (name db.table, cron '@daily'); SELECT a FROM tbl;")
        ).interval_unit
        == IntervalUnit.DAY
    )

    assert (
        load_sql_based_model(
            d.parse("MODEL (name db.table, cron '0 5 * * *'); SELECT a FROM tbl;")
        ).interval_unit
        == IntervalUnit.DAY
    )

    assert (
        load_sql_based_model(
            d.parse(
                "MODEL (name db.table, cron '0 5 * * *', interval_unit 'quarter_hour'); SELECT a FROM tbl;"
            )
        ).interval_unit
        == IntervalUnit.QUARTER_HOUR
    )

    with pytest.raises(
        ConfigError, match=r"Cron '@daily' cannot be more frequent than interval unit 'month'."
    ):
        load_sql_based_model(
            d.parse("MODEL (name db.table, interval_unit month); SELECT a FROM tbl;")
        )

    with pytest.raises(
        ConfigError,
        match=r"Cron '@hourly' cannot be more frequent than interval unit 'day'. If this is intentional, set allow_partials to True.",
    ):
        load_sql_based_model(
            d.parse("MODEL (name db.table, interval_unit Day, cron '@hourly'); SELECT a FROM tbl;")
        )


def test_interval_unit_larger_than_cron_period():
    # The interval unit can be larger than the cron period if allow_partials is True
    model = load_sql_based_model(
        d.parse(
            "MODEL (name db.table, interval_unit day, cron '@hourly', allow_partials TRUE); SELECT a FROM tbl;"
        )
    )
    assert model.interval_unit == IntervalUnit.DAY
    assert model.cron == "@hourly"
    assert model.allow_partials

    with pytest.raises(
        ConfigError,
        match=r"Cron '@hourly' cannot be more frequent than interval unit 'day'. If this is intentional, set allow_partials to True.",
    ):
        load_sql_based_model(
            d.parse("MODEL (name db.table, interval_unit day, cron '@hourly'); SELECT a FROM tbl;")
        )

    with pytest.raises(
        ConfigError,
        match=r"Cron '@hourly' cannot be more frequent than interval unit 'day'. If this is intentional, set allow_partials to True.",
    ):
        load_sql_based_model(
            d.parse(
                "MODEL (name db.table, interval_unit day, cron '@hourly', allow_partials FALSE); SELECT a FROM tbl;"
            )
        )


def test_model_physical_properties() -> None:
    # Validate python model table properties
    @model(
        "my_model",
        kind="full",
        columns={"id": "int"},
        physical_properties={
            "format": "PARQUET",
            "bucket_count": 0,
            "orc_bloom_filter_fpp": 0.05,
            "auto_purge": False,
        },
    )
    def my_model(context, **kwargs):
        pass

    python_model = model.get_registry()["my_model"].model(
        module_path=Path("."),
        path=Path("."),
    )

    assert python_model.physical_properties == {
        "format": exp.Literal.string("PARQUET"),
        "bucket_count": exp.Literal.number(0),
        "orc_bloom_filter_fpp": exp.Literal.number(0.05),
        "auto_purge": exp.false(),
    }

    # Validate a tuple.
    sql_model = load_sql_based_model(
        d.parse(
            """
        MODEL (
            name test_schema.test_model,
            physical_properties (
                key_a = 'value_a',
                'key_b' = 1,
                key_c = true,
                "key_d" = 2.0,
            )
        );
        SELECT a FROM tbl;
        """
        )
    )
    assert sql_model.physical_properties == {
        "key_a": exp.convert("value_a"),
        "key_b": exp.convert(1),
        "key_c": exp.convert(True),
        "key_d": exp.convert(2.0),
    }
    assert sql_model.physical_properties_ == d.parse_one(
        """(key_a = 'value_a', 'key_b' = 1, key_c = TRUE, "key_d" = 2.0)"""
    )

    # Validate a tuple with one item.
    sql_model = load_sql_based_model(
        d.parse(
            """
            MODEL (
                name test_schema.test_model,
                physical_properties (key_a = 'value_a')
            );
            SELECT a FROM tbl;
            """
        )
    )
    assert sql_model.physical_properties == {"key_a": exp.convert("value_a")}
    assert (
        sql_model.physical_properties_.sql()  # type: ignore
        == exp.Tuple(expressions=[d.parse_one("key_a = 'value_a'")]).sql()
    )

    # Validate an array.
    sql_model = load_sql_based_model(
        d.parse(
            """
        MODEL (
            name test_schema.test_model,
            physical_properties [
                key_a = 'value_a',
                'key_b' = 1,
            ]
        );
        SELECT a FROM tbl;
        """
        )
    )
    assert sql_model.physical_properties == {
        "key_a": exp.convert("value_a"),
        "key_b": exp.convert(1),
    }
    assert sql_model.physical_properties_ == d.parse_one("""(key_a = 'value_a', 'key_b' = 1)""")

    # Validate empty.
    sql_model = load_sql_based_model(
        d.parse(
            """
        MODEL (
            name test_schema.test_model
        );
        SELECT a FROM tbl;
        """
        )
    )
    assert sql_model.physical_properties == {}
    assert sql_model.physical_properties_ is None

    # Validate sql expression.
    sql_model = load_sql_based_model(
        d.parse(
            """
        MODEL (
            name test_schema.test_model,
            physical_properties [
                key = ['value']
            ]
        );
        SELECT a FROM tbl;
        """
        )
    )
    assert sql_model.physical_properties == {"key": d.parse_one("['value']")}
    assert sql_model.physical_properties_ == exp.Tuple(expressions=[d.parse_one("key = ['value']")])

    # Validate dict parsing.
    sql_model = create_sql_model(
        name="test_schema.test_model",
        query=d.parse_one("SELECT a FROM tbl"),
        physical_properties={
            "key_a": exp.Literal.string("value_a"),
            "key_b": exp.Literal.number(1),
            "key_c": exp.true(),
            "key_d": exp.Literal.number(2.0),
        },
    )
    assert sql_model.physical_properties == {
        "key_a": exp.convert("value_a"),
        "key_b": exp.convert(1),
        "key_c": exp.convert(True),
        "key_d": exp.convert(2.0),
    }
    assert sql_model.physical_properties_ == d.parse_one(
        """('key_a' = 'value_a', 'key_b' = 1, 'key_c' = TRUE, 'key_d' = 2.0)"""
    )

    with pytest.raises(
        ConfigError,
        match=r"Invalid property 'invalid'. Properties must be specified as key-value pairs <key> = <value>. ",
    ):
        load_sql_based_model(
            d.parse(
                """
                MODEL (
                    name test_schema.test_model,
                    physical_properties [
                        invalid
                    ]
                );
                SELECT a FROM tbl;
                """
            )
        )


def test_model_physical_properties_labels() -> None:
    sql_model = load_sql_based_model(
        d.parse(
            """
        MODEL (
            name test_schema.test_model,
            physical_properties [
                labels = [('test-label', 'label-value')]
            ]
        );
        SELECT a FROM tbl;
        """
        )
    )
    assert sql_model.physical_properties == {"labels": exp.array("('test-label', 'label-value')")}


def test_physical_and_virtual_table_properties() -> None:
    sql_model = load_sql_based_model(
        d.parse(
            """
        MODEL (
            name test_schema.test_model,
            physical_properties (
                partition_expiration_days = 7,
                labels = [('test-physical-label', 'label-physical-value')],
            ),
            virtual_properties (
                labels = [('test-virtual-label', 'label-virtual-value')],
            )
        );
        SELECT a FROM tbl;
        """
        )
    )
    assert sql_model.physical_properties == {
        "partition_expiration_days": exp.convert(7),
        "labels": exp.array("('test-physical-label', 'label-physical-value')"),
    }

    assert sql_model.virtual_properties == {
        "labels": exp.array("('test-virtual-label', 'label-virtual-value')"),
    }


def test_model_table_properties() -> None:
    # Ensure backward compatibility to table_properties.
    sql_model = load_sql_based_model(
        d.parse(
            """
        MODEL (
            name test_schema.test_model,
            table_properties (
                key_a = 'value_a',
                'key_b' = 1,
                key_c = true,
                "key_d" = 2.0,
            )
        );
        SELECT a FROM tbl;
        """
        )
    )
    assert sql_model.physical_properties == {
        "key_a": exp.convert("value_a"),
        "key_b": exp.convert(1),
        "key_c": exp.convert(True),
        "key_d": exp.convert(2.0),
    }
    assert sql_model.physical_properties_ == d.parse_one(
        """(key_a = 'value_a', 'key_b' = 1, key_c = TRUE, "key_d" = 2.0)"""
    )

    sql_model = load_sql_based_model(
        d.parse(
            """
        MODEL (
            name test_schema.test_model,
            table_properties (
                partition_expiration_days = 7,
            )
        );
        SELECT a FROM tbl;
        """
        )
    )
    assert sql_model.physical_properties == {
        "partition_expiration_days": exp.convert(7),
    }
    assert sql_model.physical_properties_ == d.parse_one("""(partition_expiration_days = 7,)""")


def test_model_table_properties_conflicts() -> None:
    # Throw an error on conflicting usage of table_properties and physical_properties.
    with pytest.raises(ConfigError, match=r"Cannot use argument 'table_properties'*"):
        sql_model = load_sql_based_model(
            d.parse(
                """
                MODEL (
                    name test_schema.test_model,
                    table_properties (
                        key_a = 'value_a',
                        'key_b' = 1,
                        key_c = true,
                        "key_d" = 2.0,
                    ),
                    physical_properties (key_a = 'value_a')
                );
                SELECT a FROM tbl;
                """
            )
        )
        sql_model.physical_properties


def test_session_properties_on_model_and_project(sushi_context):
    model_defaults = ModelDefaultsConfig(
        session_properties={
            "some_bool": False,
            "quoted_identifier": "value_you_wont_see",
            "project_level_property": "project_property",
        },
        physical_properties={
            "warehouse": "small",
            "target_lag": "10 minutes",
        },
        virtual_properties={"creatable_type": "SECURE"},
    )

    model = load_sql_based_model(
        d.parse(
            """
        MODEL (
            name test_schema.test_model,
            session_properties (
                'spark.executor.cores' = 2,
                'spark.executor.memory' = '1G',
                some_bool = True,
                some_float = 0.1,
                quoted_identifier = "quoted identifier",
                unquoted_identifier = unquoted_identifier,
            ),
            physical_properties (
                target_lag = '1 hour'
            ),
        );
        SELECT a FROM tbl;
        """,
            default_dialect="snowflake",
        ),
        defaults=model_defaults.dict(),
    )

    assert model.session_properties == {
        "spark.executor.cores": 2,
        "spark.executor.memory": "1G",
        "some_bool": True,
        "some_float": 0.1,
        "quoted_identifier": exp.column("quoted identifier", quoted=True),
        "unquoted_identifier": exp.column("unquoted_identifier", quoted=False),
        "project_level_property": "project_property",
    }

    assert model.physical_properties == {
        "warehouse": exp.convert("small"),
        "target_lag": exp.convert("1 hour"),
    }

    assert model.virtual_properties == {
        "creatable_type": exp.convert("SECURE"),
    }


def test_project_level_properties(sushi_context):
    model_defaults = ModelDefaultsConfig(
        session_properties={
            "some_bool": False,
            "some_float": 0.1,
            "project_level_property": "project_property",
        },
        physical_properties={
            "warehouse": "small",
            "target_lag": "1 hour",
        },
        virtual_properties={"creatable_type": "SECURE"},
        enabled=False,
        allow_partials=True,
        interval_unit="quarter_hour",
        optimize_query=True,
        cron="@hourly",
    )

    model = load_sql_based_model(
        d.parse(
            """
        MODEL (
            name test_schema.test_model,
            kind FULL,
            virtual_properties (
                creatable_type = None
            ),
        );
        SELECT a FROM tbl;
        """,
            default_dialect="snowflake",
        ),
        defaults=model_defaults.dict(),
    )

    # Validate use of project wide defaults
    assert not model.enabled
    assert model.allow_partials
    assert model.interval_unit == IntervalUnit.QUARTER_HOUR
    assert model.optimize_query
    assert model.cron == "@hourly"

    assert model.session_properties == {
        "some_bool": False,
        "some_float": 0.1,
        "project_level_property": "project_property",
    }

    assert model.physical_properties == {
        "warehouse": exp.convert("small"),
        "target_lag": exp.convert("1 hour"),
    }

    # Validate disabling global property
    assert not model.virtual_properties

    model_2 = load_sql_based_model(
        d.parse(
            """
        MODEL (
            name test_schema.test_model_2,
            kind FULL,
            allow_partials False,
            interval_unit hour,
            cron '@daily'

        );
        SELECT a, b FROM tbl;
        """,
            default_dialect="snowflake",
        ),
        defaults=model_defaults.dict(),
    )

    # Validate overriding of project wide defaults
    assert not model_2.allow_partials
    assert model_2.interval_unit == IntervalUnit.HOUR
    assert model_2.cron == "@daily"


def test_conditional_physical_properties(make_snapshot):
    model_defaults = ModelDefaultsConfig(
        physical_properties={
            "creatable_type": "@IF(@model_kind_name != 'VIEW', 'TRANSIENT', NULL)"
        },
    )

    full_model = load_sql_based_model(
        d.parse(
            """
        MODEL (
            name test_schema.test_full_model,
            kind FULL,
        );
        SELECT a FROM tbl;
        """,
            default_dialect="snowflake",
        ),
        defaults=model_defaults.dict(),
    )

    view_model = load_sql_based_model(
        d.parse(
            """
        MODEL (
            name test_schema.test_view_model_kind,
            kind VIEW,
        );
        SELECT a FROM tbl;
        """,
            default_dialect="snowflake",
        ),
        defaults=model_defaults.dict(),
    )

    # load time is a no-op
    assert (
        view_model.physical_properties
        == full_model.physical_properties
        == {
            "creatable_type": exp.maybe_parse(
                "@IF(@model_kind_name != 'VIEW', 'TRANSIENT', NULL)", dialect="snowflake"
            )
        }
    )

    # substitution occurs at runtime
    snapshot: Snapshot = make_snapshot(full_model)
    snapshot_view: Snapshot = make_snapshot(view_model)
    snapshot.categorize_as(SnapshotChangeCategory.BREAKING)

    # Validate use of TRANSIENT type for FULL model
    assert full_model.render_physical_properties(
        snapshots={full_model.fqn: snapshot, view_model.fqn: snapshot_view}
    ) == {"creatable_type": exp.Literal(this="TRANSIENT", is_string=True)}

    # Validate disabling the creatable_type property for VIEW model
    assert (
        view_model.render_physical_properties(
            snapshots={full_model.fqn: snapshot, view_model.fqn: snapshot_view}
        )
        == {}
    )


def test_project_level_properties_python_model():
    model_defaults = {
        "physical_properties": {
            "partition_expiration_days": 13,
            "creatable_type": "TRANSIENT",
        },
        "description": "general model description",
        "enabled": False,
        "allow_partials": True,
        "interval_unit": "quarter_hour",
        "optimize_query": True,
    }

    @model(
        name="python_model_t_defaults",
        kind="full",
        columns={"some_col": "int"},
        physical_properties={"partition_expiration_days": 7},
    )
    def python_model_prop(context, **kwargs):
        context.resolve_table("foo")

    m = model.get_registry()["python_model_t_defaults"].model(
        module_path=Path("."),
        path=Path("."),
        dialect="duckdb",
        defaults=model_defaults,
    )

    assert m.physical_properties == {
        "partition_expiration_days": exp.convert(7),
        "creatable_type": exp.convert("TRANSIENT"),
    }

    # Even if in the project wide defaults these are ignored for python models
    assert not m.optimize_query

    assert not m.enabled
    assert m.allow_partials
    assert m.interval_unit == IntervalUnit.QUARTER_HOUR


def test_model_defaults_macros(make_snapshot):
    model_defaults = ModelDefaultsConfig(
        table_format="@IF(@gateway = 'dev', 'iceberg', NULL)",
        cron="@cron_macro",
        storage_format="@IF(@gateway = 'local', 'parquet', NULL)",
        optimize_query="@IF(@gateway = 'dev', True, False)",
        enabled="@IF(@gateway = 'dev', True, False)",
        allow_partials="@IF(@gateway = 'local', True, False)",
        interval_unit="@IF(@gateway = 'local', 'quarter_hour', 'day')",
        start="@IF(@gateway = 'dev', '1 month ago', '2024-01-01')",
        session_properties={
            "spark.executor.cores": "@IF(@gateway = 'dpev', 1, 2)",
            "spark.executor.memory": "1G",
            "unset_property": "@IF(@model_kind_name = 'FULL', 'NOTSET', NULL)",
        },
        physical_properties={
            "partition_expiration_days": 13,
            "creatable_type": "@IF(@model_kind_name = 'FULL', 'TRANSIENT', NULL)",
        },
        virtual_properties={
            "creatable_type": "@create_type",
            "unset_property": "@IF(@model_kind_name = 'FULL', 'NOTSET', NULL)",
        },
    )

    model = load_sql_based_model(
        d.parse(
            """
        MODEL (
            name test_schema.test_model,
            physical_properties (
                target_lag = '1 hour'
            ),
        );
        SELECT a FROM tbl;
        """,
            default_dialect="snowflake",
        ),
        defaults=model_defaults.dict(),
        variables={"gateway": "dev", "create_type": "SECURE", "cron_macro": "@daily"},
    )

    snapshot: Snapshot = make_snapshot(model)
    snapshot.categorize_as(SnapshotChangeCategory.BREAKING)

    # Validate rendering of model defaults
    assert model.optimize_query
    assert model.enabled
    assert model.start == "1 month ago"
    assert not model.allow_partials
    assert model.interval_unit == IntervalUnit.DAY
    assert model.table_format == "iceberg"
    assert model.cron == "@daily"

    # Validate disabling of conditional model default
    assert not model.storage_format

    # The model defaults properties won't be rendered at load time
    assert model.session_properties == {
        "spark.executor.cores": exp.maybe_parse(
            "@IF(@gateway = 'dpev', 1, 2)", dialect="snowflake"
        ),
        "spark.executor.memory": "1G",
        "unset_property": exp.maybe_parse(
            "@IF(@model_kind_name = 'FULL', 'NOTSET', NULL)", dialect="snowflake"
        ),
    }

    assert model.physical_properties == {
        "partition_expiration_days": exp.convert(13),
        "creatable_type": exp.maybe_parse(
            "@IF(@model_kind_name = 'FULL', 'TRANSIENT', NULL)", dialect="snowflake"
        ),
        "target_lag": exp.convert("1 hour"),
    }

    assert model.virtual_properties == {
        "creatable_type": d.MacroVar(this="create_type"),
        "unset_property": exp.maybe_parse(
            "@IF(@model_kind_name = 'FULL', 'NOTSET', NULL)", dialect="snowflake"
        ),
    }

    # Validate the correct rendering and removal of conditional properties
    assert model.render_session_properties(snapshots={model.fqn: snapshot}) == {
        "spark.executor.cores": exp.convert(2),
        "spark.executor.memory": "1G",
    }

    assert model.render_physical_properties(snapshots={model.fqn: snapshot}) == {
        "partition_expiration_days": exp.convert(13),
        "target_lag": exp.convert("1 hour"),
    }

    assert model.render_virtual_properties(snapshots={model.fqn: snapshot}) == {
        "creatable_type": exp.convert("SECURE"),
    }


def test_model_defaults_macros_python_model(make_snapshot):
    model_defaults = {
        "physical_properties": {
            "partition_expiration_days": 13,
            "creatable_type": "@IF(@model_kind_name = 'FULL', 'TRANSIENT', NULL)",
        },
        "cron": "@cron_macro_expr",
        "table_format": "@IF(@gateway = 'local', 'iceberg', NULL)",
        "storage_format": "@IF(@gateway = 'dev', 'parquet', NULL)",
        "optimize_query": "@IF(@gateway = 'local', True, False)",
        "enabled": "@IF(@gateway = 'local', True, False)",
        "allow_partials": "@IF(@gateway = 'local', True, False)",
        "interval_unit": "@IF(@gateway = 'local', 'quarter_hour', 'day')",
        "start": "@IF(@gateway = 'dev', '1 month ago', '2024-01-01')",
        "virtual_properties": {"creatable_type": "@create_type"},
        "session_properties": {
            "spark.executor.cores": "@IF(@gateway = 'dev', 1, 2)",
            "spark.executor.memory": "1G",
        },
    }

    @model(
        name="python_model_defaults_macro",
        kind="full",
        columns={"some_col": "int"},
        physical_properties={"partition_expiration_days": 7},
    )
    def python_model_prop_macro(context, **kwargs):
        context.resolve_table("foo")

    m = model.get_registry()["python_model_defaults_macro"].model(
        module_path=Path("."),
        path=Path("."),
        dialect="duckdb",
        defaults=model_defaults,
        variables={"gateway": "local", "create_type": "SECURE", "cron_macro_expr": "0 */2 * * *"},
    )

    # Even if in the project wide defaults this is ignored for python models
    assert not m.optimize_query

    # Validate rendering of model defaults
    assert m.cron == "0 */2 * * *"
    assert m.enabled
    assert m.start == "2024-01-01"
    assert m.allow_partials
    assert m.interval_unit == IntervalUnit.QUARTER_HOUR
    assert m.table_format == "iceberg"

    # Validate disabling attribute dynamically
    assert not m.storage_format

    snapshot: Snapshot = make_snapshot(m)
    snapshot.categorize_as(SnapshotChangeCategory.BREAKING)

    # Ensure properties are not rendered at load time
    assert m.physical_properties == {
        "partition_expiration_days": exp.convert(7),
        "creatable_type": exp.maybe_parse(
            "@IF(@model_kind_name = 'FULL', 'TRANSIENT', NULL)", dialect="duckdb"
        ),
    }

    # Substitution occurs at runtime for properties so here these will be unrendered
    assert m.render_physical_properties(
        snapshots={
            m.fqn: snapshot,
        }
    ) == {
        "partition_expiration_days": exp.convert(7),
        "creatable_type": exp.convert("TRANSIENT"),
    }

    assert m.session_properties == {
        "spark.executor.cores": exp.maybe_parse("@IF(@gateway = 'dev', 1, 2)", dialect="duckdb"),
        "spark.executor.memory": "1G",
    }

    assert m.virtual_properties["creatable_type"] == d.MacroVar(this="create_type")

    # Validate rendering of properties
    assert m.render_session_properties(
        snapshots={
            m.fqn: snapshot,
        },
    ) == {
        "spark.executor.cores": exp.convert(2),
        "spark.executor.memory": "1G",
    }

    assert m.render_virtual_properties(
        snapshots={
            m.fqn: snapshot,
        }
    ) == {"creatable_type": exp.convert("SECURE")}

    assert m.render_physical_properties(snapshots={m.fqn: snapshot}) == {
        "partition_expiration_days": exp.convert(7),
        "creatable_type": exp.convert("TRANSIENT"),
    }


@pytest.mark.parametrize(
    "optimize_query, enabled, allow_partials, interval_unit, expected_error",
    [
        ("string", "string", "string", "string", r"^Expected boolean for*"),
        (True, "string", "string", "string", r"^Expected boolean for*"),
        (True, True, "string", "string", r"^Expected boolean for*"),
        (True, True, True, "string", r"^Invalid interval unitr*"),
    ],
)
def test_model_defaults_validations(
    optimize_query, enabled, allow_partials, interval_unit, expected_error
):
    model_defaults = ModelDefaultsConfig(
        optimize_query=optimize_query,
        enabled=enabled,
        allow_partials=allow_partials,
        interval_unit=interval_unit,
    )

    with pytest.raises(ConfigError, match=expected_error):
        load_sql_based_model(
            d.parse(
                """
            MODEL (
                name test_schema.test_model,
            );
            SELECT a FROM tbl;
            """,
            ),
            defaults=model_defaults.dict(),
        )


def test_model_session_properties(sushi_context):
    assert sushi_context.models['"memory"."sushi"."items"'].session_properties == {
        "string_prop": "some_value",
        "int_prop": 1,
        "float_prop": 1.0,
        "bool_prop": True,
    }
    model = load_sql_based_model(
        d.parse(
            """
        MODEL (
            name test_schema.test_model,
            session_properties (
                'spark.executor.cores' = 2,
                'spark.executor.memory' = '1G',
                some_bool = True,
                some_float = 0.1,
                quoted_identifier = "quoted identifier",
                unquoted_identifier = unquoted_identifier,
            )
        );
        SELECT a FROM tbl;
        """,
            default_dialect="snowflake",
        )
    )

    assert model.session_properties == {
        "spark.executor.cores": 2,
        "spark.executor.memory": "1G",
        "some_bool": True,
        "some_float": 0.1,
        "quoted_identifier": exp.column("quoted identifier", quoted=True),
        "unquoted_identifier": exp.column("unquoted_identifier", quoted=False),
    }

    model = load_sql_based_model(
        d.parse(
            """
        MODEL (
            name test_schema.test_model,
            session_properties (
                'warehouse' = 'test_warehouse'
            )
        );
        SELECT a FROM tbl;
        """,
            default_dialect="snowflake",
        )
    )
    assert model.session_properties == {
        "warehouse": "test_warehouse",
    }

    model = load_sql_based_model(
        d.parse(
            """
        MODEL (
            name test_schema.test_model,
            session_properties (
                'query_label' = [
                    ('key1', 'value1'),
                    ('key2', 'value2')
                ]
            )
        );
        SELECT a FROM tbl;
        """,
            default_dialect="bigquery",
        )
    )
    assert model.session_properties == {
        "query_label": parse_one("[('key1', 'value1'), ('key2', 'value2')]")
    }

    model = load_sql_based_model(
        d.parse(
            """
        MODEL (
            name test_schema.test_model,
            session_properties (
                'query_label' = (
                    ('key1', 'value1')
                )
            )
        );
        SELECT a FROM tbl;
        """,
            default_dialect="bigquery",
        )
    )
    assert model.session_properties == {"query_label": parse_one("(('key1', 'value1'))")}

    with pytest.raises(
        ConfigError,
        match=r"Invalid value for `session_properties.query_label`. Must be an array or tuple.",
    ):
        load_sql_based_model(
            d.parse(
                """
            MODEL (
                name test_schema.test_model,
                session_properties (
                    'query_label' = 'invalid value'
                )
            );
            SELECT a FROM tbl;
            """,
                default_dialect="bigquery",
            )
        )

    with pytest.raises(
        ConfigError,
        match=r"Invalid entry in `session_properties.query_label`. Must be tuples of string literals with length 2.",
    ):
        load_sql_based_model(
            d.parse(
                """
            MODEL (
                name test_schema.test_model,
                session_properties (
                    'query_label' = (
                        ('key1', 'value1', 'another_value')
                    )
                )
            );
            SELECT a FROM tbl;
            """,
                default_dialect="bigquery",
            )
        )

    with pytest.raises(
        ConfigError,
        match=r"Invalid entry in `session_properties.query_label`. Must be tuples of string literals with length 2.",
    ):
        load_sql_based_model(
            d.parse(
                """
            MODEL (
                name test_schema.test_model,
                session_properties (
                    'query_label' = (
                        'some value',
                        'another value',
                        'yet another value',
                    )
                )
            );
            SELECT a FROM tbl;
            """,
                default_dialect="bigquery",
            )
        )


def test_session_properties_authorization_validation():
    model = load_sql_based_model(
        d.parse(
            """
        MODEL (
            name test_schema.test_model,
            session_properties (
                authorization = 'test_user'
            )
        );
        SELECT a FROM tbl;
        """,
            default_dialect="trino",
        )
    )
    assert model.session_properties == {"authorization": "test_user"}

    with pytest.raises(
        ConfigError,
        match=r"Invalid value for `session_properties.authorization`. Must be a string literal.",
    ):
        load_sql_based_model(
            d.parse(
                """
            MODEL (
                name test_schema.test_model,
                session_properties (
                    authorization = 123
                )
            );
            SELECT a FROM tbl;
            """,
                default_dialect="trino",
            )
        )

    with pytest.raises(
        ConfigError,
        match=r"Invalid value for `session_properties.authorization`. Must be a string literal.",
    ):
        load_sql_based_model(
            d.parse(
                """
            MODEL (
                name test_schema.test_model,
                session_properties (
                    authorization = some_column
                )
            );
            SELECT a FROM tbl;
            """,
                default_dialect="trino",
            )
        )

    with pytest.raises(
        ConfigError,
        match=r"Invalid value for `session_properties.authorization`. Must be a string literal.",
    ):
        load_sql_based_model(
            d.parse(
                """
            MODEL (
                name test_schema.test_model,
                session_properties (
                    authorization = CONCAT('user', '_suffix')
                )
            );
            SELECT a FROM tbl;
            """,
                default_dialect="trino",
            )
        )


def test_model_jinja_macro_rendering():
    expressions = d.parse(
        """
        MODEL (
            name db.table,
            dialect spark,
            owner owner_name,
        );

        JINJA_STATEMENT_BEGIN;
        {{ test_package.macro_a() }}
        {{ macro_b() }}
        JINJA_END;

        SELECT 1 AS x;
    """
    )

    jinja_macros = JinjaMacroRegistry(
        packages={
            "test_package": {"macro_a": MacroInfo(definition="macro_a_body", depends_on=[])},
        },
        root_macros={"macro_b": MacroInfo(definition="macro_b_body", depends_on=[])},
        global_objs={"test_int": 1, "test_str": "value"},
    )

    model = load_sql_based_model(expressions, jinja_macros=jinja_macros)
    definition = model.render_definition()

    assert definition[1].sql() == "JINJA_STATEMENT_BEGIN;\nmacro_b_body\nJINJA_END;"
    assert definition[2].sql() == "JINJA_STATEMENT_BEGIN;\nmacro_a_body\nJINJA_END;"


def test_view_model_data_hash():
    view_model_expressions = d.parse(
        """
        MODEL (
            name db.table,
            kind VIEW,
        );
        SELECT 1;
        """
    )
    view_model_hash = load_sql_based_model(view_model_expressions).data_hash

    materialized_view_model_expressions = d.parse(
        """
        MODEL (
            name db.table,
            kind VIEW (
              materialized true
            ),
        );
        SELECT 1;
        """
    )
    materialized_view_model_hash = load_sql_based_model(
        materialized_view_model_expressions
    ).data_hash

    assert view_model_hash != materialized_view_model_hash


def test_view_materialized_partition_by_clustered_by():
    materialized_view_model_expressions = d.parse(
        """
        MODEL (
            name db.table,
            kind VIEW (
              materialized true
            ),
            partitioned_by ds,
            clustered_by a
        );
        SELECT 1;
        """
    )
    materialized_view_model = load_sql_based_model(materialized_view_model_expressions)
    assert materialized_view_model.partitioned_by == [exp.column("ds", quoted=True)]
    assert materialized_view_model.clustered_by == [exp.to_column('"a"')]


def test_view_non_materialized_partition_by():
    view_model_expressions = d.parse(
        """
        MODEL (
            name db.table,
            kind VIEW,
            partitioned_by ds,
        );
        SELECT 1;
        """
    )
    with pytest.raises(ValidationError, match=r".*partitioned_by field cannot be set for VIEW.*"):
        load_sql_based_model(view_model_expressions)


def test_view_non_materialized_clustered_by():
    view_model_expressions = d.parse(
        """
        MODEL (
            name db.table,
            kind VIEW,
            clustered_by ds,
        );
        SELECT 1;
        """
    )
    with pytest.raises(ValidationError, match=r".*clustered_by field cannot be set for VIEW.*"):
        load_sql_based_model(view_model_expressions)


def test_seed_model_data_hash():
    expressions = d.parse(
        """
        MODEL (
            name db.seed,
            kind SEED (
              path '../seeds/waiter_names.csv',
            )
        );
    """
    )
    seed_model = load_sql_based_model(
        expressions, path=Path("./examples/sushi/models/test_model.sql")
    )

    expressions = d.parse(
        """
        MODEL (
            name db.seed,
            kind SEED (
              path '../seeds/waiter_names.csv',
              csv_settings (
                quotechar = '''',
              )
            )
        );
    """
    )
    new_seed_model = load_sql_based_model(
        expressions, path=Path("./examples/sushi/models/test_model.sql")
    )

    assert seed_model.data_hash != new_seed_model.data_hash


def test_interval_unit_validation():
    assert (
        create_sql_model(
            "a",
            d.parse_one("SELECT a, ds FROM table_a"),
            interval_unit=IntervalUnit.HOUR,
        ).interval_unit
        == IntervalUnit.HOUR
    )

    assert (
        create_sql_model(
            "a",
            d.parse_one("SELECT a, ds FROM table_a"),
            interval_unit="HOUR",
        ).interval_unit
        == IntervalUnit.HOUR
    )

    assert (
        create_sql_model(
            "a",
            d.parse_one("SELECT a, ds FROM table_a"),
            interval_unit=None,
        ).interval_unit_
        is None
    )


def test_scd_type_2_by_time_defaults():
    model_def = d.parse(
        """
        MODEL (
            name db.table,
            kind SCD_TYPE_2 (
                unique_key (COALESCE("ID", '') || '|' || COALESCE("ds", ''), COALESCE("ds", '')),
            ),
        );
        SELECT
            1 as "ID",
            '2020-01-01' as ds,
            '2020-01-01' as test_updated_at,
            '2020-01-01' as test_valid_from,
            '2020-01-01' as test_valid_to
        ;
        """
    )
    scd_type_2_model = load_sql_based_model(model_def)
    assert scd_type_2_model.unique_key == [
        parse_one("""COALESCE("ID", '') || '|' || COALESCE("ds", '')"""),
        parse_one("""COALESCE("ds", '')"""),
    ]
    assert scd_type_2_model.columns_to_types == {
        "ID": exp.DataType.build("int"),
        "ds": exp.DataType.build("varchar"),
        "test_updated_at": exp.DataType.build("varchar"),
        "test_valid_from": exp.DataType.build("varchar"),
        "test_valid_to": exp.DataType.build("varchar"),
        "valid_from": exp.DataType.build("TIMESTAMP"),
        "valid_to": exp.DataType.build("TIMESTAMP"),
    }
    assert scd_type_2_model.managed_columns == {
        "valid_from": exp.DataType.build("TIMESTAMP"),
        "valid_to": exp.DataType.build("TIMESTAMP"),
    }
    assert scd_type_2_model.kind.updated_at_name == exp.column("updated_at", quoted=True)
    assert scd_type_2_model.kind.valid_from_name == exp.column("valid_from", quoted=True)
    assert scd_type_2_model.kind.valid_to_name == exp.column("valid_to", quoted=True)
    assert not scd_type_2_model.kind.updated_at_as_valid_from
    assert scd_type_2_model.kind.is_scd_type_2_by_time
    assert scd_type_2_model.kind.is_scd_type_2
    assert scd_type_2_model.kind.is_materialized
    assert scd_type_2_model.kind.forward_only
    assert scd_type_2_model.kind.disable_restatement


def test_scd_type_2_by_time_overrides():
    model_def = d.parse(
        """
        MODEL (
            name db.table,
            kind SCD_TYPE_2_BY_TIME (
                unique_key ["iD", ds],
                updated_at_name test_updated_at,
                valid_from_name test_valid_from,
                valid_to_name test_valid_to,
                time_data_type TIMESTAMPTZ,
                updated_at_as_valid_from True,
                forward_only False,
                disable_restatement False,
                invalidate_hard_deletes False,
            ),
            dialect snowflake
        );
        SELECT
            1 as "iD",
            '2020-01-01' as ds,
            '2020-01-01' as test_updated_at,
            '2020-01-01' as test_valid_from,
            '2020-01-01' as test_valid_to
        ;
        """
    )
    scd_type_2_model = load_sql_based_model(model_def)
    assert scd_type_2_model.unique_key == [
        exp.column("iD", quoted=True),
        exp.column("DS", quoted=True),
    ]
    assert scd_type_2_model.managed_columns == {
        "TEST_VALID_FROM": exp.DataType.build("TIMESTAMPTZ"),
        "TEST_VALID_TO": exp.DataType.build("TIMESTAMPTZ"),
    }
    assert scd_type_2_model.kind.updated_at_name == exp.column("TEST_UPDATED_AT", quoted=True)
    assert scd_type_2_model.kind.valid_from_name == exp.column("TEST_VALID_FROM", quoted=True)
    assert scd_type_2_model.kind.valid_to_name == exp.column("TEST_VALID_TO", quoted=True)
    assert scd_type_2_model.kind.updated_at_as_valid_from
    assert scd_type_2_model.kind.is_scd_type_2_by_time
    assert scd_type_2_model.kind.is_scd_type_2
    assert scd_type_2_model.kind.is_materialized
    assert not scd_type_2_model.kind.invalidate_hard_deletes
    assert not scd_type_2_model.kind.forward_only
    assert not scd_type_2_model.kind.disable_restatement

    model_kind_dict = scd_type_2_model.kind.dict()
    assert scd_type_2_model.kind == _model_kind_validator(None, model_kind_dict, None)


def test_scd_type_2_by_column_defaults():
    model_def = d.parse(
        """
        MODEL (
            name db.table,
            kind SCD_TYPE_2_BY_COLUMN (
                unique_key "ID",
                columns ["value_to_track"]
            ),
        );
        SELECT
            1 as "ID",
            2 as "value_to_track",
            '2020-01-01' as ds,
        ;
        """
    )
    scd_type_2_model = load_sql_based_model(model_def)
    assert scd_type_2_model.unique_key == [exp.to_column("ID", quoted=True)]
    assert scd_type_2_model.kind.columns == [exp.to_column("value_to_track", quoted=True)]
    assert scd_type_2_model.columns_to_types == {
        "ID": exp.DataType.build("int"),
        "value_to_track": exp.DataType.build("int"),
        "ds": exp.DataType.build("varchar"),
        "valid_from": exp.DataType.build("TIMESTAMP"),
        "valid_to": exp.DataType.build("TIMESTAMP"),
    }
    assert scd_type_2_model.managed_columns == {
        "valid_from": exp.DataType.build("TIMESTAMP"),
        "valid_to": exp.DataType.build("TIMESTAMP"),
    }
    assert scd_type_2_model.kind.valid_from_name == exp.column("valid_from", quoted=True)
    assert scd_type_2_model.kind.valid_to_name == exp.column("valid_to", quoted=True)
    assert not scd_type_2_model.kind.execution_time_as_valid_from
    assert scd_type_2_model.kind.is_scd_type_2_by_column
    assert scd_type_2_model.kind.is_scd_type_2
    assert scd_type_2_model.kind.is_materialized
    assert scd_type_2_model.kind.forward_only
    assert scd_type_2_model.kind.disable_restatement


def test_scd_type_2_by_column_overrides():
    model_def = d.parse(
        """
        MODEL (
            name db.table,
            kind SCD_TYPE_2_BY_COLUMN (
                unique_key ["iD", ds],
                columns "value_to_track",
                valid_from_name test_valid_from,
                valid_to_name test_valid_to,
                execution_time_as_valid_from True,
                time_data_type TIMESTAMPTZ,
                forward_only False,
                disable_restatement False,
                invalidate_hard_deletes False,
                batch_size 1
            ),
        );
        SELECT
            1 as "ID",
            2 as "value_to_track",
            '2020-01-01' as ds,
        ;
        """
    )
    scd_type_2_model = load_sql_based_model(model_def)
    assert scd_type_2_model.unique_key == [
        exp.column("iD", quoted=True),
        exp.column("ds", quoted=True),
    ]
    assert scd_type_2_model.managed_columns == {
        "test_valid_from": exp.DataType.build("TIMESTAMPTZ"),
        "test_valid_to": exp.DataType.build("TIMESTAMPTZ"),
    }
    assert scd_type_2_model.kind.valid_from_name == exp.column("test_valid_from", quoted=True)
    assert scd_type_2_model.kind.valid_to_name == exp.column("test_valid_to", quoted=True)
    assert scd_type_2_model.kind.execution_time_as_valid_from
    assert scd_type_2_model.kind.is_scd_type_2_by_column
    assert scd_type_2_model.kind.is_scd_type_2
    assert scd_type_2_model.kind.is_materialized
    assert scd_type_2_model.kind.time_data_type == exp.DataType.build("TIMESTAMPTZ")
    assert scd_type_2_model.kind.batch_size == 1
    assert not scd_type_2_model.kind.invalidate_hard_deletes
    assert not scd_type_2_model.kind.forward_only
    assert not scd_type_2_model.kind.disable_restatement

    model_kind_dict = scd_type_2_model.kind.dict()
    assert scd_type_2_model.kind == _model_kind_validator(None, model_kind_dict, None)


def test_scd_type_2_python_model() -> None:
    @model(
        "test_scd_type_2_python_model",
        kind=dict(
            name=ModelKindName.SCD_TYPE_2_BY_TIME,
            unique_key="a",
            updated_at_name="b",
            updated_at_as_valid_from=True,
        ),
        columns={"a": "string", "b": "string"},
    )
    def scd_type_2_model(context, **kwargs):
        return pd.DataFrame(
            [
                {
                    "a": "val1",
                    "b": "2024-01-01",
                }
            ]
        )

    python_model = model.get_registry()["test_scd_type_2_python_model"].model(
        module_path=Path("."),
        path=Path("."),
    )

    assert python_model.columns_to_types == {
        "a": exp.DataType.build("string"),
        "b": exp.DataType.build("string"),
        "valid_from": exp.DataType.build("TIMESTAMP"),
        "valid_to": exp.DataType.build("TIMESTAMP"),
    }


@pytest.mark.parametrize(
    "input_columns,expected_columns",
    [
        (
            "col1",
            [exp.to_column("col1", quoted=True)],
        ),
        (
            "[col1]",
            [exp.to_column("col1", quoted=True)],
        ),
        (
            "[col1, col2]",
            [exp.to_column("col1", quoted=True), exp.to_column("col2", quoted=True)],
        ),
        (
            '"col1"',
            [exp.to_column("col1", quoted=True)],
        ),
        (
            '["col1"]',
            [exp.to_column("col1", quoted=True)],
        ),
        ("*", [exp.Star()]),
    ],
)
def test_check_column_variants(input_columns, expected_columns):
    model_def = d.parse(
        f"""
        MODEL (
            name db.table,
            kind SCD_TYPE_2_BY_COLUMN (
                unique_key "ID",
                columns {input_columns}
            ),
        );
        SELECT 1
        ;
        """
    )
    scd_type_2_model = load_sql_based_model(model_def)
    assert scd_type_2_model.kind.columns == expected_columns


def test_model_dialect_name():
    expressions = d.parse(
        """
        MODEL (
            name `project-1`.`db`.`tbl1`,
            dialect bigquery
        );
        SELECT 1;
        """
    )

    model = load_sql_based_model(expressions)
    assert model.fqn == '"project-1"."db"."tbl1"'

    model = create_external_model(
        "`project-1`.`db`.`tbl1`", columns={"x": "STRING"}, dialect="bigquery"
    )
    assert "name `project-1`.`db`.`tbl1`" in model.render_definition()[0].sql(dialect="bigquery")

    # This used to fail due to the dialect regex picking up `DIALECT_TEST` as the model's dialect
    expressions = d.parse("MODEL(name DIALECT_TEST.foo); SELECT 1")


def test_model_allow_partials():
    expressions = d.parse(
        """
        MODEL (
            name db.table,
            allow_partials true,
        );
        SELECT 1;
        """
    )

    model = load_sql_based_model(expressions)

    assert model.allow_partials

    assert "allow_partials TRUE" in model.render_definition()[0].sql()


def test_signals():
    expressions = d.parse(
        """
        MODEL (
            name db.table,
            signals [
                (arg = 1),
            ],
        );
        SELECT 1;
        """
    )

    model = load_sql_based_model(expressions)
    assert model.signals[0][1] == {"arg": exp.Literal.number(1)}

    @signal()
    def my_signal(batch):
        return True

    expressions = d.parse(
        """
        MODEL (
            name db.table,
            signals [
                my_signal(arg = 1),
                (
                    table_name := 'table_a',
                    ds := @end_ds,
                ),
                (
                    table_name = 'table_b',
                    ds = @end_ds,
                    hour = @end_hour,
                ),
                (
                    bool_key = True,
                    int_key = 1,
                    float_key = 1.0,
                    string_key = 'string',
                )
            ],
        );
        SELECT 1;
        """
    )

    model = load_sql_based_model(
        expressions,
        signal_definitions={"my_signal": signal.get_registry()["my_signal"]},
    )
    assert model.signals == [
        (
            "my_signal",
            {
                "arg": exp.Literal.number(1),
            },
        ),
        (
            "",
            {
                "table_name": exp.Literal.string("table_a"),
                "ds": d.MacroVar(this="end_ds"),
            },
        ),
        (
            "",
            {
                "table_name": exp.Literal.string("table_b"),
                "ds": d.MacroVar(this="end_ds"),
                "hour": d.MacroVar(this="end_hour"),
            },
        ),
        (
            "",
            {
                "bool_key": exp.true(),
                "int_key": exp.Literal.number(1),
                "float_key": exp.Literal.number(1.0),
                "string_key": exp.Literal.string("string"),
            },
        ),
    ]

    rendered_signals = model.render_signals(start="2023-01-01", end="2023-01-02 15:00:00")
    assert rendered_signals == [
        {"table_name": "table_a", "ds": "2023-01-02"},
        {"table_name": "table_b", "ds": "2023-01-02", "hour": 14},
        {"bool_key": True, "int_key": 1, "float_key": 1.0, "string_key": "string"},
    ]

    assert (
        "signals (MY_SIGNAL(arg := 1), (table_name = 'table_a', ds = @end_ds), (table_name = 'table_b', ds = @end_ds, hour = @end_hour), (bool_key = TRUE, int_key = 1, float_key = 1.0, string_key = 'string'))"
        in model.render_definition()[0].sql()
    )


def test_load_python_model_with_signals():
    @signal()
    def always_true(batch):
        return True

    @model(
        name="model_with_signal",
        kind="full",
        columns={'"COL"': "int"},
        signals=[("always_true", {})],
    )
    def model_with_signal(context, **kwargs):
        return pd.DataFrame([{"COL": 1}])

    models = model.get_registry()["model_with_signal"].models(
        get_variables=lambda _: {},
        path=Path("."),
        module_path=Path("."),
        signal_definitions=signal.get_registry(),
    )
    assert len(models) == 1
    assert models[0].signals == [("always_true", {})]


def test_null_column_type():
    expressions = d.parse(
        """
        MODEL (
          name test_db.test_model,
          columns (
            id INT,
            ds NULL,
          )
        );

        SELECT
          id::INT AS id,
          ds
        FROM x
    """
    )
    model = load_sql_based_model(expressions, dialect="hive")
    assert model.columns_to_types == {
        "ds": exp.DataType.build("null"),
        "id": exp.DataType.build("int"),
    }
    assert not model.annotated


def test_when_matched():
    expressions = d.parse(
        """
        MODEL (
          name db.employees,
          kind INCREMENTAL_BY_UNIQUE_KEY (
            unique_key name,
            when_matched WHEN MATCHED THEN UPDATE SET target.salary = COALESCE(source.salary, target.salary)
          )
        );
        SELECT 'name' AS name, 1 AS salary;
    """
    )

    expected_when_matched = "(WHEN MATCHED THEN UPDATE SET `__MERGE_TARGET__`.`salary` = COALESCE(`__MERGE_SOURCE__`.`salary`, `__MERGE_TARGET__`.`salary`))"

    model = load_sql_based_model(expressions, dialect="hive")
    assert model.kind.when_matched.sql(dialect="hive") == expected_when_matched

    model = SqlModel.parse_raw(model.json())
    assert model.kind.when_matched.sql(dialect="hive") == expected_when_matched

    expressions = d.parse(
        """
        MODEL (
          name @{macro_val}.test,
          kind INCREMENTAL_BY_UNIQUE_KEY (
            unique_key purchase_order_id,
            when_matched (
              WHEN MATCHED AND source._operation = 1 THEN DELETE
              WHEN MATCHED AND source._operation <> 1 THEN UPDATE SET target.purchase_order_id = 1
            )
          )
        );

        SELECT
          purchase_order_id
        FROM @{macro_val}.upstream
        """
    )

    model = SqlModel.parse_raw(load_sql_based_model(expressions).json())
    assert d.format_model_expressions(model.render_definition()) == (
        """MODEL (
  name @{macro_val}.test,
  kind INCREMENTAL_BY_UNIQUE_KEY (
    unique_key ("purchase_order_id"),
    when_matched (
      WHEN MATCHED AND "__MERGE_SOURCE__"."_operation" = 1 THEN DELETE
      WHEN MATCHED AND "__MERGE_SOURCE__"."_operation" <> 1 THEN UPDATE SET
        "__MERGE_TARGET__"."purchase_order_id" = 1
    ),
    batch_concurrency 1,
    forward_only FALSE,
    disable_restatement FALSE,
    on_destructive_change 'ERROR',
    on_additive_change 'ALLOW'
  )
);

SELECT
  purchase_order_id
FROM @{macro_val}.upstream"""
    )

    @macro()
    def fingerprint_merge(
        evaluator: MacroEvaluator,
        fingerprint_column: exp.Column,
        update_columns: list[exp.Column],
    ) -> exp.Whens:
        fingerprint_evaluation = f"source.{fingerprint_column} <> target.{fingerprint_column}"
        column_update = [f"target.{column} = source.{column}" for column in update_columns]
        return exp.maybe_parse(
            f"WHEN MATCHED AND {fingerprint_evaluation} THEN UPDATE SET {column_update}",
            into=exp.Whens,
        )

    expressions = d.parse(
        """
        MODEL (
          name test,
          kind INCREMENTAL_BY_UNIQUE_KEY (
            unique_key purchase_order_id,
            when_matched (@fingerprint_merge(salary, [update_datetime, salary]))
          )
        );

        SELECT
          1 AS purchase_order_id,
          1 AS salary,
          CAST('2020-01-01 12:05:01' AS DATETIME) AS update_datetime
        """
    )

    model = SqlModel.parse_raw(load_sql_based_model(expressions).json())
    assert d.format_model_expressions(model.render_definition()) == (
        """MODEL (
  name test,
  kind INCREMENTAL_BY_UNIQUE_KEY (
    unique_key ("purchase_order_id"),
    when_matched (
      WHEN MATCHED AND "__MERGE_SOURCE__"."salary" <> "__MERGE_TARGET__"."salary" THEN UPDATE SET
        ARRAY('target.update_datetime = source.update_datetime', 'target.salary = source.salary')
    ),
    batch_concurrency 1,
    forward_only FALSE,
    disable_restatement FALSE,
    on_destructive_change 'ERROR',
    on_additive_change 'ALLOW'
  )
);

SELECT
  1 AS purchase_order_id,
  1 AS salary,
  '2020-01-01 12:05:01'::DATETIME AS update_datetime"""
    )


def test_when_matched_multiple():
    expressions = d.parse(
        """
        MODEL (
          name @{schema}.employees,
          kind INCREMENTAL_BY_UNIQUE_KEY (
            unique_key name,
            when_matched WHEN MATCHED AND source.x = 1 THEN UPDATE SET target.salary = COALESCE(source.salary, target.salary),
            WHEN MATCHED THEN UPDATE SET target.salary = COALESCE(source.salary, target.salary)

          )
        );
        SELECT 'name' AS name, 1 AS salary;
    """
    )

    expected_when_matched = [
        "WHEN MATCHED AND `__MERGE_SOURCE__`.`x` = 1 THEN UPDATE SET `__MERGE_TARGET__`.`salary` = COALESCE(`__MERGE_SOURCE__`.`salary`, `__MERGE_TARGET__`.`salary`)",
        "WHEN MATCHED THEN UPDATE SET `__MERGE_TARGET__`.`salary` = COALESCE(`__MERGE_SOURCE__`.`salary`, `__MERGE_TARGET__`.`salary`)",
    ]

    model = load_sql_based_model(expressions, dialect="hive", variables={"schema": "db"})
    whens = model.kind.when_matched
    assert len(whens.expressions) == 2
    assert whens.expressions[0].sql(dialect="hive") == expected_when_matched[0]
    assert whens.expressions[1].sql(dialect="hive") == expected_when_matched[1]

    model = SqlModel.parse_raw(model.json())
    whens = model.kind.when_matched
    assert len(whens.expressions) == 2
    assert whens.expressions[0].sql(dialect="hive") == expected_when_matched[0]
    assert whens.expressions[1].sql(dialect="hive") == expected_when_matched[1]


def test_when_matched_merge_filter_multi_part_columns():
    expressions = d.parse(
        """
        MODEL (
          name @{schema}.records_model,
          kind INCREMENTAL_BY_UNIQUE_KEY (
            unique_key name,
            when_matched (WHEN MATCHED AND source.record.nested_record.field = 1  THEN UPDATE SET target.repeated_record.sub_repeated_record.sub_field = COALESCE(source.repeated_record.sub_repeated_record.sub_field, target.repeated_record.sub_repeated_record.sub_field),
            WHEN MATCHED THEN UPDATE SET target.repeated_record.sub_repeated_record.sub_field = COALESCE(source.repeated_record.sub_repeated_record.sub_field, target.repeated_record.sub_repeated_record.sub_field)),
            merge_filter source.record.nested_record.field < target.record.nested_record.field AND
            target.repeated_record.sub_repeated_record.sub_field > source.repeated_record.sub_repeated_record.sub_field
          )
        );
        SELECT
            id,
            [STRUCT([STRUCT(sub_field AS sub_field)] AS sub_repeated_record)] AS repeated_record,
            STRUCT(
                STRUCT([2, 3] AS array, field AS field) AS nested_record
            ) AS record
        FROM
            @{schema}.seed_model;
    """
    )

    expected_when_matched = [
        "WHEN MATCHED AND `__MERGE_SOURCE__`.`record`.`nested_record`.`field` = 1 THEN UPDATE SET `__MERGE_TARGET__`.`repeated_record`.`sub_repeated_record`.`sub_field` = COALESCE(`__MERGE_SOURCE__`.`repeated_record`.`sub_repeated_record`.`sub_field`, `__MERGE_TARGET__`.`repeated_record`.`sub_repeated_record`.`sub_field`)",
        "WHEN MATCHED THEN UPDATE SET `__MERGE_TARGET__`.`repeated_record`.`sub_repeated_record`.`sub_field` = COALESCE(`__MERGE_SOURCE__`.`repeated_record`.`sub_repeated_record`.`sub_field`, `__MERGE_TARGET__`.`repeated_record`.`sub_repeated_record`.`sub_field`)",
    ]

    expected_merge_filter = (
        "`__MERGE_SOURCE__`.`record`.`nested_record`.`field` < `__MERGE_TARGET__`.`record`.`nested_record`.`field` AND "
        "`__MERGE_TARGET__`.`repeated_record`.`sub_repeated_record`.`sub_field` > `__MERGE_SOURCE__`.`repeated_record`.`sub_repeated_record`.`sub_field`"
    )

    model = load_sql_based_model(expressions, dialect="bigquery", variables={"schema": "db"})
    whens = model.kind.when_matched
    assert len(whens.expressions) == 2
    assert whens.expressions[0].sql(dialect="bigquery") == expected_when_matched[0]
    assert whens.expressions[1].sql(dialect="bigquery") == expected_when_matched[1]
    assert model.merge_filter.sql(dialect="bigquery") == expected_merge_filter

    model = SqlModel.parse_raw(model.json())
    whens = model.kind.when_matched
    assert len(whens.expressions) == 2
    assert whens.expressions[0].sql(dialect="bigquery") == expected_when_matched[0]
    assert whens.expressions[1].sql(dialect="bigquery") == expected_when_matched[1]
    assert model.merge_filter.sql(dialect="bigquery") == expected_merge_filter


def test_when_matched_normalization() -> None:
    # unquoted should be normalized and quoted
    expressions = d.parse(
        """
        MODEL (
          name test.employees,
          kind INCREMENTAL_BY_UNIQUE_KEY (
            unique_key name,
            when_matched (
                WHEN MATCHED THEN UPDATE SET
                    target.key_a = source.key_a,
                    target.key_b = source.key_b,
            )
          )
        );
        SELECT 'name' AS name, 1 AS key_a, 2 AS key_b;
    """
    )
    model = load_sql_based_model(expressions, dialect="snowflake")

    assert isinstance(model.kind, IncrementalByUniqueKeyKind)
    assert isinstance(model.kind.when_matched, exp.Whens)
    first_expression = model.kind.when_matched.expressions[0]
    assert isinstance(first_expression, exp.Expression)
    assert (
        first_expression.sql(dialect="snowflake")
        == 'WHEN MATCHED THEN UPDATE SET "__MERGE_TARGET__"."KEY_A" = "__MERGE_SOURCE__"."KEY_A", "__MERGE_TARGET__"."KEY_B" = "__MERGE_SOURCE__"."KEY_B"'
    )

    # quoted should be preserved
    expressions = d.parse(
        """
        MODEL (
          name test.employees,
          kind INCREMENTAL_BY_UNIQUE_KEY (
            unique_key name,
            when_matched (
                WHEN MATCHED THEN UPDATE SET
                    target."kEy_A" = source."kEy_A",
                    target."kEY_b" = source.key_b,
            )
          )
        );
        SELECT 'name' AS name, 1 AS "kEy_A", 2 AS "kEY_b";
    """
    )
    model = load_sql_based_model(expressions, dialect="snowflake")

    assert isinstance(model.kind, IncrementalByUniqueKeyKind)
    assert isinstance(model.kind.when_matched, exp.Whens)
    first_expression = model.kind.when_matched.expressions[0]
    assert isinstance(first_expression, exp.Expression)
    assert (
        first_expression.sql(dialect="snowflake")
        == 'WHEN MATCHED THEN UPDATE SET "__MERGE_TARGET__"."kEy_A" = "__MERGE_SOURCE__"."kEy_A", "__MERGE_TARGET__"."kEY_b" = "__MERGE_SOURCE__"."KEY_B"'
    )


def test_default_catalog_sql(assert_exp_eq):
    """
    This test validates the hashing behavior of the system as it relates to the default catalog.
    The system is not designed to actually support having an engine that doesn't support default catalog
    to start supporting it or the reverse of that. If that did happen then bugs would occur.
    """
    HASH_WITH_CATALOG = "2768215345"

    # Test setting default catalog doesn't change hash if it matches existing logic
    expressions = d.parse(
        """
        MODEL (
            name catalog.db.table
        );
        SELECT x
        FROM catalog.db.source
        """
    )

    model = load_sql_based_model(expressions, default_catalog="catalog")
    assert model.default_catalog == "catalog"
    assert model.name == "catalog.db.table"
    assert model.fqn == '"catalog"."db"."table"'
    assert model.depends_on == {'"catalog"."db"."source"'}

    assert_exp_eq(
        model.render_query(),
        """
        SELECT
          "x" AS "x"
          FROM "catalog"."db"."source" AS "source"
        """,
    )

    assert model.data_hash == HASH_WITH_CATALOG

    expressions = d.parse(
        """
        MODEL (
            name catalog.db.table,
        );
        SELECT x
        FROM catalog.db.source
        """
    )

    model = load_sql_based_model(expressions)
    assert model.default_catalog is None
    assert model.name == "catalog.db.table"
    assert model.fqn == '"catalog"."db"."table"'
    assert model.depends_on == {'"catalog"."db"."source"'}

    assert_exp_eq(
        model.render_query(),
        """
        SELECT
          "x" AS "x"
          FROM "catalog"."db"."source" AS "source"
        """,
    )

    assert model.data_hash == HASH_WITH_CATALOG

    # Test setting default catalog to a different catalog but everything if fully qualified then no hash change
    expressions = d.parse(
        """
        MODEL (
            name catalog.db.table
        );
        SELECT x
        FROM catalog.db.source
        """
    )

    model = load_sql_based_model(expressions, default_catalog="other_catalog")
    assert model.default_catalog == "other_catalog"
    assert model.name == "catalog.db.table"
    assert model.fqn == '"catalog"."db"."table"'
    assert model.depends_on == {'"catalog"."db"."source"'}

    assert_exp_eq(
        model.render_query(),
        """
        SELECT
          "x" AS "x"
          FROM "catalog"."db"."source" AS "source"
        """,
    )

    assert model.data_hash == HASH_WITH_CATALOG

    # test that hash changes if model contains a non-fully-qualified reference
    expressions = d.parse(
        """
        MODEL (
            name catalog.db.table
        );
        SELECT x
        FROM db.source
        """
    )

    model = load_sql_based_model(expressions, default_catalog="other_catalog")
    assert model.default_catalog == "other_catalog"
    assert model.name == "catalog.db.table"
    assert model.fqn == '"catalog"."db"."table"'
    assert model.depends_on == {'"other_catalog"."db"."source"'}

    # The query changed so the hash should change
    assert model.data_hash != HASH_WITH_CATALOG

    # test that hash is the same but the fqn is different so the snapshot is different so this is
    # a new snapshot but with the same hash as before
    expressions = d.parse(
        """
        MODEL (
            name db.table,
        );
        SELECT x
        FROM catalog.db.source
        """
    )

    model = load_sql_based_model(expressions)
    assert model.default_catalog is None
    assert model.name == "db.table"
    assert model.fqn == '"db"."table"'
    assert model.depends_on == {'"catalog"."db"."source"'}

    assert model.data_hash == HASH_WITH_CATALOG

    # This will also have the same hash but the fqn is different so the snapshot is different so this is
    # a new snapshot but with the same hash as before
    expressions = d.parse(
        """
        MODEL (
            name db.table
        );
        SELECT x
        FROM catalog.db.source
        """
    )

    model = load_sql_based_model(expressions, default_catalog="catalog")
    assert model.default_catalog == "catalog"
    assert model.name == "db.table"
    assert model.fqn == '"catalog"."db"."table"'
    assert model.depends_on == {'"catalog"."db"."source"'}

    assert model.data_hash == HASH_WITH_CATALOG

    # Query is different since default catalog does not apply and therefore the hash is different
    expressions = d.parse(
        """
        MODEL (
            name table
        );
        SELECT x
        FROM source
        """
    )

    model = load_sql_based_model(expressions, default_catalog="catalog")
    assert model.default_catalog == "catalog"
    assert model.name == "table"
    assert model.fqn == '"table"'
    assert model.depends_on == {'"source"'}

    assert model.data_hash != HASH_WITH_CATALOG


def test_default_catalog_python():
    HASH_WITH_CATALOG = "2728996410"

    @model(name="db.table", kind="full", columns={'"COL"': "int"})
    def my_model(context, **kwargs):
        context.resolve_table("dependency.table")

    m = model.get_registry()["db.table"].model(
        module_path=Path("."),
        path=Path("."),
    )

    assert m.default_catalog is None
    assert m.name == "db.table"
    assert m.fqn == '"db"."table"'
    assert m.depends_on == {'"dependency"."table"'}

    assert m.data_hash != HASH_WITH_CATALOG

    m = model.get_registry()["db.table"].model(
        module_path=Path("."),
        path=Path("."),
        default_catalog="catalog",
    )

    assert m.default_catalog == "catalog"
    assert m.name == "db.table"
    assert m.fqn == '"catalog"."db"."table"'
    assert m.depends_on == {'"catalog"."dependency"."table"'}

    # This ideally would be `m.data_hash == HASH_WITH_CATALOG`. The reason it is not is
    # because when we hash the python function we make the hash out of the actual logic
    # of the function which means `context.resolve_table("dependency.table")` is used
    # when really is should be `context.resolve_table("catalog.dependency.table")`.
    assert m.data_hash != HASH_WITH_CATALOG

    @model(name="catalog.db.table", kind="full", columns={'"COL"': "int"})
    def my_model(context, **kwargs):
        context.resolve_table("catalog.dependency.table")

    m = model.get_registry()["catalog.db.table"].model(
        module_path=Path("."),
        path=Path("."),
        default_catalog="other_catalog",
    )

    assert m.default_catalog == "other_catalog"
    assert m.name == "catalog.db.table"
    assert m.fqn == '"catalog"."db"."table"'
    assert m.depends_on == {'"catalog"."dependency"."table"'}

    assert m.data_hash == HASH_WITH_CATALOG

    @model(name="catalog.db.table2", kind="full", columns={'"COL"': "int"})
    def my_model(context, **kwargs):
        context.resolve_table("dependency.table")

    m = model.get_registry()["catalog.db.table2"].model(
        module_path=Path("."),
        path=Path("."),
        default_catalog="other_catalog",
    )

    assert m.default_catalog == "other_catalog"
    assert m.name == "catalog.db.table2"
    assert m.fqn == '"catalog"."db"."table2"'
    assert m.depends_on == {'"other_catalog"."dependency"."table"'}

    assert m.data_hash != HASH_WITH_CATALOG

    @model(name="table", kind="full", columns={'"COL"': "int"})
    def my_model(context, **kwargs):
        context.resolve_table("table2")

    m = model.get_registry()["table"].model(
        module_path=Path("."),
        path=Path("."),
        default_catalog="catalog",
    )

    assert m.default_catalog == "catalog"
    assert m.name == "table"
    assert m.fqn == '"table"'
    assert m.depends_on == {'"table2"'}

    assert m.data_hash != HASH_WITH_CATALOG


def test_default_catalog_external_model():
    """
    Since external models fqns are the only thing affected by default catalog, and when they change new snapshots
    are made, the hash will be the same across different names.
    """
    EXPECTED_HASH = "763256265"

    model = create_external_model("db.table", columns={"a": "int", "limit": "int"})
    assert model.default_catalog is None
    assert model.name == "db.table"
    assert model.fqn == '"db"."table"'

    assert model.data_hash == EXPECTED_HASH

    model = create_external_model(
        "db.table", columns={"a": "int", "limit": "int"}, default_catalog="catalog"
    )
    assert model.default_catalog == "catalog"
    assert model.name == "db.table"
    assert model.fqn == '"catalog"."db"."table"'

    assert model.data_hash == EXPECTED_HASH

    model = create_external_model(
        "catalog.db.table", columns={"a": "int", "limit": "int"}, default_catalog="other_catalog"
    )
    assert model.default_catalog == "other_catalog"
    assert model.name == "catalog.db.table"
    assert model.fqn == '"catalog"."db"."table"'

    assert model.data_hash == EXPECTED_HASH

    # Since there is no schema defined, the default physical schema is used which changes the hash
    model = create_external_model(
        "table", columns={"a": "int", "limit": "int"}, default_catalog="catalog"
    )

    assert model.default_catalog == "catalog"
    assert model.name == "table"
    assert model.fqn == '"table"'

    assert model.data_hash != EXPECTED_HASH


def test_user_cannot_set_default_catalog():
    expressions = d.parse(
        """
        MODEL (
            name db.table,
            default_catalog some_catalog
        );

        SELECT 1::int AS a, 2::int AS b, 3 AS c, 4 as d;
    """
    )

    with pytest.raises(ConfigError, match="`default_catalog` cannot be set on a per-model basis"):
        load_sql_based_model(expressions)

    with pytest.raises(ConfigError, match="`default_catalog` cannot be set on a per-model basis"):

        @model(name="db.table", kind="full", columns={'"COL"': "int"}, default_catalog="catalog")
        def my_model(context, **kwargs):
            context.resolve_table("dependency.table")


def test_depends_on_default_catalog_python():
    @model(name="some.table", kind="full", columns={'"COL"': "int"}, depends_on={"other.table"})
    def my_model(context, **kwargs):
        context.resolve_table("dependency.table")

    m = model.get_registry()["some.table"].model(
        module_path=Path("."),
        path=Path("."),
        default_catalog="catalog",
    )

    assert m.default_catalog == "catalog"
    assert m.depends_on == {'"catalog"."other"."table"'}


def test_end_date():
    expressions = d.parse(
        """
        MODEL (
            name db.table,
            kind INCREMENTAL_BY_TIME_RANGE (
                time_column ts,
            ),
            start '2023-01-01',
            end '2023-06-01'
        );

        SELECT 1::int AS a, 2::int AS b, now::timestamp as ts
        """
    )
    model = load_sql_based_model(expressions)

    assert model.start == "2023-01-01"
    assert model.end == "2023-06-01"
    assert model.interval_unit == IntervalUnit.DAY

    with pytest.raises(ValidationError, match=".*Start date.+can't be greater than end date.*"):
        load_sql_based_model(
            d.parse(
                """
            MODEL (
                name db.table,
                kind INCREMENTAL_BY_TIME_RANGE (
                    time_column ts,
                ),
                start '2024-01-01',
                end '2023-06-01'
            );

            SELECT 1::int AS a, 2::int AS b, now::timestamp as ts
            """
            )
        )


def test_end_no_start():
    expressions = d.parse(
        """
        MODEL (
            name db.table,
            kind INCREMENTAL_BY_TIME_RANGE (
                time_column ts,
            ),
            end '2023-06-01'
        );

        SELECT 1::int AS a, 2::int AS b, now::timestamp as ts
        """
    )
    with pytest.raises(ConfigError, match="Must define a start date if an end date is defined"):
        load_sql_based_model(expressions)
    load_sql_based_model(expressions, defaults={"start": "2023-01-01"})


def test_variables():
    @macro()
    def test_macro_var(evaluator) -> exp.Expression:
        return exp.convert(evaluator.var("TEST_VAR_D") + 10)

    expressions = parse(
        """
        MODEL(
            name test_model,
            kind FULL,
        );

        SELECT
          @VAR('TEST_VAR_A') AS a,
          @VAR('test_var_b', 'default_value') AS b,
          @VAR('test_var_c') AS c,
          @TEST_MACRO_VAR() AS d,
          @'foo_@{test_var_e}' AS e,
          @SQL(foo_@{test_var_f}) AS f,
          'foo_@{test_var_unused}' AS g
    """,
        default_dialect="bigquery",
    )

    model = load_sql_based_model(
        expressions,
        variables={
            "test_var_a": "test_value",
            "test_var_d": 1,
            "test_var_e": 4,
            "test_var_f": 5,
            "test_var_unused": 2,
        },
    )
    assert model.python_env[c.SQLMESH_VARS] == Executable.value(
        {"test_var_a": "test_value", "test_var_d": 1, "test_var_e": 4, "test_var_f": 5}
    )
    assert (
        model.render_query().sql(dialect="bigquery")
        == "SELECT 'test_value' AS `a`, 'default_value' AS `b`, NULL AS `c`, 11 AS `d`, 'foo_4' AS `e`, `foo_5` AS `f`, 'foo_@{test_var_unused}' AS `g`"
    )

    with pytest.raises(ConfigError, match=r"Macro VAR requires at least one argument.*"):
        expressions = parse(
            """
            MODEL(
                name test_model,
            );

            SELECT @VAR() AS a;
        """,
            default_dialect="bigquery",
        )
        load_sql_based_model(expressions)

    with pytest.raises(
        ConfigError, match=r"The variable name must be a string literal, '123' was given instead.*"
    ):
        expressions = parse(
            """
            MODEL(
                name test_model,
            );

            SELECT @VAR(123) AS a;
        """,
            default_dialect="bigquery",
        )
        load_sql_based_model(expressions)

    with pytest.raises(
        ConfigError,
        match=r"The variable name must be a string literal, '@VAR_NAME' was given instead.*",
    ):
        expressions = parse(
            """
            MODEL(
                name test_model,
            );

            @DEF(VAR_NAME, 'var_name');
            SELECT @VAR(@VAR_NAME) AS a;
        """,
            default_dialect="bigquery",
        )
        load_sql_based_model(expressions)


def test_named_variable_macros() -> None:
    model = load_sql_based_model(
        parse(
            """
        MODEL(name sushi.test_gateway_macro);
        @DEF(overridden_var, 'overridden_value');
        SELECT @gateway AS gateway, @TEST_VAR_A AS test_var_a, @overridden_var AS overridden_var
        """
        ),
        variables={
            c.GATEWAY: "in_memory",
            "test_var_a": "test_value",
            "test_var_unused": "unused",
            "overridden_var": "initial_value",
        },
    )

    assert model.python_env[c.SQLMESH_VARS] == Executable.value(
        {c.GATEWAY: "in_memory", "test_var_a": "test_value", "overridden_var": "initial_value"},
        sort_root_dict=True,
    )
    assert (
        model.render_query_or_raise().sql()
        == "SELECT 'in_memory' AS \"gateway\", 'test_value' AS \"test_var_a\", 'overridden_value' AS \"overridden_var\""
    )


def test_variables_in_templates() -> None:
    model = load_sql_based_model(
        parse(
            """
        MODEL(name sushi.test_gateway_macro);
        @DEF(overridden_var, overridden_value);
        SELECT 'gateway' AS col_@gateway, 'test_var_a' AS @{test_var_a}_col, 'overridden_var' AS col_@{overridden_var}_col
        """
        ),
        variables={
            c.GATEWAY: "in_memory",
            "test_var_a": "test_value",
            "test_var_unused": "unused",
            "overridden_var": "initial_value",
        },
    )

    assert model.python_env[c.SQLMESH_VARS] == Executable.value(
        {c.GATEWAY: "in_memory", "test_var_a": "test_value", "overridden_var": "initial_value"},
        sort_root_dict=True,
    )
    assert (
        model.render_query_or_raise().sql()
        == "SELECT 'gateway' AS \"col_in_memory\", 'test_var_a' AS \"test_value_col\", 'overridden_var' AS \"col_overridden_value_col\""
    )

    model = load_sql_based_model(
        parse(
            """
        MODEL(name sushi.test_gateway_macro);
        @DEF(overridden_var, overridden_value);
        SELECT 'combo' AS col_@{test_var_a}_@{overridden_var}_col_@gateway
        """
        ),
        variables={
            c.GATEWAY: "in_memory",
            "test_var_a": "test_value",
            "test_var_unused": "unused",
            "overridden_var": "initial_value",
        },
    )

    assert model.python_env[c.SQLMESH_VARS] == Executable.value(
        {c.GATEWAY: "in_memory", "test_var_a": "test_value", "overridden_var": "initial_value"},
        sort_root_dict=True,
    )
    assert (
        model.render_query_or_raise().sql()
        == "SELECT 'combo' AS \"col_test_value_overridden_value_col_in_memory\""
    )

    model = load_sql_based_model(
        parse(
            """
        MODEL(
          name @{some_var}.bar,
          dialect snowflake
        );

        SELECT 1 AS c
        """
        ),
        variables={
            "some_var": "foo",
        },
    )

    assert model.name == "foo.bar"


def test_variables_jinja():
    expressions = parse(
        """
        MODEL(
            name test_model,
            kind FULL,
        );

        JINJA_QUERY_BEGIN;
        SELECT '{{ var('TEST_VAR_A') }}' AS a, '{{ var('test_var_b', 'default_value') }}' AS b, '{{ var('test_var_c') }}' AS c, {{ test_macro_var() }} AS d;
        JINJA_END;
    """,
        default_dialect="bigquery",
    )

    jinja_macros = JinjaMacroRegistry(
        root_macros={
            "test_macro_var": MacroInfo(
                definition="{% macro test_macro_var() %}{{ var('test_var_d') + 10 }}{% endmacro %}",
                depends_on=[],
            )
        },
    )

    model = load_sql_based_model(
        expressions,
        variables={"test_var_a": "test_value", "test_var_d": 1, "test_var_unused": 2},
        jinja_macros=jinja_macros,
    )
    assert model.python_env[c.SQLMESH_VARS] == Executable.value(
        {"test_var_a": "test_value", "test_var_d": 1}
    )
    assert (
        model.render_query().sql(dialect="bigquery")
        == "SELECT 'test_value' AS `a`, 'default_value' AS `b`, 'None' AS `c`, 11 AS `d`"
    )


def test_variables_python_model(mocker: MockerFixture) -> None:
    @model(
        "foo_@{bar}",
        kind="full",
        columns={"a": "string", "b": "string", "c": "string"},
    )
    def model_with_variables(context, **kwargs):
        return pd.DataFrame(
            [
                {
                    "a": context.var("TEST_VAR_A"),
                    "b": context.var("test_var_b", "default_value"),
                    "c": context.var("test_var_c"),
                }
            ]
        )

    python_model = model.get_registry()["foo_@{bar}"].model(
        module_path=Path("."),
        path=Path("."),
        variables={"test_var_a": "test_value", "test_var_unused": 2, "bar": "suffix"},
    )

    assert python_model.name == "foo_suffix"
    assert python_model.python_env[c.SQLMESH_VARS] == Executable.value({"test_var_a": "test_value"})

    context = ExecutionContext(mocker.Mock(), {}, None, None)
    df = list(python_model.render(context=context))[0]
    assert df.to_dict(orient="records") == [{"a": "test_value", "b": "default_value", "c": None}]


def test_load_external_model_python(sushi_context) -> None:
    @model(
        "test_load_external_model_python",
        columns={"customer_id": "int", "zip": "str"},
        kind={"name": ModelKindName.FULL},
    )
    def external_model_python(context, **kwargs):
        demographics_table = context.resolve_table("memory.raw.demographics")
        return context.fetchdf(
            exp.select("customer_id", "zip").from_(demographics_table),
        )

    python_model = model.get_registry()["test_load_external_model_python"].model(
        module_path=Path("."),
        path=Path("."),
    )

    context = ExecutionContext(sushi_context.engine_adapter, sushi_context.snapshots, None, None)
    df = list(python_model.render(context=context))[0]

    assert df.to_dict(orient="records") == [{"customer_id": 1, "zip": "00000"}]


def test_variables_python_sql_model(mocker: MockerFixture) -> None:
    @model(
        "test_variables_python_model_@{bar}",
        is_sql=True,
        kind="full",
        columns={"a": "string", "b": "string", "c": "string"},
    )
    def model_with_variables(evaluator, **kwargs):
        return exp.select(
            exp.convert(evaluator.var("TEST_VAR_A")).as_("a"),
            exp.convert(evaluator.var("test_var_b", "default_value")).as_("b"),
            exp.convert(evaluator.var("test_var_c")).as_("c"),
        )

    python_sql_model = model.get_registry()["test_variables_python_model_@{bar}"].model(
        module_path=Path("."),
        path=Path("."),
        variables={"test_var_a": "test_value", "test_var_unused": 2, "bar": "suffix"},
    )

    assert python_sql_model.name == "test_variables_python_model_suffix"
    assert python_sql_model.python_env[c.SQLMESH_VARS] == Executable.value(
        {"test_var_a": "test_value"}
    )

    context = ExecutionContext(mocker.Mock(), {}, None, None)
    query = list(python_sql_model.render(context=context))[0]
    assert (
        query.sql()
        == """SELECT 'test_value' AS "a", 'default_value' AS "b", NULL AS "c" """.strip()
    )


def test_macros_python_model(mocker: MockerFixture) -> None:
    @model(
        "foo_macro_model_@{bar}",
        columns={"a": "string"},
        kind=dict(name=ModelKindName.INCREMENTAL_BY_TIME_RANGE, time_column="@{time_col}"),
        stamp="@{stamp}",
        cron="@some_cron_var",
        owner="@IF(@gateway = 'dev', @{dev_owner}, @{prod_owner})",
        enabled="@IF(@gateway = 'dev', True, False)",
        start="@IF(@gateway = 'dev', '1 month ago', '2024-01-01')",
        partitioned_by=[
            d.parse_one("DATETIME_TRUNC(@{time_col}, MONTH)"),
        ],
    )
    def model_with_macros(context, **kwargs):
        return pd.DataFrame(
            [
                {
                    "a": context.var("TEST_VAR_A"),
                }
            ]
        )

    python_model = model.get_registry()["foo_macro_model_@{bar}"].model(
        module_path=Path("."),
        path=Path("."),
        variables={
            "test_var_a": "test_value",
            "gateway": "prod",
            "bar": "suffix",
            "dev_owner": "dv_1",
            "prod_owner": "pr_1",
            "stamp": "bump",
            "time_col": "a",
            "some_cron_var": "@daily",
        },
    )

    assert python_model.name == "foo_macro_model_suffix"
    assert python_model.python_env[c.SQLMESH_VARS] == Executable.value({"test_var_a": "test_value"})
    assert not python_model.enabled
    assert python_model.start == "2024-01-01"
    assert python_model.owner == "pr_1"
    assert python_model.stamp == "bump"
    assert python_model.time_column.column == exp.column("a", quoted=True)
    assert python_model.partitioned_by[0].sql() == 'DATETIME_TRUNC("a", MONTH)'
    assert python_model.cron == "@daily"

    context = ExecutionContext(mocker.Mock(), {}, None, None)
    df = list(python_model.render(context=context))[0]
    assert df.to_dict(orient="records") == [{"a": "test_value"}]


def test_macros_python_sql_model(mocker: MockerFixture) -> None:
    @macro()
    def end_date_macro(evaluator: MacroEvaluator, var: bool):
        return f"@IF({var} = False, '1 day ago', '2025-01-01 12:00:00')"

    @model(
        "test_macros_python_model_@{bar}",
        is_sql=True,
        kind="full",
        cron="@daily",
        columns={"a": "string"},
        enabled="@IF(@gateway = 'dev', True, False)",
        start="@IF(@gateway = 'dev', '1 month ago', '2024-01-01')",
        end="@end_date_macro(@{global_var})",
        owner="@IF(@gateway = 'dev', @{dev_owner}, @{prod_owner})",
        stamp="@{stamp}",
        tags=["@{tag1}", "@{tag2}"],
        description="'Model desc @{test_}'",
    )
    def model_with_macros(evaluator, **kwargs):
        return exp.select(
            exp.convert(evaluator.var("TEST_VAR_A")).as_("a"),
        )

    python_sql_model = model.get_registry()["test_macros_python_model_@{bar}"].model(
        module_path=Path("."),
        path=Path("."),
        macros=macro.get_registry(),
        variables={
            "test_var_a": "test_value",
            "test_var_unused": 2,
            "bar": "suffix",
            "gateway": "dev",
            "global_var": False,
            "dev_owner": "dv_1",
            "prod_owner": "pr_1",
            "stamp": "bump",
            "time_col": "a",
            "tag1": "tag__1",
            "tag2": "tag__2",
        },
    )

    assert python_sql_model.name == "test_macros_python_model_suffix"
    assert python_sql_model.python_env[c.SQLMESH_VARS] == Executable.value(
        {"test_var_a": "test_value"}
    )

    assert python_sql_model.enabled
    assert python_sql_model.start == "1 month ago"
    assert python_sql_model.end == "1 day ago"
    assert python_sql_model.owner == "dv_1"
    assert python_sql_model.stamp == "bump"
    assert python_sql_model.description == "Model desc @{test_}"
    assert python_sql_model.tags == ["tag__1", "tag__2"]

    context = ExecutionContext(mocker.Mock(), {}, None, None)
    query = list(python_sql_model.render(context=context))[0]
    assert query.sql() == """SELECT 'test_value' AS "a" """.strip()


def test_unrendered_macros_sql_model(mocker: MockerFixture) -> None:
    model = load_sql_based_model(
        parse(
            """
            MODEL (
              name db.employees,
              kind INCREMENTAL_BY_UNIQUE_KEY (
                unique_key @{key},
                merge_filter source.id > 0 and target.updated_at < @end_ds and source.updated_at > @start_ds and @merge_filter_var
              ),
              cron '@daily',
              allow_partials @IF(@gateway = 'dev', True, False),
              physical_properties (
                location1 = @'s3://bucket/prefix/@{schema_name}/@{table_name}',
                location2 = @IF(@gateway = 'dev', @'hdfs://@{catalog_name}/@{schema_name}/dev/@{table_name}', @'s3://prod/@{table_name}'),
                foo = @physical_var
              ),
              virtual_properties (
                creatable_type = @{create_type},
                bar = @virtual_var,
              ),
              session_properties (
                'spark.executor.cores' = @IF(@gateway = 'dev', 1, 2),
                'spark.executor.memory' = '1G',
                baz = @session_var
              ),
            );

            SELECT * FROM src;
        """
        ),
        variables={
            "gateway": "dev",
            "key": "a",  # Not included in python_env because kind is rendered at load time
            "create_type": "'SECURE'",
            "merge_filter_var": True,
            "physical_var": "bla",
            "virtual_var": "blb",
            "session_var": "blc",
        },
    )

    assert model.python_env[c.SQLMESH_VARS] == Executable.value(
        {
            "gateway": "dev",
            "create_type": "'SECURE'",
            "merge_filter_var": True,
            "physical_var": "bla",
            "virtual_var": "blb",
            "session_var": "blc",
        },
        sort_root_dict=True,
    )

    assert "location1" in model.physical_properties
    assert "location2" in model.physical_properties

    # The properties will stay unrendered at load time
    assert model.session_properties == {
        "spark.executor.cores": exp.maybe_parse("@IF(@gateway = 'dev', 1, 2)"),
        "spark.executor.memory": "1G",
        "baz": exp.maybe_parse("@session_var"),
    }
    assert model.virtual_properties["creatable_type"] == exp.maybe_parse("@{create_type}")

    assert (
        model.physical_properties["location1"].sql()
        == "@'s3://bucket/prefix/@{schema_name}/@{table_name}'"
    )
    assert (
        model.physical_properties["location2"].sql()
        == "@IF(@gateway = 'dev', @'hdfs://@{catalog_name}/@{schema_name}/dev/@{table_name}', @'s3://prod/@{table_name}')"
    )

    # merge_filter will stay unrendered as well
    assert model.unique_key[0] == exp.column("a", quoted=True)
    assert (
        t.cast(exp.Expression, model.merge_filter).sql()
        == '"__MERGE_SOURCE__"."id" > 0 AND "__MERGE_TARGET__"."updated_at" < @end_ds AND "__MERGE_SOURCE__"."updated_at" > @start_ds AND @merge_filter_var'
    )


def test_unrendered_macros_python_model(mocker: MockerFixture) -> None:
    @model(
        "test_unrendered_macros_python_model_@{bar}",
        is_sql=True,
        kind=dict(
            name=ModelKindName.INCREMENTAL_BY_UNIQUE_KEY,
            unique_key="@{key}",
            merge_filter="source.id > 0 and target.updated_at < @end_ds and source.updated_at > @start_ds and @merge_filter_var",
        ),
        cron="@daily",
        columns={"a": "string"},
        allow_partials="@IF(@gateway = 'dev', True, False)",
        physical_properties=dict(
            location1="@'s3://bucket/prefix/@{schema_name}/@{table_name}'",
            location2="@IF(@gateway = 'dev', @'hdfs://@{catalog_name}/@{schema_name}/dev/@{table_name}', @'s3://prod/@{table_name}')",
            foo="@physical_var",
        ),
        virtual_properties={"creatable_type": "@{create_type}", "bar": "@virtual_var"},
        session_properties={
            "spark.executor.cores": "@IF(@gateway = 'dev', 1, 2)",
            "spark.executor.memory": "1G",
            "baz": "@session_var",
        },
    )
    def model_with_macros(evaluator, **kwargs):
        return exp.select(
            exp.convert(evaluator.var("TEST_VAR_A")).as_("a"),
        )

    python_sql_model = model.get_registry()["test_unrendered_macros_python_model_@{bar}"].model(
        module_path=Path("."),
        path=Path("."),
        macros=macro.get_registry(),
        variables={
            "test_var_a": "test_value",
            "bar": "suffix",
            "gateway": "dev",
            "key": "a",
            "create_type": "'SECURE'",
            "merge_filter_var": True,
            "physical_var": "bla",
            "virtual_var": "blb",
            "session_var": "blc",
        },
    )

    assert python_sql_model.name == "test_unrendered_macros_python_model_suffix"
    assert python_sql_model.python_env[c.SQLMESH_VARS] == Executable.value(
        {
            "test_var_a": "test_value",
            "gateway": "dev",
            "create_type": "'SECURE'",
            "merge_filter_var": True,
            "physical_var": "bla",
            "virtual_var": "blb",
            "session_var": "blc",
        },
        sort_root_dict=True,
    )
    assert python_sql_model.enabled

    context = ExecutionContext(mocker.Mock(), {}, None, None)
    query = list(python_sql_model.render(context=context))[0]
    assert query.sql() == """SELECT 'test_value' AS "a" """.strip()
    assert python_sql_model.allow_partials

    assert "location1" in python_sql_model.physical_properties
    assert "location2" in python_sql_model.physical_properties

    # The properties will stay unrendered at load time
    assert python_sql_model.session_properties == {
        "spark.executor.cores": exp.maybe_parse("@IF(@gateway = 'dev', 1, 2)"),
        "spark.executor.memory": "1G",
        "baz": exp.maybe_parse("@session_var"),
    }
    assert python_sql_model.virtual_properties["creatable_type"] == exp.maybe_parse(
        "@{create_type}"
    )

    assert (
        python_sql_model.physical_properties["location1"].sql()
        == "@'s3://bucket/prefix/@{schema_name}/@{table_name}'"
    )
    assert (
        python_sql_model.physical_properties["location2"].sql()
        == "@IF(@gateway = 'dev', @'hdfs://@{catalog_name}/@{schema_name}/dev/@{table_name}', @'s3://prod/@{table_name}')"
    )

    # merge_filter will stay unrendered as well
    assert python_sql_model.unique_key[0] == exp.column("a", quoted=True)
    assert (
        python_sql_model.merge_filter.sql()
        == '"__MERGE_SOURCE__"."id" > 0 AND "__MERGE_TARGET__"."updated_at" < @end_ds AND "__MERGE_SOURCE__"."updated_at" > @start_ds AND @merge_filter_var'
    )


def test_columns_python_sql_model() -> None:
    @model(
        "test_columns_python_model",
        is_sql=True,
        kind="full",
        columns={"d": "Date", "s": "String", "dt": "DateTime"},
    )
    def model_with_columns(evaluator, **kwargs):
        return exp.select("*").from_("fake")

    python_sql_model = model.get_registry()["test_columns_python_model"].model(
        module_path=Path("."),
        path=Path("."),
    )

    columns_to_types = python_sql_model.columns_to_types

    assert columns_to_types is not None
    assert isinstance(columns_to_types["d"], exp.DataType)
    assert columns_to_types["d"].this == exp.DataType.Type.DATE
    assert isinstance(columns_to_types["s"], exp.DataType)
    assert columns_to_types["s"].this == exp.DataType.Type.TEXT
    assert isinstance(columns_to_types["dt"], exp.DataType)
    assert columns_to_types["dt"].this == exp.DataType.Type.DATETIME


def test_named_variables_python_model(mocker: MockerFixture) -> None:
    mocker.patch("sqlmesh.core.model.decorator.model._registry", {})

    @model(
        "test_named_variables_python_model",
        kind="full",
        columns={"a": "string", "b": "string", "c": "string"},
    )
    def model_with_named_variables(
        context, start: TimeLike, test_var_a: str, test_var_b: t.Optional[str] = None, **kwargs
    ):
        return pd.DataFrame(
            [{"a": test_var_a, "b": test_var_b, "start": start.strftime("%Y-%m-%d")}]  # type: ignore
        )

    python_model = model.get_registry()["test_named_variables_python_model"].model(
        module_path=Path("."),
        path=Path("."),
        # Passing `start` in variables to make sure that built-in arguments can't be overridden.
        variables={
            "test_var_a": "test_value",
            "test_var_unused": 2,
            "start": "2024-01-01",
        },
    )

    assert python_model.python_env[c.SQLMESH_VARS] == Executable.value(
        {"test_var_a": "test_value", "start": "2024-01-01"}, sort_root_dict=True
    )

    context = ExecutionContext(mocker.Mock(), {}, None, None)
    df = list(python_model.render(context=context))[0]
    assert df.to_dict(orient="records") == [{"a": "test_value", "b": None, "start": to_ds(c.EPOCH)}]


def test_named_variables_kw_only_python_model(mocker: MockerFixture) -> None:
    mocker.patch("sqlmesh.core.model.decorator.model._registry", {})

    @model(
        "test_named_variables_python_model",
        kind="full",
        columns={"a": "string"},
    )
    def model_with_named_kw_only_variables(
        context, start: TimeLike, *, test_var_a: str = "", **kwargs: t.Any
    ):
        return pd.DataFrame([{"a": test_var_a}])

    python_model = model.get_registry()["test_named_variables_python_model"].model(
        module_path=Path("."),
        path=Path("."),
        variables={"test_var_a": "test_value"},
    )

    assert python_model.python_env[c.SQLMESH_VARS] == Executable.value({"test_var_a": "test_value"})

    context = ExecutionContext(mocker.Mock(), {}, None, None)
    df = list(python_model.render(context=context))[0]
    assert df.to_dict(orient="records") == [{"a": "test_value"}]


def test_gateway_macro() -> None:
    model = load_sql_based_model(
        parse(
            """
        MODEL(name sushi.test_gateway_macro);
        SELECT @gateway AS gateway
        """
        ),
        variables={c.GATEWAY: "in_memory"},
    )

    assert model.python_env[c.SQLMESH_VARS] == Executable.value({c.GATEWAY: "in_memory"})
    assert model.render_query_or_raise().sql() == "SELECT 'in_memory' AS \"gateway\""

    @macro()
    def macro_uses_gateway(evaluator) -> exp.Expression:
        return exp.convert(evaluator.gateway + "_from_macro")

    model = load_sql_based_model(
        parse(
            """
        MODEL(name sushi.test_gateway_macro);
        SELECT @macro_uses_gateway() AS gateway_from_macro
        """
        ),
        variables={c.GATEWAY: "in_memory"},
    )

    assert model.python_env[c.SQLMESH_VARS] == Executable.value({c.GATEWAY: "in_memory"})
    assert (
        model.render_query_or_raise().sql()
        == "SELECT 'in_memory_from_macro' AS \"gateway_from_macro\""
    )


def test_gateway_macro_jinja() -> None:
    model = load_sql_based_model(
        parse(
            """
        MODEL(name sushi.test_gateway_macro_jinja);
        JINJA_QUERY_BEGIN;
        SELECT '{{ gateway() }}' AS gateway_jinja;
        JINJA_END;
        """
        ),
        variables={c.GATEWAY: "in_memory"},
    )

    assert model.python_env[c.SQLMESH_VARS] == Executable.value({c.GATEWAY: "in_memory"})
    assert model.render_query_or_raise().sql() == "SELECT 'in_memory' AS \"gateway_jinja\""


def test_gateway_python_model(mocker: MockerFixture) -> None:
    @model(
        "test_gateway_python_model",
        kind="full",
        columns={"gateway_python": "string"},
    )
    def model_with_variables(context, **kwargs):
        return pd.DataFrame([{"gateway_python": context.gateway + "_from_python"}])

    python_model = model.get_registry()["test_gateway_python_model"].model(
        module_path=Path("."),
        path=Path("."),
        variables={c.GATEWAY: "in_memory"},
    )

    assert python_model.python_env[c.SQLMESH_VARS] == Executable.value({c.GATEWAY: "in_memory"})

    context = ExecutionContext(mocker.Mock(), {}, None, None)
    df = list(python_model.render(context=context))[0]
    assert df.to_dict(orient="records") == [{"gateway_python": "in_memory_from_python"}]


@pytest.mark.parametrize("dialect", ["spark", "trino"])
def test_view_render_no_quote_identifiers(dialect: str) -> None:
    expressions = d.parse(
        """
        MODEL (
            name db.table,
            kind VIEW,
        );
        SELECT a, b, c FROM source_table;
        """
    )
    model = load_sql_based_model(expressions, dialect=dialect)
    assert (
        model.render_query_or_raise().sql(dialect=dialect)
        == "SELECT a AS a, b AS b, c AS c FROM source_table AS source_table"
    )


@pytest.mark.parametrize(
    "dialect,kind",
    [
        ("spark", "FULL"),
        ("trino", "FULL"),
        ("duckdb", "VIEW"),
        ("duckdb", "FULL"),
    ],
)
def test_render_quote_identifiers(dialect: str, kind: str) -> None:
    expressions = d.parse(
        f"""
        MODEL (
            name db.table,
            kind {kind},
        );
        SELECT a, b, c FROM source_table;
        """
    )
    model = load_sql_based_model(expressions, dialect=dialect)
    assert (
        model.render_query_or_raise().sql(dialect="duckdb")
        == 'SELECT "a" AS "a", "b" AS "b", "c" AS "c" FROM "source_table" AS "source_table"'
    )


def test_this_model() -> None:
    expressions = d.parse(
        """
        MODEL (
            name `project-1.table`,
            dialect bigquery,
        );

        JINJA_STATEMENT_BEGIN;
        VACUUM {{ this_model }} TO 'a';
        JINJA_END;

        JINJA_QUERY_BEGIN;
        SELECT '{{ this_model }}' as x
        JINJA_END;

        JINJA_STATEMENT_BEGIN;
        VACUUM {{ this_model }} TO 'b';
        JINJA_END;
        """
    )
    model = load_sql_based_model(expressions)

    assert (
        model.render_query_or_raise().sql(dialect="bigquery")
        == """SELECT '`project-1`.`table`' AS `x`"""
    )

    assert (
        model.render_pre_statements()[0].sql(dialect="bigquery")
        == """VACUUM `project-1`.`table` TO 'a'"""
    )
    assert (
        model.render_post_statements()[0].sql(dialect="bigquery")
        == """VACUUM `project-1`.`table` TO 'b'"""
    )

    snapshot = Snapshot.from_node(model, nodes={})

    assert (
        model.render_query_or_raise(
            start="2020-01-01",
            snapshots={snapshot.name: snapshot},
        ).sql(dialect="bigquery")
        == """SELECT '`project-1`.`table`' AS `x`"""
    )

    snapshot.categorize_as(SnapshotChangeCategory.BREAKING)

    assert (
        model.render_query_or_raise(
            start="2020-01-01",
            snapshots={snapshot.name: snapshot},
        ).sql(dialect="bigquery")
        == f"SELECT '`sqlmesh__project-1`.`project_1__table__{snapshot.version}`' AS `x`"
    )

    @macro()
    def this_model_resolves_to_quoted_table(evaluator):
        this_model = evaluator.locals.get("this_model")
        if not this_model:
            return True

        this_snapshot = evaluator.get_snapshot("db.table")
        if this_snapshot and this_snapshot.version:
            # If the table wasn't quoted, we'd break the `sqlmesh_DB` reference by
            # normalizing it twice
            expected_name = f'"sqlmesh__DB"."DB__TABLE__{this_snapshot.version}"'
        else:
            expected_name = '"DB"."TABLE"'

        return not this_model or (
            isinstance(this_model, exp.Table)
            and this_model.sql(dialect=evaluator.dialect, comments=False) == expected_name
            and evaluator.this_model == expected_name
        )

    expressions = d.parse(
        """
        MODEL (name db.table, dialect snowflake);

        SELECT
          1 AS col,
          @this_model_resolves_to_quoted_table() AS this_model_resolves_to_quoted_table;

        CREATE TABLE db.other AS SELECT * FROM @this_model AS x;
        """
    )
    model = load_sql_based_model(expressions)

    expected_post = d.parse('CREATE TABLE "DB"."OTHER" AS SELECT * FROM "DB"."TABLE" AS "X";')
    assert model.render_post_statements() == expected_post

    snapshot = Snapshot.from_node(model, nodes={})
    assert (
        model.render_query_or_raise(snapshots={snapshot.name: snapshot}, start="2020-01-01").sql(
            dialect="snowflake"
        )
        == 'SELECT 1 AS "COL", TRUE AS "THIS_MODEL_RESOLVES_TO_QUOTED_TABLE"'
    )

    snapshot.categorize_as(SnapshotChangeCategory.BREAKING)
    assert (
        model.render_query_or_raise(snapshots={snapshot.name: snapshot}, start="2021-01-01").sql(
            dialect="snowflake"
        )
        == 'SELECT 1 AS "COL", TRUE AS "THIS_MODEL_RESOLVES_TO_QUOTED_TABLE"'
    )


def test_macros_in_physical_properties(make_snapshot):
    expressions = d.parse(
        """
        MODEL (
            name test.test_model,
            kind FULL,
            physical_properties (
                location1 = @resolve_template('s3://bucket/prefix/@{schema_name}/@{table_name}'),
                location2 = @IF(
                    @gateway = 'dev',
                    @resolve_template('hdfs://@{catalog_name}/@{schema_name}/dev/@{table_name}'),
                    @resolve_template('s3://prod/@{table_name}')
                ),
                sort_order = @IF(@gateway = 'prod', 'desc', 'asc'),
                conditional_prop = @IF(@gateway == 'prod', 'PROD_PROP', NULL)
            )
        );

        SELECT 1;
        """
    )

    model = load_sql_based_model(
        expressions, variables={"gateway": "dev"}, default_catalog="unit_test"
    )

    assert model.name == "test.test_model"
    assert "location1" in model.physical_properties
    assert "location2" in model.physical_properties
    assert "sort_order" in model.physical_properties
    assert "conditional_prop" in model.physical_properties

    # load time is a no-op
    assert isinstance(model.physical_properties["location1"], d.MacroFunc)
    assert isinstance(model.physical_properties["location2"], d.MacroFunc)
    assert isinstance(model.physical_properties["sort_order"], d.MacroFunc)
    assert isinstance(model.physical_properties["conditional_prop"], d.MacroFunc)

    # substitution occurs at runtime
    snapshot = make_snapshot(model)
    snapshot.categorize_as(SnapshotChangeCategory.BREAKING)

    rendered_physical_properties = model.render_physical_properties(
        snapshots={model.fqn: snapshot},  # to trigger @this_model generation
        runtime_stage=RuntimeStage.CREATING,
        python_env=model.python_env,
    )

    assert (
        rendered_physical_properties["location1"].text("this")
        == f"s3://bucket/prefix/sqlmesh__test/test__test_model__{snapshot.version}"
    )
    assert (
        rendered_physical_properties["location2"].text("this")
        == f"hdfs://unit_test/sqlmesh__test/dev/test__test_model__{snapshot.version}"
    )
    assert rendered_physical_properties["sort_order"].text("this") == "asc"

    # the conditional_prop will be disabled for "dev" gateway
    assert "conditional_prop" not in rendered_physical_properties


def test_macros_in_model_statement(sushi_context, assert_exp_eq):
    @macro()
    def session_properties(evaluator, value):
        return exp.Property(
            this=exp.var("session_properties"),
            value=exp.convert([exp.convert("foo").eq(exp.var(f"bar_{value}"))]),
        )

    expressions = d.parse(
        """
        MODEL (
            name @{gateway}__@{gateway}.test_model,
            kind INCREMENTAL_BY_TIME_RANGE (
                time_column @{time_column}

            ),
            start @IF(@gateway = 'test_gateway', '2023-01-01', '2024-01-02'),
            @session_properties(baz)
        );

        SELECT a, b UNION SELECT c, c
        """
    )

    model = load_sql_based_model(
        expressions, variables={"gateway": "test_gateway", "time_column": "a"}
    )
    assert model.name == "test_gateway__test_gateway.test_model"
    assert model.time_column
    assert model.time_column.column == exp.column("a", quoted=True)
    assert model.start == "2023-01-01"
    assert model.session_properties == {"foo": exp.column("bar_baz", quoted=False)}


def test_macro_references_in_audits():
    @macro()
    def zero_value(evaluator: MacroEvaluator) -> int:
        return 0

    @macro()
    def min_value(evaluator: MacroEvaluator) -> int:
        return 1

    @macro()
    def not_loaded_macro(evaluator: MacroEvaluator) -> int:
        return 10

    @macro()
    def max_value(evaluator: MacroEvaluator) -> int:
        return 1000

    audit_expression = parse(
        """
        AUDIT (
    name assert_max_value,
    );
    SELECT *
    FROM @this_model
    WHERE
    id > @max_value;
    """
    )

    not_zero_audit = parse(
        """
        AUDIT (
    name assert_not_zero,
    );
    SELECT *
    FROM @this_model
    WHERE
    id = @zero_value;
    """
    )

    model_expression = d.parse(
        """
        MODEL (
            name db.audit_model,
            audits (assert_max_value, assert_positive_ids),
        );
        SELECT 1 as id;

        AUDIT (
    name assert_positive_ids,
    );
    SELECT *
    FROM @this_model
    WHERE
    id < @min_value;
    """
    )

    audits = {
        "assert_max_value": load_audit(audit_expression, dialect="duckdb"),
        "assert_not_zero": load_audit(not_zero_audit, dialect="duckdb"),
    }
    model_defaults = ModelDefaultsConfig(dialect="duckdb", audits=["assert_not_zero"])

    model = load_sql_based_model(
        model_expression,
        defaults=model_defaults.dict(),
        audit_definitions=audits,
    )

    assert len(model.audits) == 3
    audits_with_args = model.audits_with_args
    assert len(audits_with_args) == 3
    assert len(model.python_env) == 3
    assert model.audits == [
        ("assert_not_zero", {}),
        ("assert_max_value", {}),
        ("assert_positive_ids", {}),
    ]
    assert isinstance(audits_with_args[0][0], ModelAudit)
    assert isinstance(audits_with_args[1][0], ModelAudit)
    assert isinstance(audits_with_args[2][0], ModelAudit)
    assert isinstance(model.python_env["min_value"], Executable)
    assert isinstance(model.python_env["max_value"], Executable)
    assert isinstance(model.python_env["zero_value"], Executable)
    assert "not_loaded_macro" not in model.python_env


def test_python_model_dialect():
    model._dialect = "snowflake"

    @model(
        name="a",
        kind=IncrementalByTimeRangeKind(time_column=TimeColumn(column="x", format="YYMMDD")),
        columns={},
    )
    def test(context, **kwargs):
        return None

    m = model.get_registry()["a"].model(
        module_path=Path("."),
        path=Path("."),
        dialect="snowflake",
    )

    assert m.time_column.column.sql() == '"X"'
    assert m.time_column.format == "%y%m%d"

    @model(
        name="b",
        kind=IncrementalByTimeRangeKind(time_column="y"),
        columns={},
    )
    def test(context, **kwargs):
        return None

    m = model.get_registry()["b"].model(
        module_path=Path("."),
        path=Path("."),
        dialect="snowflake",
    )

    assert m.time_column.column.sql() == '"Y"'
    assert m.time_column.format == "%Y-%m-%d"

    # column type parseable by default dialect: no error
    model._dialect = "clickhouse"

    @model("good", columns={'"COL"': "DateTime64(9)"})
    def a_model(context):
        pass

    # column type not parseable by default dialect and no explicit dialect: error
    model._dialect = "snowflake"

    with pytest.raises(ParseError, match="No expression was parsed from 'DateTime64\\(9\\)'"):

        @model("bad", columns={'"COL"': "DateTime64(9)"})
        def a_model(context):
            pass

    # column type not parseable by default dialect and explicit dialect specified: no error
    @model("good", columns={'"COL"': "DateTime64(9)"}, dialect="clickhouse")
    def a_model(context):
        pass

    model._dialect = None


def test_jinja_runtime_stage(assert_exp_eq):
    expressions = d.parse(
        """
        MODEL (
            name test.jinja
        );

        JINJA_QUERY_BEGIN;

        SELECT '{{ runtime_stage }}' as a, {{ runtime_stage == 'loading' }} as b

        JINJA_END;
        """
    )

    model = load_sql_based_model(expressions)
    assert_exp_eq(model.render_query(), '''SELECT 'loading' as "a", TRUE as "b"''')


def test_forward_only_on_destructive_change_config() -> None:
    # global default to ALLOW for non-incremental models
    config = Config(model_defaults=ModelDefaultsConfig(dialect="duckdb"))
    context = Context(config=config)

    expressions = d.parse(
        """
        MODEL (
            name memory.db.table,
            kind FULL,
        );
        SELECT a, b, c FROM source_table;
        """
    )
    model = load_sql_based_model(expressions, defaults=config.model_defaults.dict())
    context.upsert_model(model)
    context_model = context.get_model("memory.db.table")
    assert context_model.on_destructive_change.is_allow

    # global default to ERROR for incremental models
    config = Config(model_defaults=ModelDefaultsConfig(dialect="duckdb"))
    context = Context(config=config)

    expressions = d.parse(
        """
        MODEL (
            name memory.db.table,
            kind INCREMENTAL_BY_TIME_RANGE (
                time_column c,
                forward_only True
            ),
        );
        SELECT a, b, c FROM source_table;
        """
    )
    model = load_sql_based_model(expressions, defaults=config.model_defaults.dict())
    context.upsert_model(model)
    context_model = context.get_model("memory.db.table")
    assert context_model.on_destructive_change.is_error

    # WARN specified in model definition, overrides incremental model sqlmesh default ERROR
    config = Config(model_defaults=ModelDefaultsConfig(dialect="duckdb"))
    context = Context(config=config)

    expressions = d.parse(
        """
        MODEL (
            name memory.db.table,
            kind INCREMENTAL_BY_TIME_RANGE (
                time_column c,
                forward_only True,
                on_destructive_change warn
            ),
        );
        SELECT a, b, c FROM source_table;
        """
    )
    model = load_sql_based_model(expressions, defaults=config.model_defaults.dict())
    context.upsert_model(model)
    context_model = context.get_model("memory.db.table")
    assert context_model.on_destructive_change.is_warn

    # WARN specified as model default, overrides incremental model sqlmesh default ERROR
    config = Config(
        model_defaults=ModelDefaultsConfig(dialect="duckdb", on_destructive_change="warn")
    )
    context = Context(config=config)

    expressions = d.parse(
        """
        MODEL (
            name memory.db.table,
            kind INCREMENTAL_BY_TIME_RANGE (
                time_column c,
                forward_only True
            ),
        );
        SELECT a, b, c FROM source_table;
        """
    )
    model = load_sql_based_model(expressions, defaults=config.model_defaults.dict())
    context.upsert_model(model)
    context_model = context.get_model("memory.db.table")
    assert context_model.on_destructive_change.is_warn

    # WARN specified as model default, does not override non-incremental sqlmesh default ALLOW
    config = Config(
        model_defaults=ModelDefaultsConfig(dialect="duckdb", on_destructive_change="warn")
    )
    context = Context(config=config)

    expressions = d.parse(
        """
        MODEL (
            name memory.db.table,
            kind FULL,
        );
        SELECT a, b, c FROM source_table;
        """
    )
    model = load_sql_based_model(expressions, defaults=config.model_defaults.dict())
    context.upsert_model(model)
    context_model = context.get_model("memory.db.table")
    assert context_model.on_destructive_change.is_allow


def test_batch_concurrency_config() -> None:
    # No batch_concurrency default for incremental models
    config = Config(model_defaults=ModelDefaultsConfig(dialect="duckdb"))
    context = Context(config=config)

    expressions = d.parse(
        """
        MODEL (
            name memory.db.table,
            kind INCREMENTAL_BY_TIME_RANGE (
                time_column c
            ),
        );
        SELECT a, b, c FROM source_table;
        """
    )
    model = load_sql_based_model(expressions, defaults=config.model_defaults.dict())
    context.upsert_model(model)
    context_model = context.get_model("memory.db.table")
    assert context_model.batch_concurrency is None

    # batch_concurrency specified in model defaults applies to incremental models
    config = Config(model_defaults=ModelDefaultsConfig(dialect="duckdb", batch_concurrency=5))
    context = Context(config=config)

    expressions = d.parse(
        """
        MODEL (
            name memory.db.table,
            kind INCREMENTAL_BY_TIME_RANGE (
                time_column c
            ),
        );
        SELECT a, b, c FROM source_table;
        """
    )
    model = load_sql_based_model(expressions, defaults=config.model_defaults.dict())
    context.upsert_model(model)
    context_model = context.get_model("memory.db.table")
    assert context_model.batch_concurrency == 5

    # batch_concurrency specified in model definition overrides default
    config = Config(model_defaults=ModelDefaultsConfig(dialect="duckdb", batch_concurrency=5))
    context = Context(config=config)

    expressions = d.parse(
        """
        MODEL (
            name memory.db.table,
            kind INCREMENTAL_BY_TIME_RANGE (
                time_column c,
                batch_concurrency 10
            ),
        );
        SELECT a, b, c FROM source_table;
        """
    )
    model = load_sql_based_model(expressions, defaults=config.model_defaults.dict())
    context.upsert_model(model)
    context_model = context.get_model("memory.db.table")
    assert context_model.batch_concurrency == 10

    # batch_concurrency default does not apply to non-incremental models
    config = Config(model_defaults=ModelDefaultsConfig(dialect="duckdb", batch_concurrency=5))
    context = Context(config=config)

    expressions = d.parse(
        """
        MODEL (
            name memory.db.table,
            kind FULL,
        );
        SELECT a, b, c FROM source_table;
        """
    )
    model = load_sql_based_model(expressions, defaults=config.model_defaults.dict())
    context.upsert_model(model)
    context_model = context.get_model("memory.db.table")
    assert context_model.batch_concurrency is None

    # batch_concurrency default does not apply to INCREMENTAL_BY_UNIQUE_KEY models
    config = Config(model_defaults=ModelDefaultsConfig(dialect="duckdb", batch_concurrency=5))
    context = Context(config=config)

    expressions = d.parse(
        """
        MODEL (
            name memory.db.table,
            kind INCREMENTAL_BY_UNIQUE_KEY (
                unique_key a
            ),
        );
        SELECT a, b, c FROM source_table;
        """
    )
    model = load_sql_based_model(expressions, defaults=config.model_defaults.dict())
    context.upsert_model(model)
    context_model = context.get_model("memory.db.table")
    assert context_model.batch_concurrency == 1


def test_model_meta_on_additive_change_property() -> None:
    """Test that ModelMeta has on_additive_change property that works like on_destructive_change."""
    from sqlmesh.core.model.kind import IncrementalByTimeRangeKind, OnAdditiveChange
    from sqlmesh.core.model.meta import ModelMeta

    # Test incremental model with on_additive_change=ERROR
    incremental_kind = IncrementalByTimeRangeKind(
        time_column="c",
        forward_only=True,
        on_additive_change=OnAdditiveChange.ERROR,
    )
    model_meta = ModelMeta(name="test_model", kind=incremental_kind)
    assert model_meta.on_additive_change == OnAdditiveChange.ERROR

    # Test incremental model with on_additive_change=WARN
    incremental_kind = IncrementalByTimeRangeKind(
        time_column="c",
        forward_only=True,
        on_additive_change=OnAdditiveChange.WARN,
    )
    model_meta = ModelMeta(name="test_model", kind=incremental_kind)
    assert model_meta.on_additive_change == OnAdditiveChange.WARN

    # Test incremental model with default on_additive_change (should be ALLOW)
    incremental_kind = IncrementalByTimeRangeKind(
        time_column="c",
        forward_only=True,
    )
    model_meta = ModelMeta(name="test_model", kind=incremental_kind)
    assert model_meta.on_additive_change == OnAdditiveChange.ALLOW

    incremental_kind = IncrementalByTimeRangeKind(
        time_column="c",
        forward_only=True,
        on_additive_change=OnAdditiveChange.IGNORE,
    )
    model_meta = ModelMeta(name="test_model", kind=incremental_kind)
    assert model_meta.on_additive_change == OnAdditiveChange.IGNORE


def test_incremental_by_partition(sushi_context, assert_exp_eq):
    expressions = d.parse(
        """
        MODEL (
            name db.table,
            kind INCREMENTAL_BY_PARTITION,
            partitioned_by [a],
        );

        SELECT a, b
        """
    )
    model = load_sql_based_model(expressions)
    assert model.kind.is_incremental_by_partition
    assert not model.kind.disable_restatement

    expressions = d.parse(
        """
        MODEL (
            name db.table,
            kind INCREMENTAL_BY_PARTITION (
                disable_restatement false
            ),
            partitioned_by [a],
        );

        SELECT a, b
        """
    )
    model = load_sql_based_model(expressions)
    assert model.kind.is_incremental_by_partition
    assert not model.kind.disable_restatement

    with pytest.raises(
        ValidationError,
        match=r".*partitioned_by field is required for INCREMENTAL_BY_PARTITION models.*",
    ):
        expressions = d.parse(
            """
            MODEL (
                name db.table,
                kind INCREMENTAL_BY_PARTITION,
            );

            SELECT a, b
            """
        )
        load_sql_based_model(expressions)

    with pytest.raises(
        ConfigError,
        match=r".*Do not specify the `forward_only` configuration key.*",
    ):
        expressions = d.parse(
            """
            MODEL (
                name db.table,
                kind INCREMENTAL_BY_PARTITION (
                    forward_only true
                ),
            );

            SELECT a, b
            """
        )
        load_sql_based_model(expressions)


@pytest.mark.parametrize(
    ["model_def", "path", "expected_name"],
    [
        [
            """dialect duckdb,""",
            """models/test_schema/test_model.sql,""",
            "test_schema.test_model",
        ],
        [
            """dialect duckdb,""",
            """models/test_model.sql,""",
            "test_model",
        ],
        [
            """dialect duckdb,""",
            """models/inventory/db/test_schema/test_model.sql,""",
            "db.test_schema.test_model",
        ],
        ["""name test_model,""", """models/schema/test_model.sql,""", "test_model"],
    ],
)
def test_model_table_name_inference(
    sushi_context: Context, model_def: str, path: str, expected_name: str
):
    model = load_sql_based_model(
        d.parse(
            f"""
        MODEL (
            {model_def}
        );
        SELECT a FROM tbl;
        """,
            default_dialect="duckdb",
        ),
        path=Path(f"$root/{path}"),
        infer_names=True,
    )
    assert model.name == expected_name


@pytest.mark.parametrize(
    ["path", "expected_name"],
    [
        [
            """models/test_schema/test_model.py""",
            "test_schema.test_model",
        ],
        [
            """models/inventory/db/test_schema/test_model.py""",
            "db.test_schema.test_model",
        ],
    ],
)
def test_python_model_name_inference(tmp_path: Path, path: str, expected_name: str) -> None:
    init_example_project(tmp_path, engine_type="duckdb")
    config = Config(
        model_defaults=ModelDefaultsConfig(dialect="duckdb"),
        model_naming=NameInferenceConfig(infer_names=True),
    )

    foo_py_file = tmp_path / path
    foo_py_file.parent.mkdir(parents=True, exist_ok=True)
    foo_py_file.write_text("""from sqlmesh import model
@model(
    columns={'"COL"': "int"},
)
def my_model(context, **kwargs):
    pass""")
    context = Context(paths=tmp_path, config=config)
    assert context.get_model(expected_name).name == expected_name
    assert isinstance(context.get_model(expected_name), PythonModel)


def test_python_model_name_inference_multiple_models(tmp_path: Path) -> None:
    init_example_project(tmp_path, engine_type="duckdb")
    config = Config(
        model_defaults=ModelDefaultsConfig(dialect="duckdb"),
        model_naming=NameInferenceConfig(infer_names=True),
    )

    path_a = tmp_path / "models/test_schema/test_model_a.py"
    path_b = tmp_path / "models/test_schema/test_model_b.py"

    model_payload = """from sqlmesh import model
@model(
    columns={'"COL"': "int"},
)
def my_model(context, **kwargs):
    pass"""

    path_a.parent.mkdir(parents=True, exist_ok=True)
    path_a.write_text(model_payload)
    path_b.write_text(model_payload)

    context = Context(paths=tmp_path, config=config)
    assert context.get_model("test_schema.test_model_a").name == "test_schema.test_model_a"
    assert context.get_model("test_schema.test_model_b").name == "test_schema.test_model_b"


def test_custom_kind():
    expressions = d.parse(
        """
        MODEL (
            name db.table,
            kind CUSTOM (
                materialization 'MyTestStrategy',
                forward_only true,
                disable_restatement true,
                materialization_properties (
                  'key_a' = 'value_a',
                  key_b = 2,
                  'key_c' = true,
                  'key_d' = 1.23,
                ),
                batch_size 1,
                batch_concurrency 2,
                lookback 3,
            )
        );

        SELECT a, b
        """
    )

    with pytest.raises(
        ConfigError, match=r"Materialization strategy with name 'MyTestStrategy' was not found.*"
    ):
        model = load_sql_based_model(expressions)
        model.validate_definition()

    class MyTestStrategy(CustomMaterialization):
        pass

    model = load_sql_based_model(expressions)
    assert model.kind.is_custom

    kind = t.cast(CustomKind, model.kind)
    assert kind.disable_restatement
    assert kind.forward_only
    assert kind.materialization == "MyTestStrategy"
    assert kind.materialization_properties == {
        "key_a": "value_a",
        "key_b": 2,
        "key_c": True,
        "key_d": 1.23,
    }
    assert kind.batch_size == 1
    assert kind.batch_concurrency == 2
    assert kind.lookback == 3

    assert (
        kind.to_expression().sql()
        == """CUSTOM (
materialization 'MyTestStrategy',
materialization_properties ('key_a' = 'value_a', key_b = 2, 'key_c' = TRUE, 'key_d' = 1.23),
forward_only TRUE,
disable_restatement TRUE,
batch_size 1,
batch_concurrency 2,
lookback 3
)"""
    )


def test_custom_kind_lookback_property():
    """Test that CustomKind's lookback property is correctly accessed via ModelMeta.lookback.

    This test verifies the fix for issue #5268 where CustomKind models were not respecting
    the lookback parameter because the isinstance check for _IncrementalBy failed.
    """

    # Test 1: CustomKind with lookback = 3
    class MyTestStrategy(CustomMaterialization):
        pass

    expressions = d.parse(
        """
        MODEL (
            name db.custom_table,
            kind CUSTOM (
                materialization 'MyTestStrategy',
                lookback 3
            )
        );
        SELECT a, b FROM upstream
        """
    )

    model = load_sql_based_model(expressions)
    assert model.kind.is_custom

    # Verify that the kind itself has lookback = 3
    kind = t.cast(CustomKind, model.kind)
    assert kind.lookback == 3

    # The bug: model.lookback should return 3, but with the old implementation
    # using isinstance(self.kind, _IncrementalBy), it would return 0
    assert model.lookback == 3, "CustomKind lookback not accessible via model.lookback property"

    # Test 2: CustomKind without lookback (should default to 0)
    expressions_no_lookback = d.parse(
        """
        MODEL (
            name db.custom_table_no_lookback,
            kind CUSTOM (
                materialization 'MyTestStrategy'
            )
        );
        SELECT a, b FROM upstream
        """
    )

    model_no_lookback = load_sql_based_model(expressions_no_lookback)
    assert model_no_lookback.lookback == 0

    # Test 3: Ensure IncrementalByTimeRangeKind still works correctly
    incremental_expressions = d.parse(
        """
        MODEL (
            name db.incremental_table,
            kind INCREMENTAL_BY_TIME_RANGE (
                time_column ds,
                lookback 5
            )
        );
        SELECT ds, a, b FROM upstream
        """
    )

    incremental_model = load_sql_based_model(incremental_expressions)
    assert incremental_model.lookback == 5


def test_time_column_format_in_custom_kind():
    class TimeColumnCustomKind(CustomKind):  # type: ignore[no-untyped-def]
        _time_column: TimeColumn

        @model_validator(mode="after")
        def _validate(self):
            self._time_column = TimeColumn.create(
                self.materialization_properties.get("time_column"), self.dialect
            )

        @property
        def time_column(self):
            return self._time_column

    class TimeColumnMaterialization(CustomMaterialization[TimeColumnCustomKind]):
        NAME = "time_column_custom_strategy"

    expressions = d.parse(
        """
        MODEL (
            name db.table,
            kind CUSTOM (
                materialization 'time_column_custom_strategy',
                materialization_properties (
                  time_column = ts
                ),
            ),
            dialect duckdb
        );

        SELECT a, b, '2020-01-01' as ts
        """
    )

    model = load_sql_based_model(expressions, time_column_format="%d-%m-%Y")
    assert isinstance(model.kind, TimeColumnCustomKind)
    assert model.kind.time_column.column == exp.to_column("ts", quoted=True)
    assert model.kind.time_column.format == "%d-%m-%Y"
    assert model.kind.dialect == "duckdb"
    assert "dialect" not in json.loads(
        model.kind.json()
    )  # dialect should not be serialized against the kind

    # explicit time_column format within the model
    expressions = d.parse(
        """
        MODEL (
            name db.table,
            kind CUSTOM (
                materialization 'time_column_custom_strategy',
                materialization_properties (
                  time_column = (ts, '%Y-%m-%d')
                ),
            )
        );

        SELECT a, b, '2020-01-01' as ts
        """
    )

    model = load_sql_based_model(expressions, time_column_format="%d-%m-%Y")
    assert model.time_column.format == "%Y-%m-%d"


def test_model_kind_to_expression():
    assert (
        load_sql_based_model(
            d.parse(
                """
        MODEL (
            name db.table,
            kind INCREMENTAL_BY_TIME_RANGE(
                time_column a,
            ),
        );
        SELECT a, b
        """
            )
        )
        .kind.to_expression()
        .sql()
        == """INCREMENTAL_BY_TIME_RANGE (
time_column ("a", '%Y-%m-%d'),
partition_by_time_column TRUE,
forward_only FALSE,
disable_restatement FALSE,
on_destructive_change 'ERROR',
on_additive_change 'ALLOW'
)"""
    )

    assert (
        load_sql_based_model(
            d.parse(
                """
        MODEL (
            name db.table,
            kind INCREMENTAL_BY_TIME_RANGE(
                time_column a,
                batch_size 1,
                batch_concurrency 2,
                lookback 3,
                forward_only TRUE,
                disable_restatement TRUE,
                on_destructive_change WARN,
            ),
        );
        SELECT a, b
        """
            )
        )
        .kind.to_expression()
        .sql()
        == """INCREMENTAL_BY_TIME_RANGE (
time_column ("a", '%Y-%m-%d'),
partition_by_time_column TRUE,
batch_size 1,
batch_concurrency 2,
lookback 3,
forward_only TRUE,
disable_restatement TRUE,
on_destructive_change 'WARN',
on_additive_change 'ALLOW'
)"""
    )

    assert (
        load_sql_based_model(
            d.parse(
                """
        MODEL (
            name db.table,
            kind INCREMENTAL_BY_UNIQUE_KEY(
                unique_key a,
            ),
        );
        SELECT a, b
        """
            )
        )
        .kind.to_expression()
        .sql()
        == """INCREMENTAL_BY_UNIQUE_KEY (
unique_key ("a"),
batch_concurrency 1,
forward_only FALSE,
disable_restatement FALSE,
on_destructive_change 'ERROR',
on_additive_change 'ALLOW'
)"""
    )

    assert (
        load_sql_based_model(
            d.parse(
                """
        MODEL (
            name db.table,
            kind INCREMENTAL_BY_UNIQUE_KEY(
                unique_key a,
                when_matched WHEN MATCHED THEN UPDATE SET target.b = COALESCE(source.b, target.b)
            ),
        );
        SELECT a, b
        """
            )
        )
        .kind.to_expression()
        .sql()
        == """INCREMENTAL_BY_UNIQUE_KEY (
unique_key ("a"),
when_matched (WHEN MATCHED THEN UPDATE SET "__MERGE_TARGET__"."b" = COALESCE("__MERGE_SOURCE__"."b", "__MERGE_TARGET__"."b")),
batch_concurrency 1,
forward_only FALSE,
disable_restatement FALSE,
on_destructive_change 'ERROR',
on_additive_change 'ALLOW'
)"""
    )

    assert (
        load_sql_based_model(
            d.parse(
                """
            MODEL (
                name db.table,
                kind INCREMENTAL_BY_UNIQUE_KEY(
                    unique_key a,
                    when_matched WHEN MATCHED AND source.x = 1 THEN UPDATE SET target.b = COALESCE(source.b, target.b),
                    WHEN MATCHED THEN UPDATE SET target.b = COALESCE(source.b, target.b)
                ),
            );
            SELECT a, b
            """
            )
        )
        .kind.to_expression()
        .sql()
        == """INCREMENTAL_BY_UNIQUE_KEY (
unique_key ("a"),
when_matched (WHEN MATCHED AND "__MERGE_SOURCE__"."x" = 1 THEN UPDATE SET "__MERGE_TARGET__"."b" = COALESCE("__MERGE_SOURCE__"."b", "__MERGE_TARGET__"."b") WHEN MATCHED THEN UPDATE SET "__MERGE_TARGET__"."b" = COALESCE("__MERGE_SOURCE__"."b", "__MERGE_TARGET__"."b")),
batch_concurrency 1,
forward_only FALSE,
disable_restatement FALSE,
on_destructive_change 'ERROR',
on_additive_change 'ALLOW'
)"""
    )

    assert (
        load_sql_based_model(
            d.parse(
                """
        MODEL (
            name db.table,
            kind INCREMENTAL_BY_PARTITION,
            partitioned_by ["a"],
        );
        SELECT a, b
        """
            )
        )
        .kind.to_expression()
        .sql()
        == """INCREMENTAL_BY_PARTITION (
forward_only TRUE,
disable_restatement FALSE,
on_destructive_change 'ERROR',
on_additive_change 'ALLOW'
)"""
    )

    assert (
        load_sql_based_model(
            d.parse(
                """
        MODEL (
            name db.seed,
            kind SEED (
              path '../seeds/waiter_names.csv',
            )
        );
        """
            ),
            path=Path("./examples/sushi/models/test_model.sql"),
        )
        .kind.to_expression()
        .sql()
        == """SEED (
path '../seeds/waiter_names.csv',
batch_size 1000
)"""
    )

    assert (
        load_sql_based_model(
            d.parse(
                """
        MODEL (
            name db.table,
            kind SCD_TYPE_2_BY_TIME (
                unique_key [a, b]
            )
        );
        SELECT a, b
        """
            )
        )
        .kind.to_expression()
        .sql()
        == """SCD_TYPE_2_BY_TIME (
updated_at_name "updated_at",
updated_at_as_valid_from FALSE,
unique_key ("a", "b"),
valid_from_name "valid_from",
valid_to_name "valid_to",
invalidate_hard_deletes FALSE,
time_data_type TIMESTAMP,
forward_only TRUE,
disable_restatement TRUE,
on_destructive_change 'ERROR',
on_additive_change 'ALLOW'
)"""
    )

    assert (
        load_sql_based_model(
            d.parse(
                """
        MODEL (
            name db.table,
            kind SCD_TYPE_2_BY_COLUMN (
                unique_key [a, b],
                columns [b]
            )
        );
        SELECT a, b, c
        """
            )
        )
        .kind.to_expression()
        .sql()
        == """SCD_TYPE_2_BY_COLUMN (
columns ("b"),
execution_time_as_valid_from FALSE,
unique_key ("a", "b"),
valid_from_name "valid_from",
valid_to_name "valid_to",
invalidate_hard_deletes FALSE,
time_data_type TIMESTAMP,
forward_only TRUE,
disable_restatement TRUE,
on_destructive_change 'ERROR',
on_additive_change 'ALLOW'
)"""
    )

    assert (
        load_sql_based_model(
            d.parse(
                """
        MODEL (
            name db.table,
            kind SCD_TYPE_2_BY_COLUMN (
                unique_key [a, b],
                columns *
            )
        );
        SELECT a, b, c
        """
            )
        )
        .kind.to_expression()
        .sql()
        == """SCD_TYPE_2_BY_COLUMN (
columns (*),
execution_time_as_valid_from FALSE,
unique_key ("a", "b"),
valid_from_name "valid_from",
valid_to_name "valid_to",
invalidate_hard_deletes FALSE,
time_data_type TIMESTAMP,
forward_only TRUE,
disable_restatement TRUE,
on_destructive_change 'ERROR',
on_additive_change 'ALLOW'
)"""
    )

    assert (
        load_sql_based_model(
            d.parse(
                """
        MODEL (
            name db.table,
            kind FULL
        );
        SELECT a, b, c
        """
            )
        )
        .kind.to_expression()
        .sql()
        == "FULL"
    )

    assert (
        load_sql_based_model(
            d.parse(
                """
        MODEL (
            name db.table,
            kind VIEW
        );
        SELECT a, b, c
        """
            )
        )
        .kind.to_expression()
        .sql()
        == """VIEW (
materialized FALSE
)"""
    )

    assert (
        load_sql_based_model(
            d.parse(
                """
        MODEL (
            name db.table,
            kind VIEW (materialized true)
        );
        SELECT a, b, c
        """
            )
        )
        .kind.to_expression()
        .sql()
        == """VIEW (
materialized TRUE
)"""
    )


def test_bad_model_kind():
    with pytest.raises(
        SQLMeshError,
        match=f"Model kind specified as 'BAD_KIND', but that is not a valid model kind.\n\nPlease specify one of {', '.join(ModelKindName)}.",
    ):
        d.parse(
            """
        MODEL (
            name db.table,
            kind BAD_KIND
        );
        SELECT a, b
        """
        )


def test_merge_filter():
    expressions = d.parse(
        """
        MODEL (
          name db.employees,
          kind INCREMENTAL_BY_UNIQUE_KEY (
            unique_key name,
            merge_filter source.salary > 0
          )
        );
        SELECT 'name' AS name, 1 AS salary;
    """
    )

    expected_incremental_predicate = f"`{MERGE_SOURCE_ALIAS}`.`salary` > 0"

    model = load_sql_based_model(expressions, dialect="hive")
    assert model.kind.merge_filter.sql(dialect="hive") == expected_incremental_predicate

    model = SqlModel.parse_raw(model.json())
    assert model.kind.merge_filter.sql(dialect="hive") == expected_incremental_predicate
    assert model.dialect == "hive"

    expressions = d.parse(
        """
        MODEL (
          name db.test,
          kind INCREMENTAL_BY_UNIQUE_KEY (
            unique_key purchase_order_id,
            when_matched (
              WHEN MATCHED AND source._operation = 1 THEN DELETE
              WHEN MATCHED AND source._operation <> 1 THEN UPDATE SET target.purchase_order_id = 1
            ),
            merge_filter (
                source.ds > (SELECT MAX(ds) FROM db.test) AND
                source.ds > @start_ds AND
                source._operation <> 1 AND
                target.start_date > date_add(current_date, interval 7 day)
            )
          )
        );

        SELECT
          purchase_order_id,
          start_date
        FROM db.upstream
        """
    )

    model = SqlModel.parse_raw(load_sql_based_model(expressions, dialect="duckdb").json())
    assert d.format_model_expressions(model.render_definition(), dialect=model.dialect) == (
        f"""MODEL (
  name db.test,
  dialect duckdb,
  kind INCREMENTAL_BY_UNIQUE_KEY (
    unique_key ("purchase_order_id"),
    when_matched (
      WHEN MATCHED AND "{MERGE_SOURCE_ALIAS}"."_operation" = 1 THEN DELETE
      WHEN MATCHED AND "{MERGE_SOURCE_ALIAS}"."_operation" <> 1 THEN UPDATE SET
        "{MERGE_TARGET_ALIAS}"."purchase_order_id" = 1
    ),
    merge_filter (
      "{MERGE_SOURCE_ALIAS}"."ds" > (
        SELECT
          MAX("ds")
        FROM "db"."test"
      )
      AND "{MERGE_SOURCE_ALIAS}"."ds" > @start_ds
      AND "{MERGE_SOURCE_ALIAS}"."_operation" <> 1
      AND "{MERGE_TARGET_ALIAS}"."start_date" > CURRENT_DATE + INTERVAL '7' DAY
    ),
    batch_concurrency 1,
    forward_only FALSE,
    disable_restatement FALSE,
    on_destructive_change 'ERROR',
    on_additive_change 'ALLOW'
  )
);

SELECT
  purchase_order_id,
  start_date
FROM db.upstream"""
    )

    rendered_merge_filters = model.render_merge_filter(start="2023-01-01", end="2023-01-02")
    assert (
        rendered_merge_filters.sql(dialect="hive")
        == "(`__MERGE_SOURCE__`.`ds` > (SELECT MAX(`ds`) FROM `db`.`test`) AND `__MERGE_SOURCE__`.`ds` > '2023-01-01' AND `__MERGE_SOURCE__`.`_operation` <> 1 AND `__MERGE_TARGET__`.`start_date` > CURRENT_DATE + INTERVAL '7' DAY)"
    )


def test_merge_filter_normalization():
    # unquoted gets normalized and quoted
    expressions = d.parse(
        """
        MODEL (
          name db.employees,
          kind INCREMENTAL_BY_UNIQUE_KEY (
            unique_key name,
            merge_filter source.salary > 0
          )
        );
        SELECT 'name' AS name, 1 AS salary;
    """
    )

    model = load_sql_based_model(expressions, dialect="snowflake")
    assert model.merge_filter.sql(dialect="snowflake") == '"__MERGE_SOURCE__"."SALARY" > 0'

    # quoted gets preserved
    expressions = d.parse(
        """
        MODEL (
          name db.employees,
          kind INCREMENTAL_BY_UNIQUE_KEY (
            unique_key name,
            merge_filter source."SaLArY" > 0
          )
        );
        SELECT 'name' AS name, 1 AS "SaLArY";
    """
    )

    model = load_sql_based_model(expressions, dialect="snowflake")
    assert model.merge_filter.sql(dialect="snowflake") == '"__MERGE_SOURCE__"."SaLArY" > 0'


def test_merge_filter_macro():
    @macro()
    def predicate(
        evaluator: MacroEvaluator,
        cluster_column: exp.Column,
    ) -> exp.Expression:
        return parse_one(f"source.{cluster_column} > dateadd(day, -7, target.{cluster_column})")

    expressions = d.parse(
        """
        MODEL (
          name db.incremental_model,
          kind INCREMENTAL_BY_UNIQUE_KEY (
            unique_key id,
            merge_filter @predicate(update_datetime) and target.update_datetime > @start_dt
          ),
          clustered_by update_datetime
        );
        SELECT id, update_datetime FROM db.test_model;
    """
    )

    unrendered_merge_filter = f"""@predicate("UPDATE_DATETIME") AND "{MERGE_TARGET_ALIAS}"."UPDATE_DATETIME" > @start_dt"""
    expected_merge_filter = (
        f"""\"{MERGE_SOURCE_ALIAS}"."UPDATE_DATETIME" > DATEADD(DAY, -7, "{MERGE_TARGET_ALIAS}"."UPDATE_DATETIME") """
        f"""AND "{MERGE_TARGET_ALIAS}"."UPDATE_DATETIME" > CAST('2023-01-01 15:00:00+00:00' AS TIMESTAMPTZ)"""
    )

    model = load_sql_based_model(expressions, dialect="snowflake")
    assert model.kind.merge_filter.sql(dialect=model.dialect) == unrendered_merge_filter

    model = SqlModel.parse_raw(model.json())
    assert model.kind.merge_filter.sql(dialect=model.dialect) == unrendered_merge_filter

    rendered_merge_filters = model.render_merge_filter(start="2023-01-01 15:00:00")
    assert rendered_merge_filters.sql(dialect=model.dialect) == expected_merge_filter


@pytest.mark.parametrize(
    "metadata_only",
    [True, False],
)
def test_macro_func_hash(mocker: MockerFixture, metadata_only: bool):
    mocker.patch("sqlmesh.core.macros.macro._registry", {})

    @macro(metadata_only=metadata_only)
    def noop(evaluator) -> None:
        return None

    expressions = d.parse(
        """
        MODEL (
            name db.model,
        );

        SELECT 1;
    """
    )
    model = load_sql_based_model(expressions, path=Path("./examples/sushi/models/test_model.sql"))

    expressions = d.parse(
        """
        MODEL (
            name db.model,
        );

        SELECT 1;

        @noop();
    """
    )
    new_model = load_sql_based_model(
        expressions, path=Path("./examples/sushi/models/test_model.sql")
    )
    assert model.metadata_hash != new_model.metadata_hash
    assert model.data_hash != new_model.data_hash
    assert new_model.is_metadata_only_change(model) == metadata_only

    @macro(metadata_only=metadata_only)  # type: ignore
    def noop(evaluator) -> None:
        print("noop")
        return None

    updated_model = load_sql_based_model(
        expressions, path=Path("./examples/sushi/models/test_model.sql")
    )
    if metadata_only:
        assert "print" not in new_model._additional_metadata[0]
        assert "print" in updated_model._additional_metadata[0]
        assert new_model.data_hash == updated_model.data_hash
        assert new_model.metadata_hash != updated_model.metadata_hash
    else:
        assert "print" not in new_model._data_hash_values[0]
        assert "print" in updated_model._data_hash_values[0]
        assert new_model.data_hash != updated_model.data_hash
        assert new_model.metadata_hash == updated_model.metadata_hash
    assert updated_model.is_metadata_only_change(new_model) == metadata_only


def test_managed_kind_sql():
    expressions = d.parse(
        """
        MODEL (
            name db.table,
            kind MANAGED,
            physical_properties (
                warehouse = small,
                target_lag = '20 minutes',
                refresh_mode = auto
            )
        );

        SELECT a, b
        """
    )

    model = load_sql_based_model(expressions)

    assert model.kind.is_managed

    with pytest.raises(ConfigError, match=r".*must specify the 'target_lag' physical property.*"):
        load_sql_based_model(
            d.parse(
                """
            MODEL (
                name db.table,
                kind MANAGED,
                dialect snowflake
            );

            SELECT a, b
            """
            )
        ).validate_definition()


def test_managed_kind_python():
    @model("test_managed_python_model", kind="managed", columns={"a": "int"})
    def execute(
        context: ExecutionContext,
        start: datetime,
        end: datetime,
        execution_time: datetime,
        **kwargs: t.Any,
    ) -> pd.DataFrame:
        return pd.DataFrame.from_dict(data={"a": 1}, orient="index")

    with pytest.raises(
        SQLMeshError,
        match=r".*Cannot create Python model.*the 'MANAGED' kind doesn't support Python models",
    ):
        model.get_registry()["test_managed_python_model"].model(
            module_path=Path("."),
            path=Path("."),
        ).validate_definition()


def test_physical_version():
    expressions = d.parse(
        """
        MODEL (
            name db.table,
            kind INCREMENTAL_BY_TIME_RANGE(
                time_column a,
                forward_only TRUE,
            ),
            physical_version '1234',
        );

        SELECT a, b
        """
    )

    model = load_sql_based_model(expressions)
    assert model.physical_version == "1234"

    with pytest.raises(
        ConfigError,
        match=r"Pinning a physical version is only supported for forward only models( at.*)?",
    ):
        load_sql_based_model(
            d.parse(
                """
            MODEL (
                name db.table,
                kind INCREMENTAL_BY_TIME_RANGE(
                    time_column a,
                ),
                physical_version '1234',
            );

            SELECT a, b
            """
            )
        ).validate_definition()


def test_trailing_comments():
    expressions = d.parse(
        """
        MODEL (name db.table);

        /* some comment A */

        SELECT 1;
        /* some comment B */
        """
    )
    model = load_sql_based_model(expressions)
    assert not model.render_pre_statements()
    assert not model.render_post_statements()

    expressions = d.parse(
        """
        MODEL (
            name db.seed,
            kind SEED (
              path '../seeds/waiter_names.csv',
              batch_size 100,
            )
        );

        /* some comment A */
        """
    )
    model = load_sql_based_model(expressions, path=Path("./examples/sushi/models/test_model.sql"))
    assert not model.render_pre_statements()
    assert not model.render_post_statements()


def test_comments_in_jinja_query():
    expressions = d.parse(
        """
        MODEL (name db.table);

        JINJA_QUERY_BEGIN;
        /* some comment A */

        SELECT 1;
        /* some comment B */

        JINJA_END;
        """
    )
    model = load_sql_based_model(expressions)
    assert model.render_query().sql() == '/* some comment A */ SELECT 1 AS "1"'

    expressions = d.parse(
        """
        MODEL (name db.table);

        JINJA_QUERY_BEGIN;
        /* some comment A */

        SELECT 1;
        SELECT 2;
        /* some comment B */

        JINJA_END;
        """
    )
    model = load_sql_based_model(expressions)
    with pytest.raises(ConfigError, match=r"Too many statements in query.*"):
        model.render_query()


def test_jinja_render_parse_error():
    expressions = d.parse(
        """
        MODEL (name db.test_model);

        JINJA_QUERY_BEGIN;
        {{ unknown_macro() }}
        JINJA_END;
        """
    )

    model = load_sql_based_model(expressions)

    with pytest.raises(ConfigError, match=r"Could not render jinja"):
        model.render_query()


def test_jinja_render_debug_logging(caplog):
    """Test that rendered Jinja expressions are logged for debugging."""
    import logging

    # Set log level to DEBUG to capture debug logs
    caplog.set_level(logging.DEBUG, logger="sqlmesh.core.renderer")

    # Create a model with unparseable Jinja that will be rendered
    expressions = d.parse(
        """
        MODEL (name db.test_model);

        JINJA_QUERY_BEGIN;
        {{ 'SELECT invalid syntax here!' }}
        JINJA_END;
        """
    )

    model = load_sql_based_model(expressions)

    # Attempt to render - this should fail due to invalid SQL syntax
    with pytest.raises(ConfigError, match=r"Could not parse the rendered jinja"):
        model.render_query()

    # Check that the rendered Jinja was logged
    assert any(
        'Rendered Jinja expression for model \'"db"."test_model"\'' in record.message
        and "SELECT invalid syntax here!" in record.message
        for record in caplog.records
    )


def test_staged_file_path():
    expressions = d.parse(
        """
        MODEL (name test, dialect snowflake);

        SELECT * FROM @a.b/c/d.csv(FILE_FORMAT => 'b.ff')
        """
    )
    model = load_sql_based_model(expressions)
    query = model.render_query()
    assert query.sql(dialect="snowflake") == "SELECT * FROM @a.b/c/d.csv (FILE_FORMAT => 'b.ff')"

    expressions = d.parse(
        """
        MODEL (name test, dialect snowflake);

        SELECT
          *
        FROM @variable (FILE_FORMAT => 'foo'), @non_variable (FILE_FORMAT => 'bar')
        LIMIT 100
        """
    )
    model = load_sql_based_model(expressions, variables={"variable": "some_path"})
    query = model.render_query()
    assert (
        query.sql(dialect="snowflake")
        == """SELECT * FROM 'some_path' (FILE_FORMAT => 'foo') AS "SOME_PATH", @non_variable (FILE_FORMAT => 'bar') LIMIT 100"""
    )


def test_cache():
    expressions = d.parse(
        """
        MODEL (name test);

        SELECT 1 x
        FROM y

        """
    )
    model = load_sql_based_model(expressions)
    assert model.depends_on == {'"y"'}
    assert model.copy(update={"depends_on_": {'"z"'}}).depends_on == {'"z"', '"y"'}


def test_snowflake_macro_func_as_table(tmp_path: Path):
    init_example_project(tmp_path, engine_type="duckdb")

    custom_macro_file = tmp_path / "macros/custom_macros.py"
    custom_macro_file.parent.mkdir(parents=True, exist_ok=True)
    custom_macro_file.write_text("""
from sqlmesh import macro

@macro()
def custom_macro(evaluator, arg1, arg2):
    return "SELECT 1 AS c"

@macro()
def get_model_name(evaluator):
    return f"sqlmesh_example.{evaluator._path.stem}"
    """)

    new_snowflake_model_file = tmp_path / "models/new_model.sql"
    new_snowflake_model_file.parent.mkdir(parents=True, exist_ok=True)
    new_snowflake_model_file.write_text("""
MODEL (
  name @get_model_name(),
  dialect snowflake,
);

SELECT * FROM (@custom_macro(@a, @b)) AS q
    """)

    config = Config(
        model_defaults=ModelDefaultsConfig(dialect="duckdb"),
        variables={"a": "a", "b": "b"},
    )
    context = Context(paths=tmp_path, config=config)

    query = context.get_model("sqlmesh_example.new_model").render_query()

    assert (
        t.cast(exp.Query, query).sql("snowflake")
        == 'SELECT "Q"."C" AS "C" FROM (SELECT 1 AS "C") AS "Q"'
    )

    context.plan(no_prompts=True, auto_apply=True)


def test_resolve_table(make_snapshot: t.Callable):
    @macro()
    def resolve_parent(evaluator, name):
        return evaluator.resolve_table(name.name)

    for post_statement in (
        "JINJA_STATEMENT_BEGIN; {{ resolve_table('parent') }}; JINJA_END;",
        "@resolve_parent('parent')",
    ):
        expressions = d.parse(
            f"""
            MODEL (name child);

            SELECT c FROM parent;

            {post_statement}
            """
        )
        child = load_sql_based_model(expressions)
        parent = load_sql_based_model(d.parse("MODEL (name parent); SELECT 1 AS c"))

        parent_snapshot = make_snapshot(parent)
        parent_snapshot.categorize_as(SnapshotChangeCategory.BREAKING)
        version = parent_snapshot.version

        post_statements = child.render_post_statements(snapshots={'"parent"': parent_snapshot})

        assert len(post_statements) == 1
        assert post_statements[0].sql() == f'"sqlmesh__default"."parent__{version}"'

    # test with additional nesting level and default catalog
    for post_statement in (
        "JINJA_STATEMENT_BEGIN; {{ resolve_table('schema.parent') }}; JINJA_END;",
        "@resolve_parent('schema.parent')",
    ):
        expressions = d.parse(
            f"""
            MODEL (name schema.child);

            SELECT c FROM schema.parent;

            {post_statement}
            """
        )
        child = load_sql_based_model(expressions, default_catalog="main")
        parent = load_sql_based_model(
            d.parse("MODEL (name schema.parent); SELECT 1 AS c"), default_catalog="main"
        )

        parent_snapshot = make_snapshot(parent)
        parent_snapshot.categorize_as(SnapshotChangeCategory.BREAKING)
        version = parent_snapshot.version

        post_statements = child.render_post_statements(
            snapshots={'"main"."schema"."parent"': parent_snapshot}
        )

        assert len(post_statements) == 1
        assert post_statements[0].sql() == f'"main"."sqlmesh__schema"."schema__parent__{version}"'


def test_cluster_with_complex_expression():
    expressions = d.parse(
        """
        MODEL (
          name test,
          dialect snowflake,
          kind full,
          clustered_by (to_date(cluster_col))
        );

        SELECT
          1 AS c,
          CAST('2020-01-01 12:05:03' AS TIMESTAMPTZ) AS cluster_col
    """
    )

    model = load_sql_based_model(expressions)
    assert [expr.sql("snowflake") for expr in model.clustered_by] == ['(TO_DATE("CLUSTER_COL"))']


def test_parametric_model_kind():
    parsed_definition = d.parse(
        """
        MODEL (
          name db.test_schema.test_model,
          kind @IF(@gateway = 'main', VIEW, FULL)
        );

        SELECT
          1 AS c
        """
    )

    model = load_sql_based_model(parsed_definition, variables={c.GATEWAY: "main"})
    assert isinstance(model.kind, ViewKind)

    model = load_sql_based_model(parsed_definition, variables={c.GATEWAY: "other"})
    assert isinstance(model.kind, FullKind)


def test_fingerprint_signals():
    @signal()
    def test_signal_hash(batch):
        return True

    expressions = d.parse(
        """
        MODEL (
            name db.table,
            signals [
                test_signal_hash(arg = 1),
            ],
        );
        SELECT 1;
        """
    )

    model = load_sql_based_model(expressions, signal_definitions=signal.get_registry())
    metadata_hash = model.metadata_hash
    data_hash = model.data_hash

    def assert_metadata_only():
        model._metadata_hash = None
        model._data_hash = None
        assert model.metadata_hash != metadata_hash
        assert model.data_hash == data_hash

    executable = model.python_env["test_signal_hash"]
    model.python_env["test_signal_hash"].payload = executable.payload.replace("True", "False")
    assert_metadata_only()

    model = load_sql_based_model(expressions, signal_definitions=signal.get_registry())
    model.signals.clear()
    assert_metadata_only()


def test_model_optimize(tmp_path: Path, assert_exp_eq):
    defaults = [
        ModelDefaultsConfig(optimize_query=True).dict(),
        ModelDefaultsConfig(optimize_query=False).dict(),
    ]
    non_optimized_sql = 'SELECT 1 + 2 AS "new_col"'
    optimized_sql = 'SELECT 3 AS "new_col"'

    # Model flag is False, overriding defaults
    disabled_opt = d.parse(
        """
        MODEL (
            name test,
            optimize_query False,
        );

        SELECT 1 + 2 AS new_col
        """
    )

    for default in defaults:
        model = load_sql_based_model(disabled_opt, defaults=default)
        assert_exp_eq(model.render_query(), non_optimized_sql)

    # Model flag is True, overriding defaults
    enabled_opt = d.parse(
        """
        MODEL (
            name test,
            optimize_query True,
        );

        SELECT 1 + 2 AS new_col
        """
    )

    for default in defaults:
        model = load_sql_based_model(enabled_opt, defaults=default)
        assert_exp_eq(model.render_query(), optimized_sql)

    # Model flag is not defined, behavior is set according to the defaults
    none_opt = d.parse(
        """
        MODEL (
            name test,
        );

        SELECT 1 + 2 AS new_col
        """
    )

    assert_exp_eq(load_sql_based_model(none_opt).render_query(), optimized_sql)
    assert_exp_eq(
        load_sql_based_model(none_opt, defaults=defaults[0]).render_query(), optimized_sql
    )
    assert_exp_eq(
        load_sql_based_model(none_opt, defaults=defaults[1]).render_query(), non_optimized_sql
    )

    # Ensure that plan works as expected (optimize_query flag affects the model's data hash)
    for parsed_model in [enabled_opt, disabled_opt, none_opt]:
        context = Context(config=Config(model_defaults=ModelDefaultsConfig(dialect="duckdb")))
        context.upsert_model(load_sql_based_model(parsed_model))
        context.plan(auto_apply=True, no_prompts=True)

    # Ensure non-SQLModels raise if optimize_query is not None
    seed_path = tmp_path / "seed.csv"
    model_kind = SeedKind(path=str(seed_path.absolute()))
    with open(seed_path, "w", encoding="utf-8") as fd:
        fd.write(
            """
col_a,col_b,col_c
1,text_a,1.0
2,text_b,2.0"""
        )
    model = create_seed_model("test_db.test_seed_model", model_kind, optimize_query=True)
    context = Context(config=Config(model_defaults=ModelDefaultsConfig(dialect="duckdb")))

    with pytest.raises(
        ConfigError,
        match=r"SQLMesh query optimizer can only be enabled for SQL models",
    ):
        context.upsert_model(model)
        context.plan(auto_apply=True, no_prompts=True)

    model = create_seed_model("test_db.test_seed_model", model_kind, optimize_query=False)
    context.upsert_model(model)
    context.plan(auto_apply=True, no_prompts=True)


def test_column_description_metadata_change():
    context = Context(config=Config())

    model = load_sql_based_model(
        d.parse(
            """
        MODEL (
          name db.test_model,
          kind full
        );

        SELECT
          1 AS id /* description */
        """
        ),
        default_catalog=context.default_catalog,
    )

    context.upsert_model(model)
    context.plan(no_prompts=True, auto_apply=True)

    context.upsert_model(
        "db.test_model", query_=ParsableSql(sql="SELECT 1 AS id /* description 2 */")
    )
    plan = context.plan(no_prompts=True, auto_apply=True)

    snapshots = list(plan.snapshots.values())
    assert len(snapshots) == 1

    snapshot = snapshots[0]
    assert len(snapshot.previous_versions) == 1
    assert snapshot.change_category == SnapshotChangeCategory.METADATA


def test_auto_restatement():
    parsed_definition = d.parse(
        """
        MODEL (
          name test_schema.test_model,
          kind INCREMENTAL_BY_TIME_RANGE(
            time_column a,
            auto_restatement_cron '@daily',
          )
        );
        SELECT 1 AS c
        """
    )
    model = load_sql_based_model(parsed_definition)
    assert model.auto_restatement_cron == "@daily"
    assert (
        model.kind.to_expression().sql(pretty=True)
        == """INCREMENTAL_BY_TIME_RANGE (
  time_column ("a", '%Y-%m-%d'),
  partition_by_time_column TRUE,
  forward_only FALSE,
  disable_restatement FALSE,
  on_destructive_change 'ERROR',
  on_additive_change 'ALLOW',
  auto_restatement_cron '@daily'
)"""
    )

    parsed_definition = d.parse(
        """
        MODEL (
          name test_schema.test_model,
          kind INCREMENTAL_BY_TIME_RANGE(
            time_column a,
            auto_restatement_cron '@daily',
            auto_restatement_intervals 1,
          )
        );
        SELECT 1 AS c
        """
    )
    model = load_sql_based_model(parsed_definition)
    assert model.auto_restatement_cron == "@daily"
    assert model.auto_restatement_intervals == 1
    assert (
        model.kind.to_expression().sql(pretty=True)
        == """INCREMENTAL_BY_TIME_RANGE (
  time_column ("a", '%Y-%m-%d'),
  partition_by_time_column TRUE,
  auto_restatement_intervals 1,
  forward_only FALSE,
  disable_restatement FALSE,
  on_destructive_change 'ERROR',
  on_additive_change 'ALLOW',
  auto_restatement_cron '@daily'
)"""
    )

    parsed_definition = d.parse(
        """
        MODEL (
          name test_schema.test_model,
          kind INCREMENTAL_BY_TIME_RANGE(
            time_column a,
            auto_restatement_cron '@invalid'
          )
        );
        SELECT 1 AS c
        """
    )
    with pytest.raises(ValueError, match="Invalid cron expression '@invalid'.*"):
        load_sql_based_model(parsed_definition)


def test_gateway_specific_render(assert_exp_eq) -> None:
    gateways = {
        "main": GatewayConfig(connection=DuckDBConnectionConfig()),
        "duckdb": GatewayConfig(connection=DuckDBConnectionConfig()),
    }
    config = Config(
        gateways=gateways,
        model_defaults=ModelDefaultsConfig(dialect="duckdb"),
        default_gateway="main",
    )
    context = Context(config=config)
    assert context.engine_adapter == context.engine_adapters["main"]

    @model(
        name="dummy_model",
        is_sql=True,
        kind="full",
        gateway="duckdb",
        grain='"x"',
    )
    def dummy_model_entry(evaluator: MacroEvaluator) -> exp.Select:
        return exp.select("x").from_(exp.values([("1", 2)], "_v", ["x"]))

    dummy_model = model.get_registry()["dummy_model"].model(module_path=Path("."), path=Path("."))
    context.upsert_model(dummy_model)
    assert isinstance(dummy_model, SqlModel)
    assert dummy_model.gateway == "duckdb"

    assert_exp_eq(
        context.render("dummy_model"),
        """
        SELECT
          "_v"."x" AS "x",
        FROM (VALUES ('1', 2)) AS "_v"("x")
        """,
    )
    assert isinstance(context._get_engine_adapter("duckdb"), DuckDBEngineAdapter)
    assert len(context.engine_adapters) == 2


def test_model_on_virtual_update(make_snapshot: t.Callable):
    # Macro to test resolution within virtual statement
    @macro()
    def resolve_parent_name(evaluator, name):
        return evaluator.resolve_table(name.name)

    dialect = "postgres"
    virtual_update_statements = """
        CREATE OR REPLACE VIEW test_view FROM demo_db.table;
        GRANT SELECT ON VIEW @this_model TO ROLE owner_name;
        JINJA_STATEMENT_BEGIN;
        GRANT SELECT ON VIEW {{this_model}} TO ROLE admin;
        JINJA_END;
        GRANT REFERENCES, SELECT ON FUTURE VIEWS IN DATABASE demo_db TO ROLE owner_name;
        @resolve_parent_name('parent');
        GRANT SELECT ON VIEW demo_db.table /* sqlglot.meta replace=false */ TO ROLE admin;
    """

    expressions = d.parse(
        f"""
        MODEL (
            name demo_db.table,
            owner owner_name,
        );

        SELECT id from parent;

        on_virtual_update_begin;

        {virtual_update_statements}

        on_virtual_update_end;

    """,
        default_dialect=dialect,
    )

    parent_expressions = d.parse(
        """
        MODEL (
            name parent,
        );

        SELECT 1 from id;

        ON_VIRTUAL_UPDATE_BEGIN;
        JINJA_STATEMENT_BEGIN;
        GRANT SELECT ON VIEW {{this_model}} TO ROLE admin;
        JINJA_END;
        ON_VIRTUAL_UPDATE_END;

    """,
        default_dialect=dialect,
    )

    model = load_sql_based_model(expressions, dialect=dialect)
    parent = load_sql_based_model(parent_expressions, dialect=dialect)

    parent_snapshot = make_snapshot(parent)
    parent_snapshot.categorize_as(SnapshotChangeCategory.BREAKING)

    model_snapshot = make_snapshot(model)
    model_snapshot.categorize_as(SnapshotChangeCategory.BREAKING)

    assert model.on_virtual_update == d.parse(virtual_update_statements, default_dialect=dialect)

    assert parent.on_virtual_update == d.parse(
        "JINJA_STATEMENT_BEGIN; GRANT SELECT ON VIEW {{this_model}} TO ROLE admin; JINJA_END;",
        default_dialect=dialect,
    )

    environment_naming_info = EnvironmentNamingInfo(name="dev")
    table_mapping = {model.fqn: "demo_db__dev.table", parent.fqn: "default__dev.parent"}
    snapshots = {
        parent_snapshot.name: parent_snapshot,
        model_snapshot.name: model_snapshot,
    }

    rendered_on_virtual_update = model.render_on_virtual_update(
        snapshots=snapshots,
        table_mapping=table_mapping,
        this_model=model_snapshot.qualified_view_name.table_for_environment(
            environment_naming_info, dialect=dialect
        ),
    )

    assert len(rendered_on_virtual_update) == 6
    assert (
        rendered_on_virtual_update[0].sql()
        == 'CREATE OR REPLACE VIEW "test_view" AS SELECT * FROM "demo_db__dev"."table" AS "table" /* demo_db.table */'
    )

    assert (
        rendered_on_virtual_update[1].sql()
        == 'GRANT SELECT ON VIEW "demo_db__dev"."table" TO ROLE "owner_name"'
    )
    assert (
        rendered_on_virtual_update[3].sql()
        == "GRANT REFERENCES, SELECT ON FUTURE VIEWS IN DATABASE demo_db TO ROLE owner_name"
    )

    assert rendered_on_virtual_update[4].sql() == '"default__dev"."parent"'

    # When replace=false the table should remain as is
    assert (
        rendered_on_virtual_update[5].sql()
        == 'GRANT SELECT ON VIEW "demo_db"."table" /* sqlglot.meta replace=false */ TO ROLE "admin"'
    )

    rendered_parent_on_virtual_update = parent.render_on_virtual_update(
        snapshots=snapshots,
        table_mapping=table_mapping,
        this_model=parent_snapshot.qualified_view_name.table_for_environment(
            environment_naming_info, dialect=dialect
        ),
    )
    assert len(rendered_parent_on_virtual_update) == 1
    assert (
        rendered_parent_on_virtual_update[0].sql()
        == 'GRANT SELECT ON VIEW "default__dev"."parent" TO ROLE "admin"'
    )


def test_python_model_on_virtual_update():
    macros = """
    {% macro index_name(v) %}{{ v }}{% endmacro %}
    """

    jinja_macros = JinjaMacroRegistry()
    jinja_macros.add_macros(MacroExtractor().extract(macros))

    @model(
        "db.test_model",
        kind="full",
        columns={"id": "string", "name": "string"},
        on_virtual_update=[
            "JINJA_STATEMENT_BEGIN;\nCREATE INDEX {{index_name('id_index')}} ON db.test_model(id);\nJINJA_END;",
            parse_one("GRANT SELECT ON VIEW @this_model TO ROLE dev_role;"),
            "GRANT REFERENCES, SELECT ON FUTURE VIEWS IN DATABASE db TO ROLE dev_role;",
        ],
    )
    def model_with_virtual_statements(context, **kwargs):
        return pd.DataFrame(
            [
                {
                    "id": context.var("1"),
                    "name": context.var("var"),
                }
            ]
        )

    python_model = model.get_registry()["db.test_model"].model(
        module_path=Path("."), path=Path("."), dialect="duckdb", jinja_macros=jinja_macros
    )

    assert len(jinja_macros.root_macros) == 1
    assert len(python_model.jinja_macros.root_macros) == 1
    assert "index_name" in python_model.jinja_macros.root_macros
    assert len(python_model.on_virtual_update) == 3

    rendered_statements = python_model._render_statements(
        python_model.on_virtual_update, table_mapping={'"db"."test_model"': "db.test_model"}
    )

    assert (
        rendered_statements[0].sql()
        == 'CREATE INDEX "id_index" ON "db"."test_model" /* db.test_model */("id" NULLS LAST)'
    )
    assert (
        rendered_statements[1].sql()
        == 'GRANT SELECT ON VIEW "db"."test_model" /* db.test_model */ TO ROLE "dev_role"'
    )
    assert (
        rendered_statements[2].sql()
        == "GRANT REFERENCES, SELECT ON FUTURE VIEWS IN DATABASE db TO ROLE dev_role"
    )


def test_compile_time_checks(tmp_path: Path):
    ctx = Context(
        config=Config(
            model_defaults=ModelDefaultsConfig(dialect="duckdb"),
            linter=LinterConfig(
                enabled=True, rules=["ambiguousorinvalidcolumn", "invalidselectstarexpansion"]
            ),
        ),
        paths=tmp_path,
    )

    cfg_err = "Linter detected errors in the code. Please fix them before proceeding."

    # Strict SELECT * expansion
    strict_query = d.parse(
        """
    MODEL (
        name test,
    );

    SELECT * FROM tbl
    """
    )

    with pytest.raises(LinterError, match=cfg_err):
        ctx.upsert_model(load_sql_based_model(strict_query))
        ctx.plan_builder("dev")

    # Strict column resolution
    strict_query = d.parse(
        """
    MODEL (
        name test,
    );

    SELECT foo
    """
    )

    with pytest.raises(LinterError, match=cfg_err):
        ctx.upsert_model(load_sql_based_model(strict_query))
        ctx.plan_builder("dev")


def test_partition_interval_unit():
    expressions = d.parse(
        """
        MODEL (
            name test,
            kind INCREMENTAL_BY_TIME_RANGE(
                time_column ds,
            ),
            cron '0 0 1 * *'
        );
        SELECT '2024-01-01' AS ds;
        """
    )
    model = load_sql_based_model(expressions)
    assert model.partition_interval_unit == IntervalUnit.MONTH

    # Partitioning was explicitly set by the user
    expressions = d.parse(
        """
        MODEL (
            name test,
            kind INCREMENTAL_BY_TIME_RANGE(
                time_column ds,
            ),
            cron '0 0 1 * *',
            partitioned_by (ds)
        );
        SELECT '2024-01-01' AS ds;
        """
    )
    model = load_sql_based_model(expressions)
    assert model.partition_interval_unit is None


def test_model_blueprinting(tmp_path: Path) -> None:
    init_example_project(tmp_path, engine_type="duckdb", template=ProjectTemplate.EMPTY)

    db_path = str(tmp_path / "db.db")
    db_connection = DuckDBConnectionConfig(database=db_path)

    gateways = {
        "gw1": GatewayConfig(connection=db_connection, variables={"x": 1}),
        "gw2": GatewayConfig(connection=db_connection, variables={"x": 2}),
    }
    config = Config(
        gateways=gateways,
        model_defaults=ModelDefaultsConfig(dialect="duckdb"),
    )

    identity_macro = tmp_path / "macros" / "identity_macro.py"
    identity_macro.parent.mkdir(parents=True, exist_ok=True)
    identity_macro.write_text(
        """from sqlmesh import macro

@macro()
def identity(evaluator, value):
    return value
"""
    )
    blueprint_sql = tmp_path / "models" / "blueprint.sql"
    blueprint_sql.parent.mkdir(parents=True, exist_ok=True)
    blueprint_sql.write_text(
        """
        MODEL (
          name @{blueprint}.test_model_sql,
          gateway @identity(@blueprint),
          blueprints ((blueprint := gw1), (blueprint := gw2)),
          kind FULL
        );

        SELECT
          @x AS x
        """
    )
    blueprint_pydf = tmp_path / "models" / "blueprint_df.py"
    blueprint_pydf.parent.mkdir(parents=True, exist_ok=True)
    blueprint_pydf.write_text(
        """
import pandas as pd  # noqa: TID253
from sqlmesh import model


@model(
    "@{blueprint}.test_model_pydf",
    gateway="@blueprint",
    blueprints=[{"blueprint": "gw1"}, {"blueprint": "gw2"}],
    kind="FULL",
    columns={"x": "INT"},
)
def entrypoint(context, *args, **kwargs):
    x_var = context.var("x")
    assert context.blueprint_var("blueprint").startswith("gw")
    return pd.DataFrame({"x": [x_var]})"""
    )
    blueprint_pysql = tmp_path / "models" / "blueprint_sql.py"
    blueprint_pysql.parent.mkdir(parents=True, exist_ok=True)
    blueprint_pysql.write_text(
        """
from sqlmesh import model


@model(
    "@{blueprint}.test_model_pysql",
    gateway="@blueprint",
    blueprints=[{"blueprint": "gw1"}, {"blueprint": "gw2"}],
    kind="FULL",
    is_sql=True,
)
def entrypoint(evaluator):
    x_var = evaluator.var("x")
    assert evaluator.blueprint_var("blueprint", default="").startswith("gw")
    return f'SELECT {x_var} AS x'"""
    )

    context = Context(paths=tmp_path, config=config)
    models = context.models

    # Each of the three model files "expands" into two models
    assert len(models) == 6

    context.plan(no_prompts=True, auto_apply=True, no_diff=True)

    for model_name in ("test_model_sql", "test_model_pydf", "test_model_pysql"):
        for gateway_no in range(1, 3):
            blueprint_value = f"gw{gateway_no}"

            model = models.get(f'"db"."{blueprint_value}"."{model_name}"')
            assert model is not None
            assert "blueprints" not in model.all_fields()

            python_env = model.python_env

            assert python_env.get(c.SQLMESH_VARS) == Executable.value({"x": gateway_no})

            if model_name == "test_model_sql":
                assert c.SQLMESH_BLUEPRINT_VARS not in python_env
            else:
                assert python_env.get(c.SQLMESH_BLUEPRINT_VARS) == Executable.value(
                    {"blueprint": blueprint_value}
                )

            assert context.fetchdf(f"from {model.fqn}").to_dict() == {"x": {0: gateway_no}}

    multi_variable_blueprint_example = tmp_path / "models" / "multi_variable_blueprint_example.sql"
    multi_variable_blueprint_example.parent.mkdir(parents=True, exist_ok=True)
    multi_variable_blueprint_example.write_text(
        """
        MODEL (
          name @{customer}.my_table,
          blueprints (
            (customer := customer1, Customer_Field := 'bar'),
            (customer := customer2, Customer_Field := qux),
          ),
          kind FULL
        );

        SELECT
          @customer_FIELD AS foo,
          @{customer_field} AS foo2,
          @BLUEPRINT_VAR('customer_field') AS foo3,
        FROM @{customer}.my_source
        """
    )

    context = Context(paths=tmp_path, config=config)
    models = context.models

    # The new model expands into another 2 new models
    assert len(models) == 8

    customer1_model = models.get('"db"."customer1"."my_table"')
    assert customer1_model is not None

    customer1_python_env = customer1_model.python_env
    assert customer1_python_env.get(c.SQLMESH_VARS) is None
    assert customer1_python_env.get(c.SQLMESH_BLUEPRINT_VARS) == Executable.value(
        {"customer": SqlValue(sql="customer1"), "customer_field": SqlValue(sql="'bar'")}
    )

    assert t.cast(exp.Expression, customer1_model.render_query()).sql() == (
        """SELECT 'bar' AS "foo", "bar" AS "foo2", 'bar' AS "foo3" FROM "db"."customer1"."my_source" AS "my_source\""""
    )

    customer2_model = models.get('"db"."customer2"."my_table"')
    assert customer2_model is not None

    customer2_python_env = customer2_model.python_env
    assert customer2_python_env.get(c.SQLMESH_VARS) is None
    assert customer2_python_env.get(c.SQLMESH_BLUEPRINT_VARS) == Executable.value(
        {"customer": SqlValue(sql="customer2"), "customer_field": SqlValue(sql="qux")}
    )

    assert t.cast(exp.Expression, customer2_model.render_query()).sql() == (
        '''SELECT "qux" AS "foo", "qux" AS "foo2", "qux" AS "foo3" FROM "db"."customer2"."my_source" AS "my_source"'''
    )


def test_dynamic_blueprinting_using_custom_macro(tmp_path: Path) -> None:
    init_example_project(tmp_path, engine_type="duckdb", template=ProjectTemplate.EMPTY)

    dynamic_template_sql = tmp_path / "models/dynamic_template_custom_macro.sql"
    dynamic_template_sql.parent.mkdir(parents=True, exist_ok=True)
    dynamic_template_sql.write_text(
        """
        MODEL (
          name @customer.some_table,
          kind FULL,
          blueprints @gen_blueprints(),
        );

        SELECT
          @field_a,
          @{field_b} AS field_b
        FROM @customer.some_source

        """
    )

    dynamic_template_py = tmp_path / "models/dynamic_template_custom_macro.py"
    dynamic_template_py.parent.mkdir(parents=True, exist_ok=True)
    dynamic_template_py.write_text(
        """
from sqlmesh import model

@model(
    "@{customer}.some_other_table",
    kind="FULL",
    blueprints="@gen_blueprints()",
    is_sql=True,
)
def entrypoint(evaluator):
    field_a = evaluator.blueprint_var("field_a")
    return f"SELECT {field_a}, @BLUEPRINT_VAR('field_b') AS field_b FROM @customer.some_source"
"""
    )

    gen_blueprints = tmp_path / "macros/gen_blueprints.py"
    gen_blueprints.parent.mkdir(parents=True, exist_ok=True)
    gen_blueprints.write_text(
        """from sqlmesh import macro

@macro()
def gen_blueprints(evaluator):
    return (
        "((customer := customer1, field_a := x, field_b := y),"
        " (customer := customer2, field_a := z, field_b := w))"
    )"""
    )

    ctx = Context(
        config=Config(model_defaults=ModelDefaultsConfig(dialect="duckdb")), paths=tmp_path
    )

    assert len(ctx.models) == 4
    assert '"memory"."customer1"."some_table"' in ctx.models
    assert '"memory"."customer2"."some_table"' in ctx.models
    assert '"memory"."customer1"."some_other_table"' in ctx.models
    assert '"memory"."customer2"."some_other_table"' in ctx.models


def test_dynamic_blueprinting_using_each(tmp_path: Path) -> None:
    init_example_project(tmp_path, engine_type="duckdb", template=ProjectTemplate.EMPTY)

    dynamic_template_sql = tmp_path / "models/dynamic_template_each.sql"
    dynamic_template_sql.parent.mkdir(parents=True, exist_ok=True)
    dynamic_template_sql.write_text(
        """
        MODEL (
          name @customer.some_table,
          kind FULL,
          blueprints @EACH(@values, x -> (customer := schema_@x)),
        );

        SELECT
          1 AS c
        """
    )

    dynamic_template_py = tmp_path / "models/dynamic_template_each.py"
    dynamic_template_py.parent.mkdir(parents=True, exist_ok=True)
    dynamic_template_py.write_text(
        """
from sqlmesh import model

@model(
    "@{customer}.some_other_table",
    kind="FULL",
    blueprints="@EACH(@values, x -> (customer := schema_@x))",
    is_sql=True,
)
def entrypoint(evaluator):
    return "SELECT 1 AS c"
"""
    )

    model_defaults = ModelDefaultsConfig(dialect="duckdb")
    variables = {"values": ["customer1", "customer2"]}
    config = Config(model_defaults=model_defaults, variables=variables)
    ctx = Context(config=config, paths=tmp_path)

    assert len(ctx.models) == 4
    assert '"memory"."schema_customer1"."some_table"' in ctx.models
    assert '"memory"."schema_customer2"."some_table"' in ctx.models
    assert '"memory"."schema_customer1"."some_other_table"' in ctx.models
    assert '"memory"."schema_customer2"."some_other_table"' in ctx.models


def test_single_blueprint(tmp_path: Path) -> None:
    init_example_project(tmp_path, engine_type="duckdb", template=ProjectTemplate.EMPTY)

    single_blueprint = tmp_path / "models/single_blueprint.sql"
    single_blueprint.parent.mkdir(parents=True, exist_ok=True)
    single_blueprint.write_text(
        """
        MODEL (
          name @single_blueprint.some_table,
          kind FULL,
          blueprints ((single_blueprint := bar))
        );

        SELECT 1 AS c
        """
    )

    ctx = Context(
        config=Config(model_defaults=ModelDefaultsConfig(dialect="duckdb")), paths=tmp_path
    )

    assert len(ctx.models) == 1
    assert '"memory"."bar"."some_table"' in ctx.models


def test_blueprinting_with_quotes(tmp_path: Path) -> None:
    init_example_project(tmp_path, engine_type="duckdb", template=ProjectTemplate.EMPTY)

    template_with_quoted_vars = tmp_path / "models/template_with_quoted_vars.sql"
    template_with_quoted_vars.parent.mkdir(parents=True, exist_ok=True)
    template_with_quoted_vars.write_text(
        """
        MODEL (
          name m.@{bp_var},
          blueprints (
            (bp_var := "a b"),
            (bp_var := 'c d'),
          ),
        );

        SELECT @bp_var AS c1, @{bp_var} AS c2
        """
    )

    ctx = Context(
        config=Config(model_defaults=ModelDefaultsConfig(dialect="duckdb")), paths=tmp_path
    )
    assert len(ctx.models) == 2

    m1 = ctx.get_model('m."a b"', raise_if_missing=True)
    m2 = ctx.get_model('m."c d"', raise_if_missing=True)

    assert m1.name == 'm."a b"'
    assert m2.name == 'm."c d"'
    assert t.cast(exp.Query, m1.render_query()).sql() == '''SELECT "a b" AS "c1", "a b" AS "c2"'''
    assert t.cast(exp.Query, m2.render_query()).sql() == '''SELECT 'c d' AS "c1", "c d" AS "c2"'''


def test_blueprint_variable_precedence_sql(tmp_path: Path, assert_exp_eq: t.Callable) -> None:
    init_example_project(tmp_path, engine_type="duckdb", template=ProjectTemplate.EMPTY)

    blueprint_variables = tmp_path / "models/blueprint_variables.sql"
    blueprint_variables.parent.mkdir(parents=True, exist_ok=True)
    blueprint_variables.write_text(
        """
        MODEL (
          name s.@{bp_name},
          blueprints (
            (bp_name := m1, var1 := 'v1', var2 := 'v2'),
            (bp_name := m2, var1 := 'v3'),
          ),
        );

        @DEF(bp_name, override);

        SELECT
          @var1 AS var1_macro_var,
          @{var1} AS var1_identifier,
          @VAR('var1') AS var1_var_macro_func,
          @BLUEPRINT_VAR('var1') AS var1_blueprint_var_macro_func,

          @var2 AS var2_macro_var,
          @{var2} AS var2_identifier,
          @VAR('var2') AS var2_var_macro_func,
          @BLUEPRINT_VAR('var2') AS var2_blueprint_var_macro_func,

          @bp_name AS bp_name_macro_var,
          @{bp_name} AS bp_name_identifier,
          @VAR('bp_name') AS bp_name_var_macro_func,
          @BLUEPRINT_VAR('bp_name') AS bp_name_blueprint_var_macro_func,
        """
    )

    ctx = Context(
        config=Config(
            model_defaults=ModelDefaultsConfig(dialect="duckdb"),
            variables={"var2": "1"},
        ),
        paths=tmp_path,
    )
    assert len(ctx.models) == 2

    m1 = ctx.get_model("s.m1", raise_if_missing=True)
    m2 = ctx.get_model("s.m2", raise_if_missing=True)

    assert_exp_eq(
        m1.render_query(),
        """
        SELECT
          'v1' AS "var1_macro_var",
          "v1" AS "var1_identifier",
          NULL AS "var1_var_macro_func",
          'v1' AS "var1_blueprint_var_macro_func",
          'v2' AS "var2_macro_var",
          "v2" AS "var2_identifier",
          '1' AS "var2_var_macro_func",
          'v2' AS "var2_blueprint_var_macro_func",
          "override" AS "bp_name_macro_var",
          "override" AS "bp_name_identifier",
          NULL AS "bp_name_var_macro_func",
          "m1" AS "bp_name_blueprint_var_macro_func"
        """,
    )
    assert_exp_eq(
        m2.render_query(),
        """
        SELECT
          'v3' AS "var1_macro_var",
          "v3" AS "var1_identifier",
          NULL AS "var1_var_macro_func",
          'v3' AS "var1_blueprint_var_macro_func",
          '1' AS "var2_macro_var",
          "1" AS "var2_identifier",
          '1' AS "var2_var_macro_func",
          NULL AS "var2_blueprint_var_macro_func",
          "override" AS "bp_name_macro_var",
          "override" AS "bp_name_identifier",
          NULL AS "bp_name_var_macro_func",
          "m2" AS "bp_name_blueprint_var_macro_func"
        """,
    )


def test_blueprint_variable_jinja(tmp_path: Path, assert_exp_eq: t.Callable) -> None:
    init_example_project(tmp_path, engine_type="duckdb", template=ProjectTemplate.EMPTY)

    blueprint_variables = tmp_path / "models/blueprint_variables.sql"
    blueprint_variables.parent.mkdir(parents=True, exist_ok=True)
    blueprint_variables.write_text(
        """
        MODEL (
          name s.@{bp_name},
          blueprints (
            (bp_name := m1, var1 := 'v1', var2 := v2),
            (bp_name := m2, var1 := 'v3'),
          ),
        );

        @DEF(bp_name, override);

        JINJA_QUERY_BEGIN;
        SELECT
            {{ blueprint_var('var1') }} AS var1,
            '{{ blueprint_var('var2') }}' AS var2,
            '{{ blueprint_var('var2', 'var2_default') }}' AS var2_default,
            '{{ blueprint_var('bp_name') }}' AS bp_name
        FROM s.{{ blueprint_var('bp_name') }}_source;
        JINJA_END;
        """
    )
    ctx = Context(
        config=Config(
            model_defaults=ModelDefaultsConfig(dialect="duckdb"),
            variables={"var2": "1"},
        ),
        paths=tmp_path,
    )
    assert len(ctx.models) == 2

    m1 = ctx.get_model("s.m1", raise_if_missing=True)
    m2 = ctx.get_model("s.m2", raise_if_missing=True)

    assert_exp_eq(
        m1.render_query(),
        """SELECT 'v1' AS "var1", 'v2' AS "var2", 'v2' AS "var2_default", 'm1' AS "bp_name" FROM "memory"."s"."m1_source" AS "m1_source" """,
    )
    assert_exp_eq(
        m2.render_query(),
        """SELECT 'v3' AS "var1", 'None' AS "var2", 'var2_default' AS "var2_default", 'm2' AS "bp_name" FROM "memory"."s"."m2_source" AS "m2_source" """,
    )


def test_blueprint_variable_precedence_python(tmp_path: Path, mocker: MockerFixture) -> None:
    init_example_project(tmp_path, engine_type="duckdb", template=ProjectTemplate.EMPTY)

    blueprint_variables = tmp_path / "models/blueprint_variables.py"
    blueprint_variables.parent.mkdir(parents=True, exist_ok=True)
    blueprint_variables.write_text(
        """
import pandas as pd  # noqa: TID253
from sqlglot import exp
from sqlmesh import model


@model(
    "s.@{bp_name}",
    blueprints=[{"bp_name": "m", "var1": exp.to_column("v1"), "var2": 1}],
    kind="FULL",
    columns={"x": "INT"},
)
def entrypoint(context, *args, **kwargs):
    assert "bp_name" not in kwargs
    assert "var1" not in kwargs
    assert kwargs.get("var2") == "1"

    assert context.var("bp_name") is None
    assert context.var("var1") is None
    assert context.var("var2") == "1"

    assert context.blueprint_var("bp_name") == "m"
    assert context.blueprint_var("var1") == exp.to_column("v1")
    assert context.blueprint_var("var2") == 1

    return pd.DataFrame({"x": [1]})
        """
    )

    ctx = Context(
        config=Config(
            model_defaults=ModelDefaultsConfig(dialect="duckdb"),
            variables={"var2": "1"},
        ),
        paths=tmp_path,
    )
    assert len(ctx.models) == 1

    m = ctx.get_model("s.m", raise_if_missing=True)
    context = ExecutionContext(mocker.Mock(), {}, None, None)

    assert t.cast(pd.DataFrame, list(m.render(context=context))[0]).to_dict() == {"x": {0: 1}}


def test_python_model_depends_on_blueprints(tmp_path: Path) -> None:
    sql_model = tmp_path / "models" / "base_blueprints.sql"
    sql_model.parent.mkdir(parents=True, exist_ok=True)
    sql_model.write_text(
        """
        MODEL (
          name test_schema1.@{model_name},
          blueprints ((model_name := foo), (model_name := bar)),
          kind FULL
        );

        SELECT 1 AS id
        """
    )

    py_model = tmp_path / "models" / "depends_on_with_blueprint_vars.py"
    py_model.parent.mkdir(parents=True, exist_ok=True)
    py_model.write_text(
        """
import pandas as pd  # noqa: TID253
from sqlmesh import model

@model(
    "test_schema2.@model_name",
    columns={
        "id": "int",
    },
    blueprints=[
        {"model_name": "foo"},
        {"model_name": "bar"},
    ],
    depends_on=["test_schema1.@{model_name}"],
)
def entrypoint(context, *args, **kwargs):
    table = context.resolve_table(f"test_schema1.{context.blueprint_var('model_name')}")
    return context.fetchdf(f"SELECT * FROM {table}")"""
    )

    ctx = Context(
        config=Config(model_defaults=ModelDefaultsConfig(dialect="duckdb")),
        paths=tmp_path,
    )
    assert len(ctx.models) == 4

    ctx.plan(no_prompts=True, auto_apply=True)
    assert ctx.fetchdf("SELECT * FROM test_schema2.foo").to_dict() == {"id": {0: 1}}


@time_machine.travel("2020-01-01 00:00:00 UTC")
def test_dynamic_date_spine_model(assert_exp_eq):
    @macro()
    def get_current_date(evaluator):
        from sqlmesh.utils.date import now

        return f"'{now().date()}'"

    expressions = d.parse(
        """
        MODEL (name test_model, dialect duckdb);

        @DEF(curr_date, @get_current_date());

        WITH discount_promotion_dates AS (
          @date_spine('day', @curr_date::date - 90, @curr_date::date)
        )

        SELECT * FROM discount_promotion_dates
        """
    )
    model = load_sql_based_model(expressions)
    assert_exp_eq(
        model.render_query(),
        """
        WITH "discount_promotion_dates" AS (
          SELECT
            "_exploded"."date_day" AS "date_day"
          FROM UNNEST(CAST(GENERATE_SERIES(CAST('2020-01-01' AS DATE) - 90, CAST('2020-01-01' AS DATE), INTERVAL '1' DAY) AS DATE[])) AS "_exploded"("date_day")
        )
        SELECT
          "discount_promotion_dates"."date_day" AS "date_day"
        FROM "discount_promotion_dates" AS "discount_promotion_dates"
        """,
    )


def test_seed_dont_coerce_na_into_null(tmp_path):
    model_csv_path = (tmp_path / "model.csv").absolute()

    with open(model_csv_path, "w", encoding="utf-8") as fd:
        fd.write("code\nNA")

    expressions = d.parse(
        f"""
        MODEL (
            name db.seed,
            kind SEED (
              path '{str(model_csv_path)}',
              csv_settings (
                -- override NaN handling, such that no value can be coerced into NaN
                keep_default_na = false,
                na_values = (),
              ),
            ),
        );
    """
    )

    model = load_sql_based_model(expressions, path=Path("./examples/sushi/models/test_model.sql"))

    assert isinstance(model.kind, SeedKind)
    assert model.seed is not None
    assert len(model.seed.content) > 0
    assert next(model.render(context=None)).to_dict() == {"code": {0: "NA"}}


def test_seed_coerce_datetime(tmp_path):
    model_csv_path = (tmp_path / "model.csv").absolute()

    with open(model_csv_path, "w", encoding="utf-8") as fd:
        fd.write("bad_datetime\n9999-12-31 23:59:59")

    expressions = d.parse(
        f"""
        MODEL (
            name db.seed,
            kind SEED (
              path '{str(model_csv_path)}',
            ),
            columns (
              bad_datetime datetime,
            ),
        );
    """
    )

    model = load_sql_based_model(expressions, path=Path("./examples/sushi/models/test_model.sql"))
    df = next(model.render(context=None))
    assert df["bad_datetime"].iloc[0] == "9999-12-31 23:59:59"


def test_seed_invalid_date_column(tmp_path):
    model_csv_path = (tmp_path / "model.csv").absolute()

    with open(model_csv_path, "w", encoding="utf-8") as fd:
        fd.write("bad_date\n9999-12-31\n2025-01-01\n1000-01-01")

    expressions = d.parse(
        f"""
        MODEL (
            name db.seed,
            kind SEED (
              path '{str(model_csv_path)}',
            ),
            columns (
              bad_date date,
            ),
        );
    """
    )

    model = load_sql_based_model(expressions, path=Path("./examples/sushi/models/test_model.sql"))
    df = next(model.render(context=None))
    # The conversion to date should not raise an error
    assert df["bad_date"].to_list() == ["9999-12-31", "2025-01-01", "1000-01-01"]


def test_seed_missing_columns(tmp_path):
    model_csv_path = (tmp_path / "model.csv").absolute()

    with open(model_csv_path, "w", encoding="utf-8") as fd:
        fd.write("key,value\n1,2\n3,4")

    expressions = d.parse(
        f"""
        MODEL (
            name db.seed,
            kind SEED (
              path '{str(model_csv_path)}',
            ),
            columns (
              key int,
              value int,
              missing_column int,
            ),
        );
    """
    )

    model = load_sql_based_model(expressions, path=Path("./examples/sushi/models/test_model.sql"))
    with pytest.raises(
        ConfigError, match="Seed model 'db.seed' has missing columns: {'missing_column'}.*"
    ):
        next(model.render(context=None))


def test_missing_column_data_in_columns_key():
    expressions = d.parse(
        """
        MODEL (
            name db.seed,
            kind SEED (
              path '../seeds/waiter_names.csv',
            ),
            columns (
              culprit, other_column double,
            )
        );
    """
    )
    with pytest.raises(ConfigError, match="Missing data type for column 'culprit'."):
        load_sql_based_model(expressions, path=Path("./examples/sushi/models/test_model.sql"))


def test_ignored_rules_serialization():
    expressions = d.parse(
        """
        MODEL(
            name test_model,
            ignored_rules ['foo', 'bar']
        );

        SELECT * FROM tbl;
    """,
        default_dialect="bigquery",
    )

    model = load_sql_based_model(expressions)

    model_json = model.json()
    model_json_parsed = json.loads(model_json)

    assert "ignored_rules" not in model_json_parsed
    assert "ignored_rules_" not in model_json_parsed

    deserialized_model = SqlModel.parse_raw(model_json)
    assert deserialized_model.dict() == model.dict()


def test_data_hash_unchanged_when_column_type_uses_default_dialect():
    model = create_sql_model(
        "foo",
        parse_one("SELECT * FROM bla"),
        columns={"a": exp.DataType.build("int")},
        dialect="bigquery",
    )

    deserialized_model = SqlModel.parse_raw(model.json())

    assert model.columns_to_types_ == {"a": exp.DataType.build("int")}
    assert deserialized_model.columns_to_types_ == {"a": exp.DataType.build("bigint")}

    # int == int64 in bigquery
    assert model.data_hash == deserialized_model.data_hash


def test_transitive_dependency_of_metadata_only_object_is_metadata_only(tmp_path: Path) -> None:
    init_example_project(tmp_path, engine_type="duckdb", template=ProjectTemplate.EMPTY)

    test_model = tmp_path / "models/test_model.sql"
    test_model.parent.mkdir(parents=True, exist_ok=True)
    test_model.write_text("MODEL (name test_model, kind FULL); @metadata_macro(); SELECT 1 AS c")

    metadata_macro_code = """
from sqlglot import parse_one
from sqlmesh import macro

def get_parsed_query():
    return parse_one("SELECT 1")

@macro(metadata_only=True)
def metadata_macro(evaluator):
    if evaluator.runtime_stage == "evaluating":
        evaluator.engine_adapter.execute({query})"""

    metadata_macro = tmp_path / "macros/metadata_macro.py"
    metadata_macro.parent.mkdir(parents=True, exist_ok=True)
    metadata_macro.write_text(metadata_macro_code.format(query='"SELECT 1"'))

    ctx = Context(
        config=Config(model_defaults=ModelDefaultsConfig(dialect="duckdb")),
        paths=tmp_path,
    )

    model = ctx.get_model("test_model")
    python_env = model.python_env

    empty_executable = Executable(payload="")

    assert len(python_env) == 1
    assert (python_env.get("metadata_macro") or empty_executable).is_metadata

    ctx.plan(no_prompts=True, auto_apply=True)

    # This should make `parse_one` a dependency and so it'll be added in the python env
    metadata_macro.write_text(metadata_macro_code.format(query='parse_one("SELECT 1")'))

    ctx.load()
    model = ctx.get_model("test_model")
    python_env = model.python_env

    assert len(python_env) == 2
    assert (python_env.get("metadata_macro") or empty_executable).is_metadata
    assert (python_env.get("parse_one") or empty_executable).is_metadata

    plan = ctx.plan(no_prompts=True, auto_apply=True)
    ctx_diff = plan.context_diff

    assert len(ctx_diff.modified_snapshots) == 1

    new_snapshot, _ = ctx_diff.modified_snapshots['"test_model"']
    assert new_snapshot.change_category == SnapshotChangeCategory.METADATA

    # This should make `get_parsed_query` a dependency and so it'll be added in
    # the python env, carrying `parse_one` with it as another transitive dependency
    metadata_macro.write_text(metadata_macro_code.format(query="get_parsed_query()"))

    ctx.load()
    model = ctx.get_model("test_model")
    python_env = model.python_env

    assert len(python_env) == 3
    assert (python_env.get("metadata_macro") or empty_executable).is_metadata
    assert (python_env.get("get_parsed_query") or empty_executable).is_metadata
    assert (python_env.get("parse_one") or empty_executable).is_metadata

    plan = ctx.plan(no_prompts=True, auto_apply=True)
    ctx_diff = plan.context_diff

    assert len(ctx_diff.modified_snapshots) == 1

    new_snapshot, _ = ctx_diff.modified_snapshots['"test_model"']
    assert new_snapshot.change_category == SnapshotChangeCategory.METADATA


def test_vars_are_taken_into_account_when_propagating_metadata_status(tmp_path: Path) -> None:
    init_example_project(tmp_path, engine_type="duckdb", template=ProjectTemplate.EMPTY)

    test_model = tmp_path / "models/test_model.sql"
    test_model.parent.mkdir(parents=True, exist_ok=True)
    test_model.write_text(
        "MODEL (name test_model, kind FULL, blueprints ((v4 := 4, v5 := 5)));"
        "@m1_metadata_references_v1();"  # metadata macro, references v1 internally => v1 metadata
        "@m2_metadata_does_not_reference_var(@v2, @v3);"  # metadata macro => v2 metadata, v3 metadata
        "@m3_non_metadata_references_v4(@v3);"  # non-metadata macro, references v4 => v3, v4 are not metadata
        "SELECT 1 AS c;"
        "@m2_metadata_does_not_reference_var(@v6);"  # metadata macro => v6 is metadata
        "@m4_non_metadata_references_v6();"  # non-metadata macro, references v6 => v6 is not metadata
        "ON_VIRTUAL_UPDATE_BEGIN;"
        "@m3_non_metadata_references_v4(@v5);"  # non-metadata macro, metadata expression => v5 metadata
        "ON_VIRTUAL_UPDATE_END;"
    )

    macro_code = """
from sqlmesh import macro

@macro(metadata_only=True)
def m1_metadata_references_v1(evaluator):
    evaluator.var("v1")
    return None

@macro(metadata_only=True)
def m2_metadata_does_not_reference_var(evaluator, *args):
    return None

@macro()
def m3_non_metadata_references_v4(evaluator, *args):
    evaluator.var("v4")
    return None

@macro()
def m4_non_metadata_references_v6(evaluator):
    evaluator.var("v6")
    return None"""

    test_macros = tmp_path / "macros/test_macros.py"
    test_macros.parent.mkdir(parents=True, exist_ok=True)
    test_macros.write_text(macro_code)

    ctx = Context(
        config=Config(
            model_defaults=ModelDefaultsConfig(dialect="duckdb"),
            variables={"v1": 1, "v2": 2, "v3": 3, "v6": 6},
        ),
        paths=tmp_path,
    )
    model = ctx.get_model("test_model")

    python_env = model.python_env

    assert len(python_env) == 8
    assert "m1_metadata_references_v1" in python_env
    assert "m2_metadata_does_not_reference_var" in python_env
    assert "m3_non_metadata_references_v4" in python_env
    assert "m4_non_metadata_references_v6" in python_env

    variables = python_env.get(c.SQLMESH_VARS)
    metadata_variables = python_env.get(c.SQLMESH_VARS_METADATA)

    assert variables == Executable.value({"v3": 3, "v6": 6})
    assert metadata_variables == Executable.value({"v1": 1, "v2": 2}, is_metadata=True)

    blueprint_variables = python_env.get(c.SQLMESH_BLUEPRINT_VARS)
    blueprint_metadata_variables = python_env.get(c.SQLMESH_BLUEPRINT_VARS_METADATA)

    assert blueprint_variables == Executable.value({"v4": SqlValue(sql="4")})
    assert blueprint_metadata_variables == Executable.value(
        {"v5": SqlValue(sql="5")}, is_metadata=True
    )

    macro_evaluator = MacroEvaluator(python_env=python_env)

    assert macro_evaluator.locals == {
        "runtime_stage": "loading",
        "default_catalog": None,
        c.SQLMESH_VARS: {"v3": 3, "v6": 6},
        c.SQLMESH_VARS_METADATA: {"v1": 1, "v2": 2},
        c.SQLMESH_BLUEPRINT_VARS: {"v4": exp.Literal.number("4")},
        c.SQLMESH_BLUEPRINT_VARS_METADATA: {"v5": exp.Literal.number("5")},
    }
    assert macro_evaluator.var("v1") == 1
    assert macro_evaluator.var("v2") == 2
    assert macro_evaluator.var("v3") == 3
    assert macro_evaluator.var("v6") == 6
    assert macro_evaluator.blueprint_var("v4") == exp.Literal.number("4")
    assert macro_evaluator.blueprint_var("v5") == exp.Literal.number("5")

    query_with_vars = macro_evaluator.transform(
        parse_one("SELECT " + ", ".join(f"@v{var}, @VAR('v{var}')" for var in [1, 2, 3, 6]))
    )
    assert t.cast(exp.Expression, query_with_vars).sql() == "SELECT 1, 1, 2, 2, 3, 3, 6, 6"

    query_with_blueprint_vars = macro_evaluator.transform(
        parse_one("SELECT " + ", ".join(f"@v{var}, @BLUEPRINT_VAR('v{var}')" for var in [4, 5]))
    )
    assert t.cast(exp.Expression, query_with_blueprint_vars).sql() == "SELECT 4, 4, 5, 5"


def test_variable_mentioned_in_both_metadata_and_non_metadata_macro(tmp_path: Path) -> None:
    init_example_project(tmp_path, engine_type="duckdb", template=ProjectTemplate.EMPTY)

    test_model = tmp_path / "models/test_model.sql"
    test_model.parent.mkdir(parents=True, exist_ok=True)
    test_model.write_text(
        "MODEL (name test_model, kind FULL); @m1_references_v_metadata(); SELECT @m2_references_v_non_metadata() AS c;"
    )

    macro_code = """
from sqlmesh import macro

@macro(metadata_only=True)
def m1_references_v_metadata(evaluator):
    evaluator.var("v")
    return None

@macro()
def m2_references_v_non_metadata(evaluator):
    evaluator.var("v")
    return None"""

    test_macros = tmp_path / "macros/test_macros.py"
    test_macros.parent.mkdir(parents=True, exist_ok=True)
    test_macros.write_text(macro_code)

    ctx = Context(
        config=Config(model_defaults=ModelDefaultsConfig(dialect="duckdb"), variables={"v": 1}),
        paths=tmp_path,
    )
    model = ctx.get_model("test_model")

    python_env = model.python_env

    assert len(python_env) == 3
    assert set(python_env) > {"m1_references_v_metadata", "m2_references_v_non_metadata"}
    assert python_env.get(c.SQLMESH_VARS) == Executable.value({"v": 1})


def test_only_top_level_macro_func_impacts_var_descendant_metadata_status(tmp_path: Path) -> None:
    init_example_project(tmp_path, engine_type="duckdb", template=ProjectTemplate.EMPTY)

    test_model = tmp_path / "models/test_model.sql"
    test_model.parent.mkdir(parents=True, exist_ok=True)
    test_model.write_text(
        "MODEL (name test_model, kind FULL); @m1_metadata(@m2_non_metadata(@v)); SELECT 1 AS c;"
    )

    macro_code = """
from sqlmesh import macro

@macro(metadata_only=True)
def m1_metadata(evaluator, *args):
    return None

@macro()
def m2_non_metadata(evaluator, *args):
    return None"""

    test_macros = tmp_path / "macros/test_macros.py"
    test_macros.parent.mkdir(parents=True, exist_ok=True)
    test_macros.write_text(macro_code)

    ctx = Context(
        config=Config(model_defaults=ModelDefaultsConfig(dialect="duckdb"), variables={"v": 1}),
        paths=tmp_path,
    )
    model = ctx.get_model("test_model")

    python_env = model.python_env

    assert len(python_env) == 3
    assert set(python_env) > {"m1_metadata", "m2_non_metadata"}
    assert python_env.get(c.SQLMESH_VARS_METADATA) == Executable.value({"v": 1}, is_metadata=True)


def test_non_metadata_object_takes_precedence_over_metadata_only_object(tmp_path: Path) -> None:
    init_example_project(tmp_path, engine_type="duckdb", template=ProjectTemplate.EMPTY)

    test_model = tmp_path / "models/test_model.sql"
    test_model.parent.mkdir(parents=True, exist_ok=True)
    test_model.write_text("MODEL (name test_model, kind FULL); @m1(); @m2(); SELECT 1 AS c")

    macro_code = """
from sqlglot import parse_one
from sqlmesh import macro

def common_dep():
    pass

def m1_dep():
    pass

@macro(metadata_only=True)
def m1(evaluator):
    m1_dep()
    common_dep()
    if evaluator.runtime_stage == "evaluating":
        evaluator.engine_adapter.execute(parse_one("SELECT 1"))

@macro()
def m2(evaluator):
    common_dep()
    if evaluator.runtime_stage == "evaluating":
        evaluator.engine_adapter.execute(parse_one("SELECT 1"))"""

    test_macros = tmp_path / "macros/test_macros.py"
    test_macros.parent.mkdir(parents=True, exist_ok=True)
    test_macros.write_text(macro_code)

    ctx = Context(
        config=Config(model_defaults=ModelDefaultsConfig(dialect="duckdb")),
        paths=tmp_path,
    )
    model = ctx.get_model("test_model")
    empty_executable = Executable(payload="")

    python_env = model.python_env

    # Both `m1` and `m2` refer to `parse_one`, so for `m1` it would be a transitive metadata-only
    # object, but since the python env is a flat namespace and `parse_one` is also a dependency
    # of `m2`, it needs to be treated as non-metadata.
    assert len(python_env) == 5
    assert (python_env.get("m1") or empty_executable).is_metadata
    assert (python_env.get("m1_dep") or empty_executable).is_metadata
    assert not (python_env.get("m2") or empty_executable).is_metadata
    assert not (python_env.get("parse_one") or empty_executable).is_metadata
    assert not (python_env.get("common_dep") or empty_executable).is_metadata


def test_macros_referenced_in_metadata_statements_and_properties_are_metadata_only(
    tmp_path: Path,
) -> None:
    init_example_project(tmp_path, engine_type="duckdb", template=ProjectTemplate.EMPTY)

    test_model = tmp_path / "models/test_model.sql"
    test_model.parent.mkdir(parents=True, exist_ok=True)
    test_model.write_text(
        """
        MODEL (
          name test_model,
          kind FULL,
          signals (
            test_signal_always_true(arg1 := @m1(), arg2 := @non_metadata_macro())
          ),
          audits (
            non_zero_c1,
            unique_values(columns := @m2()),
          ),
          physical_properties (
            random_prop = @random_prop_macro()
          ),
        );

        SELECT
          1 AS c1,
          @zero_alt() AS c2,
          @zero_metadata() AS c3,
          @non_metadata_macro() AS c4;


        ON_VIRTUAL_UPDATE_BEGIN;

        @bla();
        @random_prop_macro();

        ON_VIRTUAL_UPDATE_END;

        """
    )

    macro_code = """
from sqlglot import exp
from sqlmesh import macro

def baz():
    pass

def bob():
    pass

@macro()
def bla():
    bob()

@macro()
def m1(evaluator):
    baz()
    return 1

@macro()
def m2(evaluator):
    return exp.column("c")

@macro()
def zero(evaluator):
    return 0

@macro()
def zero_alt(evaluator):
    return 0

@macro(metadata_only=True)
def zero_metadata(evaluator):
    return 0

@macro()
def non_metadata_macro(evaluator):
    return 1

@macro()
def random_prop_macro(evaluator):
    return 1"""

    test_macros = tmp_path / "macros/test_macros.py"
    test_macros.parent.mkdir(parents=True, exist_ok=True)
    test_macros.write_text(macro_code)

    signal_code = """
import typing as t

from sqlmesh import signal

def bar():
    pass

@signal()
def test_signal_always_true(batch, arg1, arg2):
    bar()
    return True"""

    test_signals = tmp_path / "signals/test_signals.py"
    test_signals.parent.mkdir(parents=True, exist_ok=True)
    test_signals.write_text(signal_code)

    audit_code = """
    AUDIT (
      name non_zero_c1,
    );

    SELECT
      *
    FROM @this_model
    WHERE
      c = @zero() OR c = @zero_alt() OR c = @zero_metadata();
    """

    test_audits = tmp_path / "audits/non_zero_c1.sql"
    test_audits.parent.mkdir(parents=True, exist_ok=True)
    test_audits.write_text(audit_code)

    ctx = Context(
        config=Config(model_defaults=ModelDefaultsConfig(dialect="duckdb")),
        paths=tmp_path,
    )
    model = ctx.get_model("test_model")
    empty_executable = Executable(payload="")

    python_env = model.python_env

    assert len(python_env) == 13
    assert (python_env.get("test_signal_always_true") or empty_executable).is_metadata
    assert (python_env.get("bar") or empty_executable).is_metadata
    assert (python_env.get("m1") or empty_executable).is_metadata
    assert (python_env.get("baz") or empty_executable).is_metadata
    assert (python_env.get("m2") or empty_executable).is_metadata
    assert (python_env.get("exp") or empty_executable).is_metadata
    assert (python_env.get("zero") or empty_executable).is_metadata
    assert (python_env.get("zero_metadata") or empty_executable).is_metadata
    assert (python_env.get("bla") or empty_executable).is_metadata
    assert (python_env.get("bob") or empty_executable).is_metadata

    # non_metadata_macro is referenced in the signal, which makes that reference "metadata only",
    # but it's also referenced in the model's query and the macro itself is not "metadata only",
    # so the corresponding executable needs to be included in the data hash calculation. The same
    # is true for zero_alt, which is referenced in the non_zero_c1 audit.
    assert not (python_env.get("zero_alt") or empty_executable).is_metadata
    assert not (python_env.get("non_metadata_macro") or empty_executable).is_metadata
    assert not (python_env.get("random_prop_macro") or empty_executable).is_metadata


def test_scd_type_2_full_history_restatement():
    assert ModelKindName.SCD_TYPE_2.full_history_restatement_only is True
    assert ModelKindName.SCD_TYPE_2_BY_TIME.full_history_restatement_only is True
    assert ModelKindName.SCD_TYPE_2_BY_COLUMN.full_history_restatement_only is True
    assert ModelKindName.INCREMENTAL_BY_TIME_RANGE.full_history_restatement_only is False


def test_python_model_boolean_values():
    @model(
        "db.test_model",
        kind=dict(
            name=ModelKindName.SCD_TYPE_2_BY_TIME,
            unique_key=["id"],
            disable_restatement=False,
        ),
        columns={"id": "string", "name": "string"},
        optimize_query=False,
    )
    def test_model(context, **kwargs):
        return pd.DataFrame([{"id": context.var("1")}])

    python_model = model.get_registry()["db.test_model"].model(
        module_path=Path("."), path=Path("."), dialect="duckdb"
    )

    assert python_model.kind.disable_restatement is False
    assert python_model.optimize_query is False


def test_var_in_def(assert_exp_eq):
    expressions = d.parse(
        """
        MODEL (
            name db.table,
            kind INCREMENTAL_BY_TIME_RANGE(
                time_column ds
            ),
        );

        @DEF(var, @start_ds);

        SELECT @var AS ds
    """
    )

    model = load_sql_based_model(expressions)

    assert_exp_eq(
        model.render_query(),
        """
        SELECT '1970-01-01' AS "ds"
        """,
    )


def test_formatting_flag_serde():
    expressions = d.parse(
        """
        MODEL(
            name test_model,
            formatting False,
        );
        SELECT * FROM tbl;
    """,
        default_dialect="duckdb",
    )

    model = load_sql_based_model(expressions)
    assert model.render_definition()[0].sql() == "MODEL (\nname test_model,\nformatting False\n)"

    model_json = model.json()
    assert "formatting" not in json.loads(model_json)

    deserialized_model = SqlModel.parse_raw(model_json)
    assert deserialized_model.dict() == model.dict()


def test_call_python_macro_from_jinja():
    def noop() -> None:
        print("noop")

    @macro()
    def test_runtime_stage(evaluator):
        noop()
        return evaluator.runtime_stage

    expressions = d.parse(
        """
        MODEL (
            name db.table,
            dialect spark,
            owner owner_name,
        );

        JINJA_QUERY_BEGIN;
        SELECT '{{ test_runtime_stage() }}' AS a, '{{ test_runtime_stage_jinja('bla') }}' AS b;
        JINJA_END;
    """
    )

    jinja_macros = JinjaMacroRegistry(
        root_macros={
            "test_runtime_stage_jinja": MacroInfo(
                definition="{% macro test_runtime_stage_jinja(value) %}{{ test_runtime_stage() }}_{{ value }}{% endmacro %}",
                depends_on=[],
            )
        }
    )

    model = load_sql_based_model(expressions, jinja_macros=jinja_macros)
    assert model.render_query().sql() == "SELECT 'loading' AS a, 'loading_bla' AS b"
    assert set(model.python_env) == {"noop", "test_runtime_stage"}


def test_python_env_references_are_unequal_but_point_to_same_definition(tmp_path: Path) -> None:
    # This tests for regressions against an edge case bug which was due to reloading modules
    # in sqlmesh.utils.metaprogramming.import_python_file. Depending on the module loading
    # order, we could get a "duplicate symbol in python env" error, even though the references
    # essentially pointed to the same definition (e.g. function or class).
    init_example_project(tmp_path, engine_type="duckdb", template=ProjectTemplate.EMPTY)

    db_path = str(tmp_path / "db.db")
    db_connection = DuckDBConnectionConfig(database=db_path)

    config = Config(
        gateways={"duckdb": GatewayConfig(connection=db_connection)},
        model_defaults=ModelDefaultsConfig(dialect="duckdb"),
    )

    file_a = tmp_path / "macros" / "a.py"
    file_b = tmp_path / "macros" / "b.py"
    file_c = tmp_path / "macros" / "c.py"

    file_a.write_text(
        """from macros.c import target

def f1():
    target()
"""
    )
    file_b.write_text(
        """from sqlmesh import macro

from macros.a import f1
from macros.c import target

@macro()
def first_macro(evaluator):
    f1()

@macro()
def second_macro(evaluator):
    target()
"""
    )
    file_c.write_text(
        """def target():
    pass
"""
    )

    model_file = tmp_path / "models" / "model.sql"
    model_file.write_text("MODEL (name a); @first_macro(); @second_macro(); SELECT 1 AS c")

    ctx = Context(paths=tmp_path, config=config, load=False)
    loader = ctx._loaders[0]

    original_glob_paths = loader._glob_paths

    def _patched_glob_paths(path, *args, **kwargs):
        if path == tmp_path / "macros":
            yield from [file_a, file_c, file_b]
        else:
            yield from original_glob_paths(path, *args, **kwargs)

    # We force the import order to be a.py -> c.py -> b.py:
    #
    # 1. a.py is loaded, so "macros", "macros.a" and "macros.c" are loaded in sys.modules
    # 2. c.py is loaded, so "macros" and "macros.c" are reloaded in sys.modules
    # 3. b.py is loaded, so "macros" is reloaded and "macros.b" is loaded in sys.modules
    #
    # (1) => id(sys.modules["macros.a"].target) == id(sys.modules["macros.c"].target) == X
    # (2) => id(sys.modules["macros.c"].target) == Y != X == id(sys.modules["macros.a"].target)
    # (3) => affects neither sys.modules["macros.a"] nor sys.modules["macros.c"], just loads the macros
    #
    # At this point we have two different function instances, one in sys.modules["macros.a"] and one
    # in sys.modules["macros.c"], which encapsulate the same definition (source code). This used to
    # lead to a crash, because we prohibit unequal objects with the same name in the python env.
    with patch.object(loader, "_glob_paths", side_effect=_patched_glob_paths):
        ctx.load()

    model = ctx.models['"a"']
    python_env = model.python_env

    assert len(python_env) == 4
    assert python_env.get("target") == Executable(
        payload="def target():\n    pass", name="target", path="macros/c.py"
    )


def test_unequal_duplicate_python_env_references_are_prohibited(tmp_path: Path) -> None:
    init_example_project(tmp_path, engine_type="duckdb", template=ProjectTemplate.EMPTY)

    db_path = str(tmp_path / "db.db")
    db_connection = DuckDBConnectionConfig(database=db_path)
    config = Config(
        gateways={"duckdb": GatewayConfig(connection=db_connection)},
        model_defaults=ModelDefaultsConfig(dialect="duckdb"),
    )

    file_a = tmp_path / "macros" / "unimportant_macro.py"
    file_b = tmp_path / "macros" / "just_f.py"

    file_a.write_text(
        """from sqlmesh import macro
from macros.just_f import f

a = False

@macro()
def unimportant_macro(evaluator):
    print(a)
    f()
    return 1
"""
    )
    file_b.write_text(
        """a = 0

def f():
    print(a)
"""
    )

    model_file = tmp_path / "models" / "model.sql"
    model_file.write_text("MODEL (name m); SELECT @unimportant_macro() AS unimportant_macro")

    with pytest.raises(SQLMeshError, match=r"duplicate definitions found"):
        Context(paths=tmp_path, config=config)


def test_semicolon_is_metadata_only_change(tmp_path, assert_exp_eq):
    init_example_project(tmp_path, engine_type="duckdb", template=ProjectTemplate.EMPTY)

    db_connection = DuckDBConnectionConfig(database=str(tmp_path / "db.db"))
    config = Config(
        gateways={"duckdb": GatewayConfig(connection=db_connection)},
        model_defaults=ModelDefaultsConfig(dialect="duckdb"),
    )

    model_file = tmp_path / "models" / "model_with_semicolon.sql"
    model_file.write_text(
        """
        MODEL (
          name sqlmesh_example.incremental_model_with_semicolon,
          kind INCREMENTAL_BY_TIME_RANGE (
            time_column event_date
          ),
          start '2020-01-01',
          cron '@daily',
          grain (id, event_date)
        );

        SELECT
          1 AS id,
          1 AS item_id,
          CAST('2020-01-01' AS DATE) AS event_date
        ;

        --Just a comment
        """
    )

    ctx = Context(paths=tmp_path, config=config)
    model = ctx.get_model("sqlmesh_example.incremental_model_with_semicolon")

    assert not model.pre_statements
    assert not model.post_statements

    assert_exp_eq(
        model.render_query(),
        'SELECT 1 AS "id", 1 AS "item_id", CAST(\'2020-01-01\' AS DATE) AS "event_date"',
    )
    ctx.format()

    assert (
        model_file.read_text()
        == """MODEL (
  name sqlmesh_example.incremental_model_with_semicolon,
  kind INCREMENTAL_BY_TIME_RANGE (
    time_column event_date
  ),
  start '2020-01-01',
  cron '@daily',
  grain (id, event_date)
);

SELECT
  1 AS id,
  1 AS item_id,
  '2020-01-01'::DATE AS event_date;

/* Just a comment */"""
    )

    ctx.plan(no_prompts=True, auto_apply=True)

    model_file = tmp_path / "models" / "model_with_semicolon.sql"
    model_file.write_text(
        """
        MODEL (
          name sqlmesh_example.incremental_model_with_semicolon,
          kind INCREMENTAL_BY_TIME_RANGE (
            time_column event_date
          ),
          start '2020-01-01',
          cron '@daily',
          grain (id, event_date)
        );

        SELECT
          1 AS id,
          1 AS item_id,
          CAST('2020-01-01' AS DATE) AS event_date
        """
    )

    ctx.load()
    plan = ctx.plan(no_prompts=True, auto_apply=True)

    assert len(plan.context_diff.modified_snapshots) == 1
    assert len(plan.new_snapshots) == 1
    assert plan.new_snapshots[0].is_metadata


def test_invalid_audit_reference():
    sql = """
    MODEL (
      name test,
      audits (not_nulll (columns := (id)))
    );

    SELECT
      1 AS id
    """
    expressions = d.parse(sql)

    with pytest.raises(ConfigError, match="Audit 'not_nulll' is undefined"):
        load_sql_based_model(expressions)


def test_invalid_signal_reference():
    sql = """
    MODEL (
      name test,
      signals (s())
    );

    SELECT
      1 AS id
    """
    expressions = d.parse(sql)

    with pytest.raises(ConfigError, match="Signal 's' is undefined"):
        load_sql_based_model(expressions)


def test_scd_time_data_type_does_not_cause_diff_after_deserialization() -> None:
    for dialect in (
        "athena",
        "bigquery",
        "clickhouse",
        "databricks",
        "duckdb",
        "dune",
        "hive",
        "mysql",
        "postgres",
        "presto",
        "redshift",
        "snowflake",
        "spark",
        "trino",
        "tsql",
    ):
        sql = f"""
        MODEL (
          name test_schema.test_model,
          kind SCD_TYPE_2_BY_COLUMN (
            unique_key ARRAY(col),
            columns ARRAY(col),
            invalidate_hard_deletes TRUE,
            on_destructive_change error
          ),
          dialect {dialect}
        );

        SELECT
          1 AS col
        """

        model = load_sql_based_model(d.parse(sql))
        deserialized_model = SqlModel.parse_raw(model.json())

        assert model.data_hash == deserialized_model.data_hash


def test_python_env_includes_file_path_in_render_definition():
    @model(
        "db.test_model_path",
        kind=dict(
            name=ModelKindName.SCD_TYPE_2_BY_TIME,
            unique_key=["id"],
            disable_restatement=False,
        ),
        columns={"id": "string", "name": "string"},
        optimize_query=False,
    )
    def test_model(context, **kwargs):
        return pd.DataFrame([{"id": context.var("1")}])

    python_model = model.get_registry()["db.test_model_path"].model(
        module_path=Path("."), path=Path("."), dialect="duckdb"
    )

    model_executable_str = python_model.render_definition()[1].sql()
    # Make sure the file path is included in the render definition
    assert "# tests/core/test_model.py" in model_executable_str


def test_resolve_interpolated_variables_when_parsing_python_deps():
    @model(
        name="bla.test_interpolate_var_in_dep_py",
        kind="full",
        columns={'"col"': "int"},
    )
    def unimportant_testing_model(context, **kwargs):
        table1 = context.resolve_table(f"{context.var('schema_name')}.table_name")
        table2 = context.resolve_table(f"{context.blueprint_var('schema_name')}.table_name")

        return context.fetchdf(exp.select("*").from_(table))

    m = model.get_registry()["bla.test_interpolate_var_in_dep_py"].model(
        module_path=Path("."),
        path=Path("."),
        variables={"schema_name": "foo"},
        blueprint_variables={"schema_name": "baz"},
    )

    assert m.depends_on == {'"foo"."table_name"', '"baz"."table_name"'}
    assert m.python_env.get(c.SQLMESH_VARS) == Executable.value({"schema_name": "foo"})
    assert m.python_env.get(c.SQLMESH_BLUEPRINT_VARS) == Executable.value({"schema_name": "baz"})

    @macro()
    def unimportant_testing_macro(evaluator, *projections):
        evaluator.var(f"{evaluator.var('selector')}_variable")
        evaluator.var(f"{evaluator.blueprint_var('selector')}_variable")

        return exp.select(*[f'{p} AS "{p}"' for p in projections])

    m = load_sql_based_model(
        d.parse(
            """
            MODEL (
                name bla.test_interpolate_var_in_dep_sql
            );

            @unimportant_testing_macro();

            SELECT
              1 AS c
            """,
        ),
        variables={"selector": "bla", "bla_variable": 1, "baz_variable": 2},
        blueprint_variables={"selector": "baz"},
    )

    assert m.python_env.get(c.SQLMESH_VARS) == Executable.value(
        {"selector": "bla", "bla_variable": 1, "baz_variable": 2},
        sort_root_dict=True,
    )
    assert m.python_env.get(c.SQLMESH_BLUEPRINT_VARS) == Executable.value(
        {"selector": "baz"}, sort_root_dict=True
    )


def test_extract_schema_in_post_statement(tmp_path: Path) -> None:
    init_example_project(tmp_path, engine_type="duckdb", template=ProjectTemplate.EMPTY)

    config = Config(model_defaults=ModelDefaultsConfig(dialect="duckdb"))

    model1 = tmp_path / "models" / "parent_model.sql"
    model1.parent.mkdir(parents=True, exist_ok=True)
    model1.write_text("MODEL (name x); SELECT 1 AS c")

    model2 = tmp_path / "models" / "child_model.sql"
    model2.parent.mkdir(parents=True, exist_ok=True)
    model2.write_text(
        """
        MODEL (name y);
        SELECT c FROM x;
        ON_VIRTUAL_UPDATE_BEGIN;
        @check_schema('y');
        @check_self_schema();
        ON_VIRTUAL_UPDATE_END;
        """
    )

    check_schema = tmp_path / "macros/check_schema.py"
    check_schema.parent.mkdir(parents=True, exist_ok=True)
    check_schema.write_text("""
from sqlglot import exp
from sqlmesh import macro

@macro()
def check_schema(evaluator, model_name: str):
    if evaluator.runtime_stage != 'loading':
        assert evaluator.columns_to_types(model_name) == {"c": exp.DataType.build("INT")}

@macro()
def check_self_schema(evaluator):
    if evaluator.runtime_stage != 'loading':
        assert evaluator.columns_to_types(evaluator.this_model_fqn) == {"c": exp.DataType.build("INT")}
""")

    context = Context(paths=tmp_path, config=config)
    context.plan(no_prompts=True, auto_apply=True)


def test_model_relies_on_os_getenv(tmp_path: Path, monkeypatch: pytest.MonkeyPatch) -> None:
    init_example_project(tmp_path, engine_type="duckdb", template=ProjectTemplate.EMPTY)

    (tmp_path / "macros" / "getenv_macro.py").write_text(
        """
from os import getenv
from sqlmesh import macro

@macro()
def getenv_macro(evaluator):
    getenv("foo", None)
    return 1"""
    )
    (tmp_path / "models" / "model.sql").write_text(
        "MODEL (name test); SELECT @getenv_macro() AS foo"
    )

    monkeypatch.chdir(tmp_path)
    ctx = Context(paths=tmp_path)


def test_invalid_sql_model_query() -> None:
    for kind in ("", ", KIND FULL"):
        expressions = d.parse(
            f"""
            MODEL (name db.table{kind});

            JINJA_STATEMENT_BEGIN;
            SELECT 1 AS c;
            JINJA_END;
            """
        )

        with pytest.raises(
            ConfigError,
            match=r"^A query is required and must be a SELECT statement, a UNION statement, or a JINJA_QUERY block.*",
        ):
            load_sql_based_model(expressions)


def test_query_label_and_authorization_macro() -> None:
    @macro()
    def test_query_label_macro(evaluator):
        return "[('key', 'value')]"

    @macro()
    def test_authorization_macro(evaluator):
        return exp.Literal.string("test_authorization")

    expressions = d.parse(
        """
        MODEL (
           name db.table,
           session_properties (
            query_label = @test_query_label_macro(),
            authorization = @test_authorization_macro()
           )
        );

        SELECT 1 AS c;
        """
    )

    model = load_sql_based_model(expressions)
    assert model.session_properties == {
        "query_label": d.parse_one("@test_query_label_macro()"),
        "authorization": d.parse_one("@test_authorization_macro()"),
    }

    assert model.render_session_properties() == {
        "query_label": d.parse_one("[('key', 'value')]"),
        "authorization": d.parse_one("'test_authorization'"),
    }


def test_boolean_property_validation() -> None:
    expressions = d.parse(
        """
        MODEL (
           name db.table,
           enabled @IF(TRUE, TRUE, FALSE),
           dialect tsql
        );

        SELECT 1 AS c;
        """
    )
    model = load_sql_based_model(expressions, dialect="tsql")
    assert model.enabled


def test_datetime_without_timezone_variable_redshift() -> None:
    expressions = d.parse(
        """
        MODEL (
            name test,
            kind INCREMENTAL_BY_TIME_RANGE (
                time_column test_time_col,
                batch_size 1,
                batch_concurrency 1
            ),
            start '2025-06-01',
            dialect redshift
        );

        SELECT @start_dtntz AS test_time_col
        """
    )
    model = load_sql_based_model(expressions, dialect="redshift")

    assert (
        model.render_query_or_raise().sql("redshift")
        == '''SELECT CAST('1970-01-01 00:00:00' AS TIMESTAMP) AS "test_time_col"'''
    )


def test_python_model_cron_with_blueprints(tmp_path: Path) -> None:
    init_example_project(tmp_path, engine_type="duckdb", template=ProjectTemplate.EMPTY)

    cron_blueprint_model = tmp_path / "models" / "cron_blueprint.py"
    cron_blueprint_model.parent.mkdir(parents=True, exist_ok=True)
    cron_blueprint_model.write_text(
        """
import typing as t
from datetime import datetime

import pandas as pd
from sqlmesh import ExecutionContext, model

@model(
    "@{customer}.some_table",
    kind="FULL",
    cron="@'*/@{min} * * * *'",
    blueprints=[
        {"customer": "customer1", "field_a": "x", "field_b": "y", "min": 5},
        {"customer": "customer2", "field_a": "z", "field_b": "w", "min": 10},
    ],
    columns={
        "field_a": "text",
        "field_b": "text",
        "customer": "text",
    },
    enabled=True
)
def entrypoint(
    context: ExecutionContext,
    start: datetime,
    end: datetime,
    execution_time: datetime,
    **kwargs: t.Any,
) -> pd.DataFrame:
    return pd.DataFrame(
        {
            "field_a": [context.blueprint_var("field_a")],
            "field_b": [context.blueprint_var("field_b")],
            "customer": [context.blueprint_var("customer")],
        }
    )
"""
    )

    context = Context(
        paths=tmp_path, config=Config(model_defaults=ModelDefaultsConfig(dialect="duckdb"))
    )
    models = context.models

    # Test first blueprint
    customer1_model = models.get('"memory"."customer1"."some_table"')
    assert customer1_model is not None
    assert customer1_model.cron == "*/5 * * * *"
    assert customer1_model.enabled
    assert "blueprints" not in customer1_model.all_fields()
    assert customer1_model.python_env.get(c.SQLMESH_BLUEPRINT_VARS) == Executable.value(
        {"customer": "customer1", "field_a": "x", "field_b": "y"}
    )

    # Test second blueprint
    customer2_model = models.get('"memory"."customer2"."some_table"')
    assert customer2_model is not None
    assert customer2_model.cron == "*/10 * * * *"
    assert customer2_model.python_env.get(c.SQLMESH_BLUEPRINT_VARS) == Executable.value(
        {"customer": "customer2", "field_a": "z", "field_b": "w"}
    )

    # Test that the models can be planned and applied
    context.plan(no_prompts=True, auto_apply=True, no_diff=True)

    # Verify the data
    assert context.fetchdf('from "memory"."customer1"."some_table"').to_dict() == {
        "field_a": {0: "x"},
        "field_b": {0: "y"},
        "customer": {0: "customer1"},
    }
    assert context.fetchdf('from "memory"."customer2"."some_table"').to_dict() == {
        "field_a": {0: "z"},
        "field_b": {0: "w"},
        "customer": {0: "customer2"},
    }


def test_python_model_cron_macro_rendering(tmp_path: Path) -> None:
    init_example_project(tmp_path, engine_type="duckdb", template=ProjectTemplate.EMPTY)

    cron_macro_model = tmp_path / "models" / "cron_macro.py"
    cron_macro_model.parent.mkdir(parents=True, exist_ok=True)
    cron_macro_model.write_text(
        """
import pandas as pd
from sqlmesh import model

@model(
    "msc.test_cron_model",
    kind="FULL",
    cron="@{cron_schedule}",
    columns={"a": "int"},
)
def entrypoint(context, **kwargs):
    return pd.DataFrame([{"a": 1}])
"""
    )

    # Test with cron alias
    context_daily = Context(
        paths=tmp_path,
        config=Config(
            model_defaults=ModelDefaultsConfig(dialect="duckdb"),
            variables={"cron_schedule": "@daily"},
        ),
    )
    model_daily = context_daily.models.get('"memory"."msc"."test_cron_model"')

    assert model_daily is not None
    assert model_daily.cron == "@daily"

    # Test with cron expression
    context_expr = Context(
        paths=tmp_path,
        config=Config(
            model_defaults=ModelDefaultsConfig(dialect="duckdb"),
            variables={"cron_schedule": "0 */2 * * *"},
        ),
    )
    model_expr = context_expr.models.get('"memory"."msc"."test_cron_model"')
    assert model_expr is not None
    assert model_expr.cron == "0 */2 * * *"


def test_python_model_normal_cron(tmp_path: Path) -> None:
    init_example_project(tmp_path, engine_type="duckdb", template=ProjectTemplate.EMPTY)

    cron_macro_model = tmp_path / "models" / "cron_macro.py"
    cron_macro_model.parent.mkdir(parents=True, exist_ok=True)
    cron_macro_model.write_text(
        """
import pandas as pd
from sqlmesh import model

@model(
    "msc.normal_test_cron_model",
    kind="FULL",
    cron="@daily",
    columns={"a": "int"},
)
def entrypoint(context, **kwargs):
    return pd.DataFrame([{"a": 1}])
"""
    )

    # Test with cron alias
    context_daily = Context(
        paths=tmp_path,
        config=Config(
            model_defaults=ModelDefaultsConfig(dialect="duckdb"),
            variables={"cron_schedule": "@daily"},
        ),
    )
    model_daily = context_daily.models.get('"memory"."msc"."normal_test_cron_model"')

    assert model_daily is not None
    assert model_daily.cron == "@daily"


def test_render_query_optimize_query_false(assert_exp_eq, sushi_context):
    snapshots = sushi_context.snapshots

    model = sushi_context.get_model("sushi.top_waiters")
    model = model.copy(update={"optimize_query": False})

    upstream_model_version = sushi_context.get_snapshot("sushi.waiter_revenue_by_day").version

    assert_exp_eq(
        model.render_query(snapshots=snapshots).sql(),
        f"""
        WITH "test_macros" AS (
          SELECT
            2 AS "lit_two",
            "revenue" * 2.0 AS "sql_exp",
            CAST("revenue" AS TEXT) AS "sql_lit"
          FROM "memory"."sqlmesh__sushi"."sushi__waiter_revenue_by_day__{upstream_model_version}" AS "waiter_revenue_by_day" /* memory.sushi.waiter_revenue_by_day */
        )
        SELECT
          CAST("waiter_id" AS INT) AS "waiter_id",
          CAST("revenue" AS DOUBLE) AS "revenue"
        FROM "memory"."sqlmesh__sushi"."sushi__waiter_revenue_by_day__{upstream_model_version}" AS "waiter_revenue_by_day" /* memory.sushi.waiter_revenue_by_day */
        WHERE
          "event_date" = (
            SELECT
              MAX("event_date")
            FROM "memory"."sqlmesh__sushi"."sushi__waiter_revenue_by_day__{upstream_model_version}" AS "waiter_revenue_by_day" /* memory.sushi.waiter_revenue_by_day */
          )
        ORDER BY
          "revenue" DESC
        LIMIT 10
        """,
    )


def test_each_macro_with_paren_expression_arg(assert_exp_eq):
    expressions = d.parse(
        """
        MODEL (
            name dataset.@table_name,
            kind VIEW,
            blueprints (
                (
                    table_name := model1,
                    event_columns := (
                        'value' AS property1,
                        'value' AS property2
                    )
                ),
                (
                    table_name := model2,
                    event_columns := (
                        'value' AS property1
                    )
                )
            ),
        );

        SELECT @EACH(@event_columns, x -> x)
        """
    )

    models = load_sql_based_models(expressions, lambda _: {})

    # Should generate 2 models from the blueprints
    assert len(models) == 2

    # Get the models sorted by name for consistent testing
    model1 = next(m for m in models if "model1" in m.name)
    model2 = next(m for m in models if "model2" in m.name)

    # Verify model names
    assert model1.name == "dataset.model1"
    assert model2.name == "dataset.model2"

    assert_exp_eq(
        model1.render_query(),
        """
        SELECT
          'value' AS "property1",
          'value' AS "property2"
        """,
    )

    assert_exp_eq(
        model2.render_query(),
        """
        SELECT
          'value' AS "property1"
        """,
    )


@pytest.mark.parametrize(
    "macro_func, variables",
    [
        ("@M(@v1)", {"v1"}),
        ("@M(@{v1})", {"v1"}),
        ("@M(@SQL('@v1'))", {"v1"}),
        ("@M(@'@{v1}_foo')", {"v1"}),
        ("@M1(@VAR('v1'))", {"v1"}),
        ("@M1(@v1, @M2(@v2), @BLUEPRINT_VAR('v3'))", {"v1", "v2", "v3"}),
        ("@M1(@BLUEPRINT_VAR(@VAR('v1')))", {"v1"}),
    ],
)
def test_extract_macro_func_variable_references(macro_func: str, variables: t.Set[str]) -> None:
    from sqlmesh.core.model.common import _extract_macro_func_variable_references

    macro_func_ast = parse_one(macro_func)
    assert _extract_macro_func_variable_references(macro_func_ast, True)[0] == variables


def test_text_diff_column_descriptions():
    """Test that column_descriptions changes are visible in text_diff."""
    # Create model without column descriptions
    model1 = create_sql_model(
        name="test.model",
        query=parse("SELECT id, name FROM upstream")[0],
    )

    # Create model with column descriptions
    model2 = create_sql_model(
        name="test.model",
        query=parse("SELECT id, name FROM upstream")[0],
        column_descriptions={"id": "User identifier", "name": "User name"},
    )

    # Verify the diff shows the column_descriptions
    diff = model1.text_diff(model2)
    assert diff, "Expected diff to show column_descriptions change"
    assert "+    id = 'User identifier'," in diff
    assert "+    name = 'User name'" in diff

    # Verify reverse diff also works
    diff = model2.text_diff(model1)
    assert diff, "Expected reverse diff to show column_descriptions removal"
    assert "-    id = 'User identifier'," in diff
    assert "-    name = 'User name'" in diff


def test_text_diff_optimize_query():
    """Test that optimize_query changes are visible in text_diff."""
    # Create model without optimize_query
    model1 = create_sql_model(
        name="test.model",
        query=parse("SELECT id, name FROM upstream")[0],
    )

    # Create model with optimize_query enabled
    model2 = create_sql_model(
        name="test.model",
        query=parse("SELECT id, name FROM upstream")[0],
        optimize_query=True,
    )

    # Verify the diff shows the optimize_query change
    diff = model1.text_diff(model2)
    assert diff, "Expected diff to show optimize_query change"
    assert "+  optimize_query" in diff.lower()


def test_raw_jinja_raw_tag():
    expressions = d.parse(
        """
        MODEL (name test);

        JINJA_QUERY_BEGIN;
        SELECT {% raw %} '{{ foo }}' {% endraw %} AS col;
        JINJA_END;
        """
    )

    model = load_sql_based_model(expressions)
    assert model.render_query().sql() == "SELECT '{{ foo }}' AS \"col\""


def test_use_original_sql():
    expressions = d.parse(
        """
        MODEL (name test);

        CREATE TABLE pre (
          a INT
        );

        SELECT
          1,
          2;

        CREATE TABLE post (
          b INT
        );
        """
    )

    model = load_sql_based_model(expressions)
    assert model.query_.sql == "SELECT\n          1,\n          2"
    assert model.pre_statements_[0].sql == "CREATE TABLE pre (\n          a INT\n        )"
    assert model.post_statements_[0].sql == "CREATE TABLE post (\n          b INT\n        );"

    # Now manually create the model and make sure that the original SQL is not used
    model_query = d.parse_one("SELECT 1 AS one")
    assert model_query.meta["sql"] == "SELECT 1 AS one"
    model_query = model_query.select("2 AS two")

    pre_statements = [d.parse_one("CREATE TABLE pre (\n          a INT\n        )")]
    post_statements = [d.parse_one("CREATE TABLE post (\n          b INT\n        );")]

    model = create_sql_model(
        "test",
        model_query,
        pre_statements=pre_statements,
        post_statements=post_statements,
    )
    assert model.query_.sql == "SELECT 1 AS one, 2 AS two"
    assert model.pre_statements_[0].sql == "CREATE TABLE pre (a INT)"
    assert model.post_statements_[0].sql == "CREATE TABLE post (b INT)"


def test_case_sensitive_macro_locals(tmp_path: Path) -> None:
    init_example_project(tmp_path, engine_type="duckdb", template=ProjectTemplate.EMPTY)

    db_path = str(tmp_path / "db.db")
    db_connection = DuckDBConnectionConfig(database=db_path)

    config = Config(
        gateways={"gw": GatewayConfig(connection=db_connection)},
        model_defaults=ModelDefaultsConfig(dialect="duckdb"),
    )

    macro_file = tmp_path / "macros" / "some_macro_with_globals.py"
    macro_file.parent.mkdir(parents=True, exist_ok=True)
    macro_file.write_text(
        """from sqlmesh import macro

x = 1
X = 2

@macro()
def my_macro(evaluator):
    assert evaluator.locals.get("x") == 1
    assert evaluator.locals.get("X") == 2

    return x + X
"""
    )
    test_model = tmp_path / "models" / "test_model.sql"
    test_model.parent.mkdir(parents=True, exist_ok=True)
    test_model.write_text("MODEL (name test_model, kind FULL); SELECT @my_macro() AS c")

    context = Context(paths=tmp_path, config=config)
    model = context.get_model("test_model", raise_if_missing=True)

    assert model.render_query_or_raise().sql() == 'SELECT 3 AS "c"'


def test_grants():
    expressions = d.parse("""
        MODEL (
            name test.table,
            kind FULL,
            grants (
                'select' = ['user1', 123, admin_role, 'user2'],
                'insert' = 'admin',
                'roles/bigquery.dataViewer' = ["group:data_eng@company.com", 'user:someone@company.com'],
                'update' = 'admin'
            )
        );
        SELECT 1 as id
    """)
    model = load_sql_based_model(expressions)
    assert model.grants == {
        "select": ["user1", "123", "admin_role", "user2"],
        "insert": ["admin"],
        "roles/bigquery.dataViewer": ["group:data_eng@company.com", "user:someone@company.com"],
        "update": ["admin"],
    }

    model = create_sql_model(
        "db.table",
        parse_one("SELECT 1 AS id"),
        kind="FULL",
        grants={
            "select": ["user1", "user2"],
            "insert": ["admin"],
            "roles/bigquery.dataViewer": "user:data_eng@company.com",
        },
    )
    assert model.grants == {
        "select": ["user1", "user2"],
        "insert": ["admin"],
        "roles/bigquery.dataViewer": ["user:data_eng@company.com"],
    }


@pytest.mark.parametrize(
    "kind",
    [
        "FULL",
        "VIEW",
        SeedKind(path="test.csv"),
        IncrementalByTimeRangeKind(time_column="ds"),
        IncrementalByUniqueKeyKind(unique_key="id"),
    ],
)
def test_grants_valid_model_kinds(kind: t.Union[str, _ModelKind]):
    model = create_sql_model(
        "db.table",
        parse_one("SELECT 1 AS id"),
        kind=kind,
        grants={"select": ["user1", "user2"], "insert": ["admin_user"]},
    )
    assert model.grants == {"select": ["user1", "user2"], "insert": ["admin_user"]}


@pytest.mark.parametrize(
    "kind",
    [
        "EXTERNAL",
        "EMBEDDED",
    ],
)
def test_grants_invalid_model_kind_errors(kind: str):
    with pytest.raises(ValidationError, match=rf".*grants cannot be set for {kind}.*"):
        create_sql_model(
            "db.table",
            parse_one("SELECT 1 AS id"),
            kind=kind,
            grants={"select": ["user1"], "insert": ["admin_user"]},
        )


def test_model_kind_supports_grants():
    assert FullKind().supports_grants is True
    assert ViewKind().supports_grants is True
    assert IncrementalByTimeRangeKind(time_column="ds").supports_grants is True
    assert IncrementalByUniqueKeyKind(unique_key=["id"]).supports_grants is True
    assert SCDType2ByTimeKind(unique_key=["id"]).supports_grants is True

    assert EmbeddedKind().supports_grants is False
    assert ExternalKind().supports_grants is False


def test_grants_validation_no_grants():
    model = create_sql_model("db.table", parse_one("SELECT 1 AS id"), kind="FULL")
    assert model.grants is None


def test_grants_validation_empty_grantees():
    model = create_sql_model(
        "db.table", parse_one("SELECT 1 AS id"), kind="FULL", grants={"select": []}
    )
    assert model.grants == {"select": []}


def test_grants_single_value_conversions():
    expressions = d.parse(f"""
        MODEL (
            name test.nested_arrays,
            kind FULL,
            grants (
                'select' = "user1", update = user2
            )
        );
        SELECT 1 as id
    """)
    model = load_sql_based_model(expressions)
    assert model.grants == {"select": ["user1"], "update": ["user2"]}

    model = create_sql_model(
        "db.table",
        parse_one("SELECT 1 AS id"),
        kind="FULL",
        grants={"select": "user1", "insert": 123},
    )
    assert model.grants == {"select": ["user1"], "insert": ["123"]}


@pytest.mark.parametrize(
    "grantees",
    [
        "('user1', ('user2', 'user3'), 'user4')",
        "('user1', ['user2', 'user3'], user4)",
        "['user1', ['user2', user3], 'user4']",
        "[user1, ('user2', \"user3\"), 'user4']",
    ],
)
def test_grants_array_flattening(grantees: str):
    expressions = d.parse(f"""
        MODEL (
            name test.nested_arrays,
            kind FULL,
            grants (
                'select' = {grantees}
            )
        );
        SELECT 1 as id
    """)
    model = load_sql_based_model(expressions)
    assert model.grants == {"select": ["user1", "user2", "user3", "user4"]}


def test_grants_macro_var_resolved():
    expressions = d.parse("""
        MODEL (
            name test.macro_grants,
            kind FULL,
            grants (
                'select' = @VAR('readers'),
                'insert' = @VAR('writers')
            )
        );
        SELECT 1 as id
    """)
    model = load_sql_based_model(
        expressions, variables={"readers": ["user1", "user2"], "writers": "admin"}
    )
    assert model.grants == {
        "select": ["user1", "user2"],
        "insert": ["admin"],
    }


def test_grants_macro_var_in_array_flattening():
    expressions = d.parse("""
        MODEL (
            name test.macro_in_array,
            kind FULL,
            grants (
                'select' = ['user1', @VAR('admins'), 'user3']
            )
        );
        SELECT 1 as id
    """)

    model = load_sql_based_model(expressions, variables={"admins": ["admin1", "admin2"]})
    assert model.grants == {"select": ["user1", "admin1", "admin2", "user3"]}

    model2 = load_sql_based_model(expressions, variables={"admins": "super_admin"})
    assert model2.grants == {"select": ["user1", "super_admin", "user3"]}


def test_grants_dynamic_permission_names():
    expressions = d.parse("""
        MODEL (
            name test.dynamic_keys,
            kind FULL,
            grants (
                @VAR('read_perm') = ['user1', 'user2'],
                @VAR('write_perm') = ['admin']
            )
        );
        SELECT 1 as id
    """)
    model = load_sql_based_model(
        expressions, variables={"read_perm": "select", "write_perm": "insert"}
    )
    assert model.grants == {"select": ["user1", "user2"], "insert": ["admin"]}


def test_grants_unresolved_macro_errors():
    expressions1 = d.parse("""
        MODEL (name test.bad1, kind FULL, grants ('select' = @VAR('undefined')));
        SELECT 1 as id
    """)
    with pytest.raises(ConfigError, match=r"Invalid grants configuration for 'select': NULL value"):
        load_sql_based_model(expressions1)

    expressions2 = d.parse("""
        MODEL (name test.bad2, kind FULL, grants (@VAR('undefined') = ['user']));
        SELECT 1 as id
    """)
    with pytest.raises(ConfigError, match=r"Invalid grants configuration.*NULL value"):
        load_sql_based_model(expressions2)

    expressions3 = d.parse("""
        MODEL (name test.bad3, kind FULL, grants ('select' = ['user', @VAR('undefined')]));
        SELECT 1 as id
    """)
    with pytest.raises(ConfigError, match=r"Invalid grants configuration for 'select': NULL value"):
        load_sql_based_model(expressions3)


def test_grants_empty_values():
    model1 = create_sql_model(
        "db.table", parse_one("SELECT 1 AS id"), kind="FULL", grants={"select": []}
    )
    assert model1.grants == {"select": []}

    model2 = create_sql_model("db.table", parse_one("SELECT 1 AS id"), kind="FULL")
    assert model2.grants is None


@pytest.mark.parametrize(
    "kind, expected",
    [
        ("VIEW", DataObjectType.VIEW),
        ("FULL", DataObjectType.TABLE),
        ("MANAGED", DataObjectType.MANAGED_TABLE),
        (ViewKind(materialized=True), DataObjectType.MATERIALIZED_VIEW),
    ],
)
def test_grants_table_type(kind: t.Union[str, _ModelKind], expected: DataObjectType):
    model = create_sql_model("test_table", parse_one("SELECT 1 as id"), kind=kind)
    assert model.grants_table_type == expected


<<<<<<< HEAD
def test_audits_in_embedded_model():
    expression = d.parse(
        """
        MODEL (
            name test.embedded_with_audits,
            kind EMBEDDED,
            audits (not_null (columns := (id)))
        );

        SELECT 1 AS id, 'A' as value
        """
    )
    with pytest.raises(ConfigError, match="Audits are not supported for embedded models"):
        load_sql_based_model(expression).validate_definition()
=======
def test_model_macro_using_locals_called_from_jinja(assert_exp_eq) -> None:
    @macro()
    def execution_date(evaluator):
        return f"""'{evaluator.locals.get("execution_date")}'"""

    expressions = d.parse(
        """
        MODEL (name db.table);

        JINJA_QUERY_BEGIN;
        SELECT {{ execution_date() }} AS col;
        JINJA_END;
        """
    )
    model = load_sql_based_model(expressions)
    assert_exp_eq(model.render_query(), '''SELECT '1970-01-01' AS "col"''')
>>>>>>> a99bfaa9
<|MERGE_RESOLUTION|>--- conflicted
+++ resolved
@@ -12160,22 +12160,6 @@
     assert model.grants_table_type == expected
 
 
-<<<<<<< HEAD
-def test_audits_in_embedded_model():
-    expression = d.parse(
-        """
-        MODEL (
-            name test.embedded_with_audits,
-            kind EMBEDDED,
-            audits (not_null (columns := (id)))
-        );
-
-        SELECT 1 AS id, 'A' as value
-        """
-    )
-    with pytest.raises(ConfigError, match="Audits are not supported for embedded models"):
-        load_sql_based_model(expression).validate_definition()
-=======
 def test_model_macro_using_locals_called_from_jinja(assert_exp_eq) -> None:
     @macro()
     def execution_date(evaluator):
@@ -12192,4 +12176,19 @@
     )
     model = load_sql_based_model(expressions)
     assert_exp_eq(model.render_query(), '''SELECT '1970-01-01' AS "col"''')
->>>>>>> a99bfaa9
+
+
+def test_audits_in_embedded_model():
+    expression = d.parse(
+        """
+        MODEL (
+            name test.embedded_with_audits,
+            kind EMBEDDED,
+            audits (not_null (columns := (id)))
+        );
+
+        SELECT 1 AS id, 'A' as value
+        """
+    )
+    with pytest.raises(ConfigError, match="Audits are not supported for embedded models"):
+        load_sql_based_model(expression).validate_definition()