--- conflicted
+++ resolved
@@ -91,7 +91,6 @@
     ]
 
 
-<<<<<<< HEAD
 def test_alter_table_column_type_workaround(adapter: FabricEngineAdapter, mocker: MockerFixture):
     """
     Tests the alter_table method's workaround for changing a column's data type.
@@ -145,7 +144,6 @@
     ]
 
     assert to_sql_calls(adapter) == expected_calls
-=======
 def test_merge_pandas(
     make_mocked_engine_adapter: t.Callable, mocker: MockerFixture, make_temp_table_name: t.Callable
 ):
@@ -285,5 +283,4 @@
         f"""IF NOT EXISTS (SELECT * FROM INFORMATION_SCHEMA.TABLES WHERE TABLE_NAME = '__temp_target_{temp_table_id}') EXEC('CREATE TABLE [__temp_target_{temp_table_id}] ([id] INT, [ts] DATETIME2(6))');""",
         f"MERGE INTO [target] AS [__MERGE_TARGET__] USING (SELECT CAST([id] AS INT) AS [id], CAST([ts] AS DATETIME2(6)) AS [ts] FROM [__temp_target_{temp_table_id}]) AS [__MERGE_SOURCE__] ON [__MERGE_TARGET__].[id] = [__MERGE_SOURCE__].[id] AND [__MERGE_TARGET__].[ts] = [__MERGE_SOURCE__].[ts] WHEN NOT MATCHED THEN INSERT ([id], [ts]) VALUES ([__MERGE_SOURCE__].[id], [__MERGE_SOURCE__].[ts]);",
         f"DROP TABLE IF EXISTS [__temp_target_{temp_table_id}];",
-    ]
->>>>>>> f7f5af96
+    ]