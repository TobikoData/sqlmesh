--- conflicted
+++ resolved
@@ -186,7 +186,6 @@
     state_connection:
       type: duckdb
 
-<<<<<<< HEAD
   inttest_fabric:
     connection:
       type: fabric
@@ -201,7 +200,7 @@
         Authentication: ActiveDirectoryServicePrincipal
     state_connection:
       type: duckdb
-=======
+
   inttest_gcp_postgres:
     connection:
       type: gcp_postgres
@@ -212,7 +211,7 @@
       db: {{ env_var("GCP_POSTGRES_DATABASE") }}
       enable_iam_auth: true
       check_import: false
->>>>>>> 5aacaa89
+
 
 model_defaults:
     dialect: duckdb