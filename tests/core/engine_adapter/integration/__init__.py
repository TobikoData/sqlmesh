from __future__ import annotations

import os
import pathlib
import sys
import typing as t
import time

import pandas as pd  # noqa: TID253
import pytest
from sqlglot import exp, parse_one

from sqlmesh import Config, Context, EngineAdapter
from sqlmesh.core.config import load_config_from_paths
from sqlmesh.core.config.connection import AthenaConnectionConfig
from sqlmesh.core.dialect import normalize_model_name
import sqlmesh.core.dialect as d
from sqlmesh.core.engine_adapter import SparkEngineAdapter, TrinoEngineAdapter, AthenaEngineAdapter
from sqlmesh.core.engine_adapter.shared import DataObject
from sqlmesh.core.model.definition import SqlModel, load_sql_based_model
from sqlmesh.utils import random_id
from sqlmesh.utils.date import to_ds
from sqlmesh.utils.pydantic import PydanticModel
from tests.utils.pandas import compare_dataframes
from dataclasses import dataclass
from _pytest.mark import MarkDecorator
from _pytest.mark.structures import ParameterSet

if t.TYPE_CHECKING:
    from sqlmesh.core._typing import TableName
    from sqlmesh.core.engine_adapter._typing import Query

TEST_SCHEMA = "test_schema"


@dataclass
class IntegrationTestEngine:
    engine: str
    catalog_types: t.Optional[t.List[str]] = None
    native_dataframe_type: t.Optional[str] = None
    cloud: bool = False

    @property
    def dialect(self) -> str:
        return self.engine.split("_", maxsplit=1)[0]

    @property
    def pytest_marks(self) -> t.List[MarkDecorator]:
        marks = [getattr(pytest.mark, self.engine), pytest.mark.engine]
        if self.cloud:
            marks.append(pytest.mark.remote)
        else:
            marks.append(pytest.mark.docker)
        if self.engine == "duckdb":
            marks.extend(
                [
                    # run the duckdb tests in `make cicd-test` as well
                    pytest.mark.slow,
                    # the duckdb tests cannot run concurrently because many of them point at the same files
                    # and duckdb does not support multi process read/write on the same files
                    # ref: https://duckdb.org/docs/connect/concurrency.html#writing-to-duckdb-from-multiple-processes
                    pytest.mark.xdist_group("engine_integration_duckdb"),
                ]
            )
        return marks


ENGINES = [
    # Docker engines that can be locally tested
    IntegrationTestEngine("duckdb"),
    IntegrationTestEngine("postgres"),
    IntegrationTestEngine("mysql"),
    IntegrationTestEngine("mssql"),
    IntegrationTestEngine("trino", catalog_types=["hive", "iceberg", "delta", "nessie"]),
    IntegrationTestEngine("spark", native_dataframe_type="pyspark"),
    IntegrationTestEngine("clickhouse", catalog_types=["standalone", "cluster"]),
    IntegrationTestEngine("risingwave"),
    # Cloud engines that need paid accounts / special credentials
    IntegrationTestEngine("clickhouse_cloud", cloud=True),
    IntegrationTestEngine("redshift", cloud=True),
    IntegrationTestEngine("athena", catalog_types=["hive", "iceberg"], cloud=True),
    IntegrationTestEngine("bigquery", native_dataframe_type="bigframe", cloud=True),
    IntegrationTestEngine("databricks", native_dataframe_type="pyspark", cloud=True),
    IntegrationTestEngine("snowflake", native_dataframe_type="snowpark", cloud=True),
<<<<<<< HEAD
    IntegrationTestEngine("fabric", cloud=True),
=======
    IntegrationTestEngine("gcp_postgres", cloud=True),
>>>>>>> 5aacaa89
]

ENGINES_BY_NAME = {e.engine: e for e in ENGINES}


def generate_pytest_params(
    engines: t.Union[IntegrationTestEngine, t.List[IntegrationTestEngine]],
    query: bool = True,
    df: bool = False,
    show_variant_in_test_id: bool = True,
) -> t.Iterable[ParameterSet]:
    """
    The engine adapter tests have a bunch of variants:
     - Per engine for engines that dont have pluggable catalogs
     - Per engine per catalog type for engines that have pluggable catalogs

    In addition, many engine adapter functions take either a SQL Query or a DataFrame so we need to test both combinations.
    For the methods that take a DataFrame:
     - Every engine takes a Pandas DataFrame
     - A small subset of engines also take their own engine-specific DataFrame (eg Bigframe, Snowpark, Pyspark)

    This function controls the parameter generation so that:
     - Tests that only need to test SQL queries only get called once per engine/catalog
     - Tests that only need to test DataFrame's get called once for Pandas Dataframe's and once for each engine-specific DataFrame
     - Tests that need to test both SQL Queries and DataFrame's get called once for every combination of (engine, catalog, *(query, pandas df, native df))

    The goal is to prevent needing to code this kind of logic into tests:

    > if test_type == "df":
    >    pytest.skip("Test only needs to run for query")

    As well as make it easier to generate the right combinations for new databases / catalogs / DataFrame implementations
    """
    if not isinstance(engines, list):
        engines = [engines]

    for engine in engines:
        catalogs = engine.catalog_types if engine.catalog_types else [""]
        for catalog in catalogs:
            gateway = (
                f"inttest_{engine.engine}_{catalog}" if catalog else f"inttest_{engine.engine}"
            )
            if engine.engine == "athena":
                # athena only has a single gateway defined, not a gateway per catalog
                gateway = f"inttest_athena"

            variants = []
            if query:
                variants.append("query")
            if df:
                variants.append("df-pandas")
                if engine.native_dataframe_type:
                    variants.append(f"df-{engine.native_dataframe_type}")

            test_id = f"{engine.engine}_{catalog}" if catalog else f"{engine.engine}"
            default_table_format = catalog

            for variant in variants:
                yield pytest.param(
                    (engine, gateway, variant, default_table_format),
                    marks=engine.pytest_marks,
                    id=f"[{variant}]{test_id}" if show_variant_in_test_id else test_id,
                )


class MetadataResults(PydanticModel):
    tables: t.List[str] = []
    views: t.List[str] = []
    materialized_views: t.List[str] = []
    managed_tables: t.List[str] = []

    @classmethod
    def from_data_objects(cls, data_objects: t.List[DataObject]) -> MetadataResults:
        tables = []
        views = []
        materialized_views = []
        managed_tables = []
        for obj in data_objects:
            if obj.type.is_table:
                tables.append(obj.name)
            elif obj.type.is_view:
                views.append(obj.name)
            elif obj.type.is_materialized_view:
                materialized_views.append(obj.name)
            elif obj.type.is_managed_table:
                managed_tables.append(obj.name)
            else:
                raise ValueError(f"Unexpected object type: {obj.type}")
        return MetadataResults(
            tables=tables,
            views=views,
            materialized_views=materialized_views,
            managed_tables=managed_tables,
        )

    @property
    def non_temp_tables(self) -> t.List[str]:
        return [x for x in self.tables if not x.startswith("__temp") and not x.startswith("temp")]


class TestContext:
    __test__ = False  # prevent pytest trying to collect this as a test class

    def __init__(
        self,
        test_type: str,
        engine_adapter: EngineAdapter,
        mark: str,
        gateway: str,
        is_remote: bool = False,
        columns_to_types: t.Optional[t.Dict[str, t.Union[str, exp.DataType]]] = None,
    ):
        self._test_type = test_type
        self.engine_adapter = engine_adapter
        self.mark = mark
        self.gateway = gateway
        self._columns_to_types = columns_to_types
        self.test_id = random_id(short=True)
        self._context: t.Optional[Context] = None
        self.is_remote = is_remote
        self._schemas: t.List[
            str
        ] = []  # keep track of any schemas returned from self.schema() / self.table() so we can drop them at the end
        self._catalogs: t.List[
            str
        ] = []  # keep track of any catalogs created via self.create_catalog() so we can drop them at the end

    @property
    def test_type(self) -> str:
        return "df" if self._test_type.startswith("df") else "query"

    @property
    def df_type(self) -> t.Optional[str]:
        if self.test_type == "df":
            # the 'pandas' part of 'df-pandas'
            return self._test_type.split("-", maxsplit=1)[1]
        return None

    @property
    def columns_to_types(self):
        if self._columns_to_types is None:
            self._columns_to_types = {
                "id": exp.DataType.build("int"),
                "ds": exp.DataType.build("string"),
            }
        return self._columns_to_types

    @columns_to_types.setter
    def columns_to_types(self, value: t.Dict[str, t.Union[str, exp.DataType]]):
        self._columns_to_types = {
            k: exp.DataType.build(v, dialect=self.dialect) for k, v in value.items()
        }

    @property
    def time_columns(self) -> t.List[str]:
        return [
            k
            for k, v in self.columns_to_types.items()
            if v.sql().lower().startswith("timestamp")
            or v.sql().lower().startswith("date")
            or k.lower() == "ds"
        ]

    @property
    def timestamp_columns(self) -> t.List[str]:
        return [
            k
            for k, v in self.columns_to_types.items()
            if v.sql().lower().startswith("timestamp")
            or (v.sql().lower() == "datetime" and self.dialect == "bigquery")
        ]

    @property
    def time_column(self) -> str:
        return self.time_columns[0]

    @property
    def time_formatter(self) -> t.Callable:
        return lambda x, _: exp.Literal.string(to_ds(x))

    @property
    def partitioned_by(self) -> t.List[exp.Expression]:
        return [parse_one(self.time_column)]

    @property
    def dialect(self) -> str:
        return self.engine_adapter.dialect

    @property
    def current_catalog_type(self) -> str:
        return self.engine_adapter.current_catalog_type

    @property
    def supports_merge(self) -> bool:
        if self.dialect == "spark":
            assert isinstance(self.engine_adapter, SparkEngineAdapter)
            # Spark supports MERGE on the Iceberg catalog (which is configured under "testing" in these integration tests)
            return self.engine_adapter.default_catalog == "testing"

        if self.dialect == "trino":
            assert isinstance(self.engine_adapter, TrinoEngineAdapter)
            # Trino supports MERGE on Delta and Iceberg but not Hive
            return (
                self.engine_adapter.get_catalog_type(self.engine_adapter.default_catalog) != "hive"
            )

        if self.dialect == "athena":
            return "hive" not in self.mark

        if self.dialect == "risingwave":
            return False

        return True

    @property
    def default_table_format(self) -> t.Optional[str]:
        if self.dialect in {"athena", "trino"} and "_" in self.mark:
            return self.mark.split("_", 1)[-1]  # take eg 'athena_iceberg' and return 'iceberg'
        return None

    def add_test_suffix(self, value: str) -> str:
        return f"{value}_{self.test_id}"

    def get_metadata_results(self, schema: t.Optional[str] = None) -> MetadataResults:
        schema = schema if schema else self.schema(TEST_SCHEMA)
        return MetadataResults.from_data_objects(self.engine_adapter.get_data_objects(schema))

    def _init_engine_adapter(self) -> None:
        schema = self.schema(TEST_SCHEMA)
        self.engine_adapter.drop_schema(schema, ignore_if_not_exists=True, cascade=True)
        self.engine_adapter.create_schema(schema)

    def _format_df(self, data: pd.DataFrame, to_datetime: bool = True) -> pd.DataFrame:
        for timestamp_column in self.timestamp_columns:
            if timestamp_column in data.columns:
                value = data[timestamp_column]
                if to_datetime:
                    value = pd.to_datetime(value)
                data[timestamp_column] = value.astype("datetime64[ns]")
        return data

    def init(self):
        if self.df_type == "pyspark" and not hasattr(self.engine_adapter, "is_pyspark_df"):
            pytest.skip(f"Engine adapter {self.engine_adapter} doesn't support pyspark")
        self._init_engine_adapter()

    def input_data(
        self,
        data: pd.DataFrame,
        columns_to_types: t.Optional[t.Dict[str, exp.DataType]] = None,
    ) -> t.Union[Query, pd.DataFrame]:
        columns_to_types = columns_to_types or self.columns_to_types
        if self.test_type == "query":
            return self.engine_adapter._values_to_sql(
                list(data.itertuples(index=False, name=None)),
                batch_start=0,
                batch_end=sys.maxsize,
                columns_to_types=columns_to_types,
            )
        if self.test_type == "df":
            formatted_df = self._format_df(data, to_datetime=self.dialect != "trino")
            if self.df_type == "pandas":
                return formatted_df
            if self.df_type == "pyspark":
                return self.engine_adapter.spark.createDataFrame(formatted_df)  # type: ignore
            if self.df_type == "bigframe":
                return self.engine_adapter.bigframe.read_pandas(formatted_df)  # type: ignore
            if self.df_type == "snowpark":
                return self.engine_adapter.snowpark.create_dataframe(formatted_df)  # type: ignore

            raise ValueError(f"Unknown DF type: {self.df_type}")

        raise ValueError(f"Unknown test type: {self.test_type}")

    def output_data(self, data: pd.DataFrame) -> pd.DataFrame:
        return self._format_df(data)

    def table(self, table_name: TableName, schema: str = TEST_SCHEMA) -> exp.Table:
        schema = self.add_test_suffix(schema)
        self._schemas.append(schema)

        table = exp.to_table(table_name, dialect=self.dialect)
        table.set("db", exp.parse_identifier(schema, dialect=self.dialect))

        return exp.to_table(
            normalize_model_name(
                table,
                default_catalog=self.engine_adapter.default_catalog,
                dialect=self.dialect,
            )
        )

    def physical_properties(
        self, properties_for_dialect: t.Dict[str, t.Dict[str, str | exp.Expression]]
    ) -> t.Dict[str, exp.Expression]:
        if props := properties_for_dialect.get(self.dialect):
            return {k: exp.Literal.string(v) if isinstance(v, str) else v for k, v in props.items()}
        return {}

    def schema(self, schema_name: str = TEST_SCHEMA, catalog_name: t.Optional[str] = None) -> str:
        schema_name = exp.table_name(
            normalize_model_name(
                self.add_test_suffix(
                    ".".join(
                        p
                        for p in (catalog_name or self.engine_adapter.default_catalog, schema_name)
                        if p
                    )
                    if "." not in schema_name
                    else schema_name
                ),
                default_catalog=None,
                dialect=self.dialect,
            )
        )
        self._schemas.append(schema_name)
        return schema_name

    def get_current_data(self, table: exp.Table) -> pd.DataFrame:
        df = self.engine_adapter.fetchdf(exp.select("*").from_(table), quote_identifiers=True)
        if self.dialect == "snowflake" and "id" in df.columns:
            df["id"] = df["id"].apply(lambda x: x if pd.isna(x) else int(x))
        return self._format_df(df)

    def compare_with_current(self, table: exp.Table, expected: pd.DataFrame) -> None:
        compare_dataframes(
            self.get_current_data(table),
            self.output_data(expected),
            check_dtype=False,
            check_index_type=False,
        )

    def get_table_comment(
        self,
        schema_name: str,
        table_name: str,
        table_kind: str = "BASE TABLE",
        snowflake_capitalize_ids: bool = True,
    ) -> t.Optional[str]:
        if self.dialect in ["postgres", "redshift"]:
            query = f"""
                SELECT
                    pgc.relname,
                    pg_catalog.obj_description(pgc.oid, 'pg_class')
                FROM pg_catalog.pg_class pgc
                INNER JOIN pg_catalog.pg_namespace n
                ON pgc.relnamespace = n.oid
                WHERE
                    n.nspname = '{schema_name}'
                    AND pgc.relname = '{table_name}'
                    AND pgc.relkind = '{"v" if table_kind == "VIEW" else "r"}'
                ;
            """
        elif self.dialect in ["mysql", "snowflake"]:
            # Snowflake treats all identifiers as uppercase unless they are lowercase and quoted.
            # They are lowercase and quoted in sushi but not in the inline tests.
            if self.dialect == "snowflake" and snowflake_capitalize_ids:
                schema_name = schema_name.upper()
                table_name = table_name.upper()

            comment_field_name = {
                "mysql": "table_comment",
                "snowflake": "comment",
            }

            query = f"""
                SELECT
                    table_name,
                    {comment_field_name[self.dialect]}
                FROM INFORMATION_SCHEMA.TABLES
                WHERE
                    table_schema='{schema_name}'
                    AND table_name='{table_name}'
                    AND table_type='{table_kind}'
            """
        elif self.dialect == "bigquery":
            query = f"""
                SELECT
                    table_name,
                    option_value
                FROM `region-us.INFORMATION_SCHEMA.TABLE_OPTIONS`
                WHERE
                    table_schema='{schema_name}'
                    AND table_name='{table_name}'
                    AND option_name = 'description'
            """
        elif self.dialect in ["spark", "databricks"]:
            query = f"DESCRIBE TABLE EXTENDED {schema_name}.{table_name}"
        elif self.dialect == "trino":
            query = f"""
                SELECT
                    table_name,
                    comment
                FROM system.metadata.table_comments
                WHERE
                    schema_name = '{schema_name}'
                    AND table_name = '{table_name}'
            """
        elif self.dialect == "duckdb":
            kind = "table" if table_kind == "BASE TABLE" else "view"
            query = f"""
                SELECT
                    {kind}_name,
                    comment
                FROM duckdb_{kind}s()
                WHERE
                    schema_name = '{schema_name}'
                    AND {kind}_name = '{table_name}'
            """
        elif self.dialect == "clickhouse":
            query = f"SELECT name, comment FROM system.tables WHERE database = '{schema_name}' AND name = '{table_name}'"
        elif self.dialect == "risingwave":
            query = f"""
                SELECT
                    c.relname,
                    d.description
                FROM pg_class c
                INNER JOIN pg_description d ON c.oid = d.objoid AND d.objsubid = 0
                INNER JOIN pg_namespace n ON c.relnamespace = n.oid
                WHERE
                    c.relname = '{table_name}'
                    AND n.nspname= '{schema_name}'
                    AND c.relkind = '{"v" if table_kind == "VIEW" else "r"}'
                ;
            """

        result = self.engine_adapter.fetchall(query)

        if result:
            if self.dialect == "bigquery":
                comment = result[0][1].replace('"', "").replace("\\n", "\n")
            elif self.dialect in ["spark", "databricks"]:
                comment = [x for x in result if x[0] == "Comment"]
                comment = comment[0][1] if comment else None
            else:
                comment = result[0][1]

            return comment

        return None

    def get_column_comments(
        self,
        schema_name: str,
        table_name: str,
        table_kind: str = "BASE TABLE",
        snowflake_capitalize_ids: bool = True,
    ) -> t.Dict[str, str]:
        comment_index = 1
        if self.dialect in ["postgres", "redshift"]:
            query = f"""
                SELECT
                    cols.column_name,
                    pg_catalog.col_description(pgc.oid, cols.ordinal_position::int) AS column_comment
                FROM pg_catalog.pg_class pgc
                INNER JOIN pg_catalog.pg_namespace n
                ON
                    pgc.relnamespace = n.oid
                INNER JOIN information_schema.columns cols
                ON
                    pgc.relname = cols.table_name
                    AND n.nspname = cols.table_schema
                WHERE
                    n.nspname = '{schema_name}'
                    AND pgc.relname = '{table_name}'
                    AND pgc.relkind = '{"v" if table_kind == "VIEW" else "r"}'
                ;
            """
        elif self.dialect in ["mysql", "snowflake", "trino"]:
            # Snowflake treats all identifiers as uppercase unless they are lowercase and quoted.
            # They are lowercase and quoted in sushi but not in the inline tests.
            if self.dialect == "snowflake" and snowflake_capitalize_ids:
                schema_name = schema_name.upper()
                table_name = table_name.upper()

            comment_field_name = {
                "mysql": "column_comment",
                "snowflake": "comment",
                "trino": "comment",
            }

            query = f"""
                SELECT
                    column_name,
                    {comment_field_name[self.dialect]}
                FROM
                    information_schema.columns
                WHERE
                    table_schema = '{schema_name}'
                    AND table_name = '{table_name}'
            """
        elif self.dialect == "bigquery":
            query = f"""
                SELECT
                    column_name,
                    description
                FROM
                    `region-us.INFORMATION_SCHEMA.COLUMN_FIELD_PATHS`
                WHERE
                    table_schema = '{schema_name}'
                    AND table_name = '{table_name}'
                ;
            """
        elif self.dialect in ["spark", "databricks", "clickhouse"]:
            query = f"DESCRIBE TABLE {schema_name}.{table_name}"
            comment_index = 2 if self.dialect in ["spark", "databricks"] else 4
        elif self.dialect == "duckdb":
            query = f"""
                SELECT
                    column_name,
                    comment
                FROM duckdb_columns()
                WHERE
                    schema_name = '{schema_name}'
                    AND table_name = '{table_name}'
            """
        elif self.dialect == "risingwave":
            query = f"""
                SELECT
                    a.attname AS column_name, d.description
                FROM
                    pg_class c
                INNER JOIN pg_namespace n ON c.relnamespace = n.oid
                INNER JOIN pg_attribute a ON c.oid = a.attrelid
                INNER JOIN pg_description d
                ON
                    a.attnum = d.objsubid
                    AND d.objoid = c.oid
                WHERE
                    n.nspname = '{schema_name}'
                    AND c.relname = '{table_name}'
                    AND c.relkind = '{"v" if table_kind == "VIEW" else "r"}'
                ;
            """

        result = self.engine_adapter.fetchall(query)

        comments = {}
        if result:
            if self.dialect in ["spark", "databricks"]:
                result = list(set([x for x in result if not x[0].startswith("#")]))

            comments = {
                x[0]: x[comment_index]
                for x in result
                if x[comment_index] is not None and x[comment_index].strip() != ""
            }

        return comments

    def create_context(
        self,
        config_mutator: t.Optional[t.Callable[[str, Config], None]] = None,
        path: t.Optional[pathlib.Path] = None,
        ephemeral_state_connection: bool = True,
    ) -> Context:
        private_sqlmesh_dir = pathlib.Path(pathlib.Path().home(), ".sqlmesh")
        config = load_config_from_paths(
            Config,
            project_paths=[
                pathlib.Path(os.path.join(os.path.dirname(__file__), "config.yaml")),
                private_sqlmesh_dir / "config.yml",
                private_sqlmesh_dir / "config.yaml",
            ],
        )
        if config_mutator:
            config_mutator(self.gateway, config)
        config.gateways = {self.gateway: config.gateways[self.gateway]}

        gateway_config = config.gateways[self.gateway]
        if ephemeral_state_connection:
            # Override whatever state connection has been configured on the integration test config to use in-memory DuckDB instead
            # This is so tests that initialize a SQLMesh context can run concurrently without clobbering each others state
            from sqlmesh.core.config.connection import DuckDBConnectionConfig

            gateway_config.state_connection = DuckDBConnectionConfig()

        if "athena" in self.gateway:
            conn = gateway_config.connection
            assert isinstance(conn, AthenaConnectionConfig)
            assert isinstance(self.engine_adapter, AthenaEngineAdapter)
            # Ensure that s3_warehouse_location is propagated
            conn.s3_warehouse_location = self.engine_adapter.s3_warehouse_location

        self._context = Context(paths=path or ".", config=config, gateway=self.gateway)
        return self._context

    def create_catalog(self, catalog_name: str):
        if self.dialect == "databricks":
            self.engine_adapter.execute(f"CREATE CATALOG IF NOT EXISTS {catalog_name}")
        elif self.dialect == "tsql":
            self.engine_adapter.cursor.connection.autocommit(True)
            try:
                self.engine_adapter.cursor.execute(f"CREATE DATABASE {catalog_name}")
            except Exception:
                pass
            self.engine_adapter.cursor.connection.autocommit(False)
        elif self.dialect == "fabric":
            # Use the engine adapter's built-in catalog creation functionality
            self.engine_adapter.create_catalog(catalog_name)
        elif self.dialect == "snowflake":
            self.engine_adapter.execute(f'CREATE DATABASE IF NOT EXISTS "{catalog_name}"')
        elif self.dialect == "duckdb":
            try:
                # Only applies to MotherDuck
                self.engine_adapter.execute(f'CREATE DATABASE IF NOT EXISTS "{catalog_name}"')
            except Exception:
                pass

        self._catalogs.append(catalog_name)

    def drop_catalog(self, catalog_name: str):
        if self.dialect == "bigquery":
            return  # bigquery cannot create/drop catalogs
        if self.dialect == "databricks":
            self.engine_adapter.execute(f"DROP CATALOG IF EXISTS {catalog_name} CASCADE")
        elif self.dialect == "fabric":
            # Use the engine adapter's built-in catalog dropping functionality
            self.engine_adapter.drop_catalog(catalog_name)
        else:
            self.engine_adapter.execute(f'DROP DATABASE IF EXISTS "{catalog_name}"')

    def cleanup(self, ctx: t.Optional[Context] = None):
        self._schemas.append(self.schema(TEST_SCHEMA))

        ctx = ctx or self._context
        if ctx and ctx.models:
            for _, model in ctx.models.items():
                self._schemas.append(model.schema_name)
                self._schemas.append(model.physical_schema)

        for schema_name in set(self._schemas):
            self.engine_adapter.drop_schema(
                schema_name=schema_name, ignore_if_not_exists=True, cascade=True
            )

        for catalog_name in set(self._catalogs):
            self.drop_catalog(catalog_name)

        self.engine_adapter.close()

    def upsert_sql_model(self, model_definition: str) -> t.Tuple[Context, SqlModel]:
        if not self._context:
            self._context = self.create_context()

        model = load_sql_based_model(expressions=d.parse(model_definition))
        assert isinstance(model, SqlModel)
        self._context.upsert_model(model)
        return self._context, model


def wait_until(fn: t.Callable[..., bool], attempts=3, wait=5) -> None:
    current_attempt = 0
    while current_attempt < attempts:
        current_attempt += 1
        result = fn()
        if result:
            return
        time.sleep(wait)

    raise Exception(f"Wait function did not return True after {attempts} attempts")<|MERGE_RESOLUTION|>--- conflicted
+++ resolved
@@ -82,11 +82,8 @@
     IntegrationTestEngine("bigquery", native_dataframe_type="bigframe", cloud=True),
     IntegrationTestEngine("databricks", native_dataframe_type="pyspark", cloud=True),
     IntegrationTestEngine("snowflake", native_dataframe_type="snowpark", cloud=True),
-<<<<<<< HEAD
     IntegrationTestEngine("fabric", cloud=True),
-=======
     IntegrationTestEngine("gcp_postgres", cloud=True),
->>>>>>> 5aacaa89
 ]
 
 ENGINES_BY_NAME = {e.engine: e for e in ENGINES}
