import logging
import pathlib
import typing as t
from datetime import date, timedelta
from tempfile import TemporaryDirectory
from unittest.mock import PropertyMock, call, patch

import freezegun
import pytest
from pytest_mock.plugin import MockerFixture
from sqlglot import parse_one
from sqlglot.errors import SchemaError

import sqlmesh.core.constants
import sqlmesh.core.dialect as d
from sqlmesh.core.config import (
    Config,
    DuckDBConnectionConfig,
    EnvironmentSuffixTarget,
    ModelDefaultsConfig,
    SnowflakeConnectionConfig,
    load_configs,
)
from sqlmesh.core.context import Context
from sqlmesh.core.dialect import parse, schema_
from sqlmesh.core.environment import Environment
from sqlmesh.core.model import load_sql_based_model
from sqlmesh.core.model.kind import ModelKindName
from sqlmesh.core.plan import BuiltInPlanEvaluator, PlanBuilder
from sqlmesh.utils.date import (
    make_inclusive_end,
    now,
    to_date,
    to_timestamp,
    yesterday_ds,
)
from sqlmesh.utils.errors import ConfigError
from tests.utils.test_filesystem import create_temp_file


def test_global_config(copy_to_temp_path: t.Callable):
    context = Context(paths=copy_to_temp_path("examples/sushi"))
    assert context.config.dialect == "duckdb"
    assert context.config.time_column_format == "%Y-%m-%d"


def test_named_config(copy_to_temp_path: t.Callable):
    context = Context(paths=copy_to_temp_path("examples/sushi"), config="local_config")
    assert len(context.config.gateways) == 1


def test_invalid_named_config(copy_to_temp_path: t.Callable):
    with pytest.raises(
        ConfigError,
        match="Config 'blah' was not found.",
    ):
        Context(paths=copy_to_temp_path("examples/sushi"), config="blah")


def test_missing_named_config(copy_to_temp_path: t.Callable):
    with pytest.raises(ConfigError, match=r"Config 'imaginary_config' was not found."):
        Context(paths=copy_to_temp_path("examples/sushi"), config="imaginary_config")


def test_config_parameter(copy_to_temp_path: t.Callable):
    config = Config(model_defaults=ModelDefaultsConfig(dialect="presto"), project="test_project")
    context = Context(paths=copy_to_temp_path("examples/sushi"), config=config)
    assert context.config.dialect == "presto"
    assert context.config.project == "test_project"


def test_generate_table_name_in_dialect(mocker: MockerFixture):
    context = Context(config=Config(model_defaults=ModelDefaultsConfig(dialect="bigquery")))
    mocker.patch(
        "sqlmesh.core.context.GenericContext._model_tables",
        PropertyMock(return_value={'"project-id"."dataset"."table"': '"project-id".dataset.table'}),
    )
    assert context.table('"project-id"."dataset"."table"') == "`project-id`.dataset.table"


def test_config_not_found(copy_to_temp_path: t.Callable):
    with pytest.raises(
        ConfigError,
        match=r".*config could not be found.*",
    ):
        Context(paths="nonexistent/directory", config="local_config")


def test_custom_macros(sushi_context):
    assert "add_one" in sushi_context._macros


def test_dag(sushi_context):
    assert set(sushi_context.dag.upstream('"memory"."sushi"."customer_revenue_by_day"')) == {
        '"memory"."sushi"."items"',
        '"memory"."sushi"."orders"',
        '"memory"."sushi"."order_items"',
    }


@pytest.mark.slow
def test_render_sql_model(sushi_context, assert_exp_eq, copy_to_temp_path: t.Callable):
    assert_exp_eq(
        sushi_context.render(
            "sushi.waiter_revenue_by_day",
            start=date(2021, 1, 1),
            end=date(2021, 1, 1),
            expand=True,
        ),
        """
        SELECT
          CAST("o"."waiter_id" AS INT) AS "waiter_id", /* Waiter id */
          CAST(SUM("oi"."quantity" * "i"."price") AS DOUBLE) AS "revenue", /* Revenue from orders taken by this waiter */
          CAST("o"."event_date" AS DATE) AS "event_date" /* Date */
        FROM (
          SELECT
            CAST(NULL AS INT) AS "id",
            CAST(NULL AS INT) AS "customer_id",
            CAST(NULL AS INT) AS "waiter_id",
            CAST(NULL AS INT) AS "start_ts",
            CAST(NULL AS INT) AS "end_ts",
            CAST(NULL AS DATE) AS "event_date"
          FROM (VALUES
            (1)) AS "t"("dummy")
        ) AS "o"
        LEFT JOIN (
          SELECT
            CAST(NULL AS INT) AS "id",
            CAST(NULL AS INT) AS "order_id",
            CAST(NULL AS INT) AS "item_id",
            CAST(NULL AS INT) AS "quantity",
            CAST(NULL AS DATE) AS "event_date"
          FROM (VALUES
            (1)) AS "t"("dummy")
        ) AS "oi"
          ON "o"."event_date" = "oi"."event_date" AND "o"."id" = "oi"."order_id"
        LEFT JOIN (
          SELECT
            CAST(NULL AS INT) AS "id",
            CAST(NULL AS TEXT) AS "name",
            CAST(NULL AS DOUBLE) AS "price",
            CAST(NULL AS DATE) AS "event_date"
          FROM (VALUES
            (1)) AS "t"("dummy")
        ) AS "i"
          ON "i"."event_date" = "oi"."event_date" AND "i"."id" = "oi"."item_id"
        WHERE
          "o"."event_date" <= CAST('2021-01-01' AS DATE)
          AND "o"."event_date" >= CAST('2021-01-01' AS DATE)
        GROUP BY
          "o"."waiter_id",
          "o"."event_date"
        """,
    )

    # unpushed render should not expand
    unpushed = Context(paths=copy_to_temp_path("examples/sushi"))
    assert_exp_eq(
        unpushed.render("sushi.waiter_revenue_by_day"),
        """
        SELECT
          CAST("o"."waiter_id" AS INT) AS "waiter_id", /* Waiter id */
          CAST(SUM("oi"."quantity" * "i"."price") AS DOUBLE) AS "revenue", /* Revenue from orders taken by this waiter */
          CAST("o"."event_date" AS DATE) AS "event_date" /* Date */
        FROM "memory"."sushi"."orders" AS "o"
        LEFT JOIN "memory"."sushi"."order_items" AS "oi"
          ON "o"."event_date" = "oi"."event_date" AND "o"."id" = "oi"."order_id"
        LEFT JOIN "memory"."sushi"."items" AS "i"
          ON "i"."event_date" = "oi"."event_date" AND "i"."id" = "oi"."item_id"
        WHERE
          "o"."event_date" <= CAST('1970-01-01' AS DATE) AND "o"."event_date" >= CAST('1970-01-01' AS DATE)
        GROUP BY
          "o"."waiter_id",
          "o"."event_date"
        """,
    )


@pytest.mark.slow
def test_render_seed_model(sushi_context, assert_exp_eq):
    assert_exp_eq(
        sushi_context.render(
            "sushi.waiter_names",
            start=date(2021, 1, 1),
            end=date(2021, 1, 1),
        ),
        """
        SELECT
          CAST(id AS BIGINT) AS id,
          CAST(name AS TEXT) AS name
        FROM (VALUES
          (0, 'Toby'),
          (1, 'Tyson'),
          (2, 'Ryan'),
          (3, 'George'),
          (4, 'Chris')) AS t(id, name)
        """,
    )


@pytest.mark.slow
def test_diff(sushi_context: Context, mocker: MockerFixture):
    mock_console = mocker.Mock()
    sushi_context.console = mock_console
    yesterday = yesterday_ds()
    success = sushi_context.run(start=yesterday, end=yesterday)

    plan_evaluator = BuiltInPlanEvaluator(
        sushi_context.state_sync, sushi_context.snapshot_evaluator, sushi_context.default_catalog
    )
    plan = PlanBuilder(
        context_diff=sushi_context._context_diff("prod"),
        engine_schema_differ=sushi_context.engine_adapter.SCHEMA_DIFFER,
    ).build()

    promotion_result = plan_evaluator._promote(plan)
    plan_evaluator._update_views(plan, promotion_result)

    sushi_context.upsert_model("sushi.customers", query=parse_one("select 1 as customer_id"))
    sushi_context.diff("test")
    assert mock_console.show_model_difference_summary.called
    assert success


@pytest.mark.slow
def test_evaluate_limit():
    context = Context(config=Config())

    context.upsert_model(
        load_sql_based_model(
            parse(
                """
        MODEL(name with_limit, kind FULL);
        SELECT t.v as v FROM (VALUES (1), (2), (3), (4), (5)) AS t(v) LIMIT 1 + 2"""
            )
        )
    )

    assert context.evaluate("with_limit", "2020-01-01", "2020-01-02", "2020-01-02").size == 3
    assert context.evaluate("with_limit", "2020-01-01", "2020-01-02", "2020-01-02", 4).size == 3
    assert context.evaluate("with_limit", "2020-01-01", "2020-01-02", "2020-01-02", 2).size == 2

    context.upsert_model(
        load_sql_based_model(
            parse(
                """
        MODEL(name without_limit, kind FULL);
        SELECT t.v as v FROM (VALUES (1), (2), (3), (4), (5)) AS t(v)"""
            )
        )
    )

    assert context.evaluate("without_limit", "2020-01-01", "2020-01-02", "2020-01-02").size == 5
    assert context.evaluate("without_limit", "2020-01-01", "2020-01-02", "2020-01-02", 4).size == 4
    assert context.evaluate("without_limit", "2020-01-01", "2020-01-02", "2020-01-02", 2).size == 2


def test_plan_execution_time():
    context = Context(config=Config())
    context.upsert_model(
        load_sql_based_model(
            parse(
                """
                MODEL(
                    name db.x,
                    start '2024-01-01',
                    kind FULL
                );

                SELECT @execution_date AS execution_date
                """
            )
        )
    )

    context.plan(
        "dev",
        execution_time="2024-01-02",
        auto_apply=True,
        no_prompts=True,
    )
    assert (
        str(list(context.fetchdf("select * from db__dev.x")["execution_date"])[0])
        == "2024-01-02 00:00:00"
    )


def test_env_and_default_schema_normalization(mocker: MockerFixture):
    from sqlglot.dialects import DuckDB
    from sqlglot.dialects.dialect import NormalizationStrategy

    mocker.patch.object(DuckDB, "NORMALIZATION_STRATEGY", NormalizationStrategy.UPPERCASE)

    context = Context(config=Config())
    context.upsert_model(
        load_sql_based_model(
            parse(
                """
                MODEL(
                    name x,
                    kind FULL
                );

                SELECT 1 AS c
                """
            )
        )
    )
    context.plan("dev", auto_apply=True, no_prompts=True)
    assert list(context.fetchdf('select c from "DEFAULT__DEV"."X"')["c"])[0] == 1


def test_clear_caches(tmp_path: pathlib.Path):
    models_dir = tmp_path / "models"

    cache_dir = models_dir / sqlmesh.core.constants.CACHE
    cache_dir.mkdir(parents=True)
    model_cache_file = cache_dir / "test.txt"
    model_cache_file.write_text("test")

    assert model_cache_file.exists()
    assert len(list(cache_dir.iterdir())) == 1

    context = Context(config=Config(), paths=str(models_dir))
    context.clear_caches()

    assert not cache_dir.exists()
    assert models_dir.exists()


def test_ignore_files(mocker: MockerFixture, tmp_path: pathlib.Path):
    mocker.patch.object(
        sqlmesh.core.constants,
        "IGNORE_PATTERNS",
        [".ipynb_checkpoints/*.sql"],
    )

    models_dir = pathlib.Path("models")
    macros_dir = pathlib.Path("macros")

    create_temp_file(
        tmp_path,
        pathlib.Path(models_dir, "ignore", "ignore_model.sql"),
        "MODEL(name ignore.ignore_model); SELECT 1 AS cola",
    )
    create_temp_file(
        tmp_path,
        pathlib.Path(macros_dir, "macro_ignore.py"),
        """
from sqlmesh.core.macros import macro

@macro()
def test():
    return "test"
""",
    )
    create_temp_file(
        tmp_path,
        pathlib.Path(models_dir, ".ipynb_checkpoints", "ignore_model2.sql"),
        "MODEL(name ignore_model2); SELECT cola::bigint AS cola FROM db.other_table",
    )
    create_temp_file(
        tmp_path,
        pathlib.Path(models_dir, "db", "actual_test.sql"),
        "MODEL(name db.actual_test, kind full); SELECT 1 AS cola",
    )
    create_temp_file(
        tmp_path,
        pathlib.Path(macros_dir, "macro_file.py"),
        """
from sqlmesh.core.macros import macro

@macro()
def test():
    return "test"
""",
    )
    config = Config(
        ignore_patterns=["models/ignore/*.sql", "macro_ignore.py", ".ipynb_checkpoints/*"]
    )
    context = Context(paths=tmp_path, config=config)

    assert ['"memory"."db"."actual_test"'] == list(context.models)
    assert "test" in context._macros


@pytest.mark.slow
def test_plan_apply(sushi_context_pre_scheduling) -> None:
    logger = logging.getLogger("sqlmesh.core.renderer")
    with patch.object(logger, "warning") as mock_logger:
        sushi_context_pre_scheduling.plan(
            "dev",
            auto_apply=True,
            no_prompts=True,
            include_unmodified=True,
        )
        mock_logger.assert_not_called()
    assert sushi_context_pre_scheduling.state_reader.get_environment("dev")


def test_project_config_person_config_overrides(tmp_path: pathlib.Path):
    with TemporaryDirectory() as td:
        home_path = pathlib.Path(td)
        create_temp_file(
            home_path,
            pathlib.Path("config.yaml"),
            """
gateways:
    snowflake:
        connection:
            type: snowflake
            password: XYZ
            user: ABC
""",
        )
        project_config = create_temp_file(
            tmp_path,
            pathlib.Path("config.yaml"),
            """
gateways:
    snowflake:
        connection:
            type: snowflake
            account: abc123
            user: CDE

model_defaults:
    dialect: snowflake
""",
        )
        with pytest.raises(
            ConfigError,
            match="User and password must be provided if using default authentication",
        ):
            load_configs("config", Config, paths=project_config.parent)
        loaded_configs: t.Dict[pathlib.Path, Config] = load_configs(
            "config", Config, paths=project_config.parent, sqlmesh_path=home_path
        )
        assert len(loaded_configs) == 1
        snowflake_connection = list(loaded_configs.values())[0].gateways["snowflake"].connection  # type: ignore
        assert isinstance(snowflake_connection, SnowflakeConnectionConfig)
        assert snowflake_connection.account == "abc123"
        assert snowflake_connection.user == "ABC"
        assert snowflake_connection.password == "XYZ"


@pytest.mark.slow
def test_physical_schema_override(copy_to_temp_path: t.Callable) -> None:
    def get_schemas(context: Context):
        return {
            snapshot.physical_schema for snapshot in context.snapshots.values() if snapshot.is_model
        }

    def get_view_schemas(context: Context):
        return {
            snapshot.qualified_view_name.schema_name
            for snapshot in context.snapshots.values()
            if snapshot.is_model
        }

    def get_sushi_fingerprints(context: Context):
        return {
            snapshot.fingerprint.to_identifier()
            for snapshot in context.snapshots.values()
            if snapshot.is_model and snapshot.model.schema_name == "sushi"
        }

    project_path = copy_to_temp_path("examples/sushi")
    no_mapping_context = Context(paths=project_path)
    assert no_mapping_context.config.physical_schema_override == {}
    assert get_schemas(no_mapping_context) == {"sqlmesh__sushi", "sqlmesh__raw"}
    assert get_view_schemas(no_mapping_context) == {"sushi", "raw"}
    no_mapping_fingerprints = get_sushi_fingerprints(no_mapping_context)
    context = Context(paths=project_path, config="map_config")
    assert context.config.physical_schema_override == {"sushi": "company_internal"}
    assert get_schemas(context) == {"company_internal", "sqlmesh__raw"}
    assert get_view_schemas(context) == {"sushi", "raw"}
    sushi_fingerprints = get_sushi_fingerprints(context)
    assert (
        len(sushi_fingerprints)
        == len(no_mapping_fingerprints)
        == len(no_mapping_fingerprints - sushi_fingerprints)
    )


@pytest.mark.slow
def test_janitor(sushi_context, mocker: MockerFixture) -> None:
    adapter_mock = mocker.MagicMock()
    adapter_mock.dialect = "duckdb"
    state_sync_mock = mocker.MagicMock()
    state_sync_mock.delete_expired_environments.return_value = [
        Environment(
            name="test_environment",
            suffix_target=EnvironmentSuffixTarget.TABLE,
            snapshots=[x.table_info for x in sushi_context.snapshots.values()],
            start_at="2022-01-01",
            end_at="2022-01-01",
            plan_id="test_plan_id",
            previous_plan_id="test_plan_id",
        ),
        Environment(
            name="test_environment",
            suffix_target=EnvironmentSuffixTarget.SCHEMA,
            snapshots=[x.table_info for x in sushi_context.snapshots.values()],
            start_at="2022-01-01",
            end_at="2022-01-01",
            plan_id="test_plan_id",
            previous_plan_id="test_plan_id",
        ),
    ]
    sushi_context._engine_adapter = adapter_mock
    sushi_context._state_sync = state_sync_mock
    sushi_context._run_janitor()
    # Assert that the schemas are dropped just twice for the schema based environment
    # Make sure that external model schemas/tables are not dropped
    adapter_mock.drop_schema.assert_has_calls(
        [
            call(
                schema_("sushi__test_environment", "memory"),
                cascade=True,
                ignore_if_not_exists=True,
            ),
        ]
    )
    # Assert that the views are dropped for each snapshot just once and make sure that the name used is the
    # view name with the environment as a suffix
    assert adapter_mock.drop_view.call_count == 12
    adapter_mock.drop_view.assert_has_calls(
        [
            call(
                "memory.sushi.waiter_as_customer_by_day__test_environment",
                ignore_if_not_exists=True,
            ),
        ]
    )


@pytest.mark.slow
def test_plan_default_end(sushi_context_pre_scheduling: Context):
    prod_plan_builder = sushi_context_pre_scheduling.plan_builder("prod")
    # Simulate that the prod is 3 days behind.
    plan_end = to_date(now()) - timedelta(days=3)
    prod_plan_builder._end = plan_end
    prod_plan_builder.apply()

    dev_plan = sushi_context_pre_scheduling.plan(
        "test_env", no_prompts=True, include_unmodified=True, skip_backfill=True, auto_apply=True
    )
    assert dev_plan.end is not None
    assert to_date(make_inclusive_end(dev_plan.end)) == plan_end

    forward_only_dev_plan = sushi_context_pre_scheduling.plan(
        "test_env_forward_only", no_prompts=True, include_unmodified=True, forward_only=True
    )
    assert forward_only_dev_plan.end is not None
    assert to_date(make_inclusive_end(forward_only_dev_plan.end)) == plan_end
    assert forward_only_dev_plan.start == plan_end


@pytest.mark.slow
def test_plan_start_ahead_of_end(copy_to_temp_path):
    path = copy_to_temp_path("examples/sushi")
    with freezegun.freeze_time("2024-01-02 00:00:00"):
        context = Context(paths=path, config="local_config")
        context.plan("prod", no_prompts=True, auto_apply=True)
        assert context.state_sync.max_interval_end_for_environment("prod") == to_timestamp(
            "2024-01-02"
        )
        context.close()
    with freezegun.freeze_time("2024-01-03 00:00:00"):
        context = Context(paths=path, config="local_config")
        expression = d.parse(
            """
                MODEL(
            name sushi.hourly,
            KIND FULL,
            cron '@hourly',
            start '2024-01-02 12:00:00',
        );

        SELECT 1"""
        )
        model = load_sql_based_model(expression, default_catalog=context.default_catalog)
        context.upsert_model(model)
        context.plan("prod", no_prompts=True, auto_apply=True)
        # Since the new start is ahead of the latest end loaded for prod, the table is deployed as empty
        # This isn't considered a gap since prod has not loaded these intervals yet
        # As a results the max interval end is unchanged and the table is empty
        assert context.state_sync.max_interval_end_for_environment("prod") == to_timestamp(
            "2024-01-02"
        )
        assert context.engine_adapter.fetchone("SELECT COUNT(*) FROM sushi.hourly")[0] == 0
        context.close()


@pytest.mark.slow
def test_schema_error_no_default(sushi_context_pre_scheduling) -> None:
    context = sushi_context_pre_scheduling

    with pytest.raises(SchemaError):
        context.upsert_model(
            load_sql_based_model(
                parse(
                    """
            MODEL(name c);
            SELECT x FROM a
            """
                )
            )
        )


@pytest.mark.slow
def test_unrestorable_snapshot(sushi_context: Context) -> None:
    model_v1 = load_sql_based_model(
        parse(
            """
        MODEL(name sushi.test_unrestorable);
        SELECT 1 AS one;
        """
        ),
        default_catalog=sushi_context.default_catalog,
        dialect=sushi_context.default_dialect,
    )
    model_v2 = load_sql_based_model(
        parse(
            """
        MODEL(name sushi.test_unrestorable);
        SELECT 2 AS two;
        """
        ),
        default_catalog=sushi_context.default_catalog,
        dialect=sushi_context.default_dialect,
    )

    sushi_context.upsert_model(model_v1)
    sushi_context.plan(auto_apply=True, no_prompts=True)
    model_v1_old_snapshot = sushi_context.get_snapshot(
        "sushi.test_unrestorable", raise_if_missing=True
    )

    sushi_context.upsert_model(model_v2)
    sushi_context.plan(
        auto_apply=True,
        no_prompts=True,
        forward_only=True,
        allow_destructive_models=["memory.sushi.test_unrestorable"],
    )

    sushi_context.upsert_model(model_v1)
    sushi_context.plan(
        auto_apply=True,
        no_prompts=True,
        forward_only=True,
        allow_destructive_models=["memory.sushi.test_unrestorable"],
    )
    model_v1_new_snapshot = sushi_context.get_snapshot(
        "memory.sushi.test_unrestorable", raise_if_missing=True
    )

    assert (
        model_v1_new_snapshot.node.stamp
        == f"revert to {model_v1_old_snapshot.snapshot_id.identifier}"
    )
    assert model_v1_old_snapshot.snapshot_id != model_v1_new_snapshot.snapshot_id
    assert model_v1_old_snapshot.fingerprint != model_v1_new_snapshot.fingerprint


def test_default_catalog_connections(copy_to_temp_path: t.Callable):
    with patch(
        "sqlmesh.core.engine_adapter.base.EngineAdapter.default_catalog",
        PropertyMock(return_value=None),
    ):
        context = Context(paths="examples/sushi")
        assert context.default_catalog is None

    # Verify that providing a catalog gets set as default catalog
    config = Config(
        model_defaults=ModelDefaultsConfig(dialect="presto"),
        default_connection=DuckDBConnectionConfig(catalogs={"catalog": ":memory:"}),
    )
    context = Context(paths=copy_to_temp_path("examples/sushi"), config=config)
    assert context.default_catalog == "catalog"


def test_load_external_models(copy_to_temp_path):
    path = copy_to_temp_path("examples/sushi")

    context = Context(paths=path)

    external_model_names = [
        m.name for m in context.models.values() if m.kind.name == ModelKindName.EXTERNAL
    ]

    assert len(external_model_names) > 0

    # from default external_models.yaml in root dir
    assert "raw.demographics" in external_model_names

    # from external_models/model1.yaml
    assert "raw.model1" in external_model_names

    # from external_models/model2.yaml
    assert "raw.model2" in external_model_names

    # from external_models/prod.yaml, should not show unless --gateway=prod
    assert "prod_raw.model1" not in external_model_names


def test_load_gateway_specific_external_models(copy_to_temp_path):
    path = copy_to_temp_path("examples/sushi")

    def _get_external_model_names(gateway=None):
        context = Context(paths=path, config="isolated_systems_config", gateway=gateway)

        external_model_names = [
            m.name for m in context.models.values() if m.kind.name == ModelKindName.EXTERNAL
        ]

        assert len(external_model_names) > 0

        return external_model_names

    # default gateway is dev, prod model should not show
    assert "prod_raw.model1" not in _get_external_model_names()

    # gateway explicitly set to prod; prod model should now show
    assert "prod_raw.model1" in _get_external_model_names(gateway="prod")


<<<<<<< HEAD
def test_override_dialect_normalization_strategy():
    config = Config(
        model_defaults=ModelDefaultsConfig(dialect="duckdb,normalization_strategy=lowercase")
    )

    # This has the side-effect of mutating DuckDB globally to override its normalization strategy
    _ = Context(config=config)

    from sqlglot.dialects import DuckDB
    from sqlglot.dialects.dialect import NormalizationStrategy

    assert DuckDB.NORMALIZATION_STRATEGY == NormalizationStrategy.LOWERCASE

    # The above change is applied globally so we revert it to avoid breaking other tests
    DuckDB.NORMALIZATION_STRATEGY = NormalizationStrategy.CASE_INSENSITIVE
=======
def test_disabled_model(copy_to_temp_path):
    path = copy_to_temp_path("examples/sushi")

    context = Context(paths=path)

    assert (path[0] / "models" / "disabled.sql").exists()
    assert not context.get_model("sushi.disabled")
>>>>>>> 7b261422
<|MERGE_RESOLUTION|>--- conflicted
+++ resolved
@@ -728,7 +728,6 @@
     assert "prod_raw.model1" in _get_external_model_names(gateway="prod")
 
 
-<<<<<<< HEAD
 def test_override_dialect_normalization_strategy():
     config = Config(
         model_defaults=ModelDefaultsConfig(dialect="duckdb,normalization_strategy=lowercase")
@@ -744,12 +743,12 @@
 
     # The above change is applied globally so we revert it to avoid breaking other tests
     DuckDB.NORMALIZATION_STRATEGY = NormalizationStrategy.CASE_INSENSITIVE
-=======
+
+    
 def test_disabled_model(copy_to_temp_path):
     path = copy_to_temp_path("examples/sushi")
 
     context = Context(paths=path)
 
     assert (path[0] / "models" / "disabled.sql").exists()
-    assert not context.get_model("sushi.disabled")
->>>>>>> 7b261422
+    assert not context.get_model("sushi.disabled")